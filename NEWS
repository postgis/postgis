--- conflicted
+++ resolved
@@ -27,8 +27,6 @@
   - #4388, AddRasterConstraints: Ignore NULLs when generating constraints (Raúl Marín)
   - #4327, Avoid pfree'ing the result of getenv (Raúl Marín)
   - #4406, Throw on invalid characters when decoding geohash (Raúl Marín)
-<<<<<<< HEAD
-=======
   - #4440, Internal type lookups fail over FDW (Paul Ramsey)
   - #4445, Fix bug in lwgeom_le (Raúl Marín)
   - #4466, Fix undefined behaviour in _postgis_gserialized_stats (Raúl Marín)
@@ -39,7 +37,6 @@
   - #4459, Fix ST_Subdivide crash on intermediate EMPTY (Darafei Praliaskouski)
   - #4470, ST_GeomFromGeoJSON crash on empty rings (Darafei Praliaskouski)
   - #4420, update path does not exists for address_standardizer extension (Regina Obe)
->>>>>>> f9cb0192
 
 
 PostGIS 2.5.2
