PostGIS 3.2.1dev
YYYY/MM/DD

* Bug Fixes *
  - #5033, #5035, allow upgrades in presence of views using deprecated
           functions (Sandro Santilli)
<<<<<<< HEAD
  - #3056, spurious notice on ST_StartPoint(empty) (Paul Ramsey)
=======
  - #5046, Fix upgrades in absence of old library (Sandro Santilli)
  - #5063, Fix ST_Srid(TopoGeometry) against a set (Sandro Santilli)
>>>>>>> 1b30f585

PostGIS 3.2.0 (Olivier Courtin Edition)
2021/12/17
This version requires PostgreSQL 9.6 or higher, GEOS 3.6 or higher
, and Proj 4.9+.
Additional features are enabled if you are running GEOS 3.9+
(and ST_MakeValid enhancements with 3.10+),
Proj 6.1+, and PostgreSQL 14+.
Due to some query performance degradation
with the new fast index build that requires PG14,
we have decided to disable the feature by default
until we get more user testing
as to the true impact of real-world queries.
If you are running PG14+, you can reenable it by doing

ALTER OPERATOR FAMILY gist_geometry_ops_2d USING gist
     ADD FUNCTION 11 (geometry)
     geometry_gist_sortsupport_2d (internal);
and then reindex your gist indexes.

To revert back to the old index behavior:
   ALTER OPERATOR FAMILY gist_geometry_ops_2d using gist
     DROP FUNCTION 11 (geometry);

and then reindex your gist indexes.

 * Breaking changes *
  - #5008, Empty geometries are not reported as being within Infinite
           distance by ST_DWithin (Sandro Santilli)
  - #4824, Removed `--without-wagyu` build option. Using Wagyu is now mandatory to build with MVT support.
  - #4933, topology.GetFaceByPoint will not work with topologies having invalid edge linking.
  - #4981, ST_StartPoint support any geometry. No longer returns null for non-linestrings.
  - #4149, ST_AsMVTGeom now preserves more of original geometry's details at scale close to target extent.
           If you need previous simplifying behaviour, you can ST_Simplify the geometry in advance.
           (Darafei Praliaskouski)
  - Proj 4.9 or higher is required
  - #5000, Turn off Window support in ST_AsMVT aggregate
        as no real use-case for it and it crashes with random input
        (Paul Ramsey)

 * Enhancements *
  - #4997, FlatGeobuf format input/output (Björn Harrtell)
  - #4575, GRANT SELECT on topology metadata tables to PUBLIC (Sandro Santilli)
  - #2592, Do not allow CreateTopology to define topologies with SRID < 0
           (Sandro Santilli)
  - #3232, Prevent moving an isolated node to different face
           (Sandro Santilli)
  - Consider collection TopoGeometries while editing topology primitives.
           (Sandro Santilli)
  - #3248, Prevent removing isolated edges if used in a TopoGeometry
           (Sandro Santilli)
  - #3231, Prevent removing isolated nodes if used in a TopoGeometry
           (Sandro Santilli)
  - #3239, Prevent headling topology edges if the connecting node is
           used in the definition of a TopoGeometry (Sandro Santilli)
  - #4950, Speed up checking containing_face for nodes in ValidateTopology
           (Sandro Santilli)
  - #4945, Multi-shell face check in ValidateTopology (Sandro Santilli)
  - #4944, Side-location conflict check in ValidateTopology (Sandro Santilli)
  - #3042, ValidateTopology check for edge linking (Sandro Santilli)
  - #3276, ValidateTopology check for face's mbr (Sandro Santilli)
  - #4936, Bounding box limited ValidateTopology (Sandro Santilli)
  - #4933, Speed up topology building in presence of big faces (Sandro Santilli)
  - #3233, ValidateTopology check for node's containing_face (Sandro Santilli)
  - #4830, ValidateTopology check for edges side face containment
           (Sandro Santilli)
  - #4827, Allow NaN coordinates in WKT input (Paul Ramsey)
  - ST_Value() accepts resample parameter to add bilinear option (Paul Ramsey)
  - #3778, #4401, ST_Boundary now works for TIN and does not linearize curves (Aliaksandr Kalenik)
  - #4881, #4884, Store sign of edge_id for lineal TopoGeometry in relation table
           to retain direction (Sandro Santilli)
  - #4628, Add an option to disable ANALYZE when loading shapefiles (Stefan Corneliu Petrea)
  - #4924, Faster ST_RemoveRepeatedPoints on large multipoints, O(NlogN) instead of O(N^2)
           (Aliaksandr Kalenik, Darafei Praliaskouski)
  - #4925, fix ST_DumpPoints to not overlook points (Aliaksandr Kalenik)
  - ST_SRID(topogeometry) override, to speedup lookups (Sandro Santilli)
  - #2175, Avoid creating additional nodes when adding same closed
           line to topology (Sandro Santilli)
  - #4974, Upgrade path for address_standardizer_data_us
           (Jan Katins of Aiven, Regina Obe)
  - #4975, PostGIS upgrade change to not use temp tables (Jan Katins of Aiven)
  - #4981, ST_StartPoint support any geometry (Aliaksandr Kalenik)
  - #4799, Include srs in GeoJSON where it exists in spatial_ref_sys.
  - #4986, GIST indexes on Postgres 14 are now created faster using Hilbert-sorting method.
           (Han Wang, Aliaksandr Kalenik, Darafei Praliaskouski, Giuseppe Broccolo)
  - #4949, Use proj_normalize_for_visualization to hand "axis swap" decisions (Paul Ramsey)
  - GH647, ST_PixelAsCentroids, ST_PixelAsCentroid reimplemented on top of a C function (Sergei Shoulbakov)
  - GH648, ST_AsMVTGeom now uses faster clipping (Aliaksandr Kalenik)
  - #5018, pgsql2shp basic support for WITH CTE clause (Regina Obe)
  - #5019, address_standardizer: Add support for pcre2 (Paul Ramsey)

 * New features*
  - #4923, topology.ValidateTopologyRelation (Sandro Santilli)
  - #4933, topology.GetFaceContainingPoint (Sandro Santilli)
  - #2175, ST_Scroll (Sandro Santilli)
  - #4841, FindTopology to quickly get a topology record (Sandro Santilli)
  - #4869, FindLayer to quickly get a layer record (Sandro Santilli)
  - #4851, TopoGeom_addTopoGeom function (Sandro Santilli)
  - ST_MakeValid(geometry, options) allows alternative validity building
    algorithms with GEOS 3.10 (Paul Ramsey)
  - ST_InterpolateRaster() fills in raster cells between sample points
    using one of a number of algorithms (inverse weighted distance, average, etc)
    using algorithms from GDAL
    (Paul Ramsey)
  - ST_Contour() generates contour lines from raster values
    using algorithms from GDAL (Paul Ramsey)
  - ST_SetZ()/ST_SetM() fills in z/m coordinates of a geometry using data read
    from a raster (Paul Ramsey)
  - New postgis.gdal_vsi_options GUC allows out-db rasters on VSI network
    services to be accessed with authentication keys, etc. (Paul Ramsey)
  - ST_DumpSegments returns a set of segments of input geometry (Aliaksandr Kalenik)
  - #4859, ST_Point, ST_PointZ, ST_PointM, ST_PointZM, constructors
    with SRID parameter (Paul Ramsey)
  - #4808, ST_ClusterKMeans now supports max_radius argument. Use it when you're not sure what is
    the number of clusters but you know what the size of clusters should be. (Darafei Praliaskouski)

PostGIS 3.2.0beta3
2021/12/04
This version requires PostgreSQL 9.6 or higher, GEOS 3.6 or higher, and Proj 4.9+
Additional features are enabled if you are running GEOS 3.9+
(and ST_MakeValid enhancements with 3.10+),
Proj 6.1+, and PostgreSQL 14+.
Due to some query performance degradation
with the new fast index build that requires PG14,
we have decided to disable the feature by default
until we get more user testing
as to the true impact of real-world queries.
If you are running PG14+, you can reenable it by doing

ALTER OPERATOR FAMILY gist_geometry_ops_2d USING gist
     ADD FUNCTION 11 (geometry)
     geometry_gist_sortsupport_2d (internal);

To revert the change:
   ALTER OPERATOR FAMILY gist_geometry_ops_2d using gist
     DROP FUNCTION 11 (geometry);

and then reindex your gist indexes.

Changes since PostGIS 3.2.0beta2 release:
  * Breaking changes / fixes *
  - #5028, ST_AsFlatGeobuf crashes on mixed geometry input
    (Björn Harrtell)
  - #5029, ST_AsFlatGeobuf indexed output corruption
    (Björn Harrtell)
  - #5014, Crash on ST_TableFromFlatGeobuf (Björn Harrtell)
  - Rename ST_TableFromFlatGeobuf to ST_FromFlatGeobufToTable
    (Björn Harrtell)
  - PG14 fast index building disabled by default. (Paul Ramsey)

PostGIS 3.2.0beta2
2021/11/26
This version requires PostgreSQL 9.6 or higher, GEOS 3.6 or higher, and Proj 4.9+
Additional features are enabled if you are running GEOS 3.9+
(and ST_MakeValid enhancements with 3.10+),
Proj 6.1+, and PostgreSQL 14+.

Changes since PostGIS 3.2.0beta1 release:
  * Breaking changes / fixes *
  - #5016, loader (shp2pgsql): Respect LDFLAGS (Greg Troxel)
  - #5005, ST_AsFlatGeoBuf crashes on tables when geometry
           column is not the first column (Björn Harrtell)
  - #5017, topology.ValidateTopology error relation "shell_check"
           already exists (Sandro Santilli)

  * Enhancements *
  - #5018, pgsql2shp basic support for WITH CTE clause (Regina Obe)
  - #5019, address_standardizer: Add support for pcre2 (Paul Ramsey)
  - GH647, ST_AsMVTGeom now uses faster clipping (Aliaksandr Kalenik)
  - GH648, ST_PixelAsCentroids, ST_PixelAsCentroid
           reimplemented in C (Sergei Shoulbakov)


PostGIS 3.2.0beta1
2021/10/23

This version requires PostgreSQL 9.6 or higher, GEOS 3.6 or higher, and Proj 4.9+
Additional features are enabled if you are running GEOS 3.9+
(and ST_MakeValid enhancements with 3.10+),
Proj 6.1+, and PostgreSQL 14+.

Changes since PostGIS 3.2.0alpa1 release:

  * Bug Fixes and Breaking Changes *
    - #5012, Clean regress against released GEOS 3.10.0
      (Regina Obe, Paul Ramsey)
    - #5000, Turn off Window support in ST_AsMVT aggregate
        as no real use-case for it and it crashes with random input
        (Paul Ramsey)
    - #4994, shp2pgsql is sometimes missing the INSERT statements
      (Sandro Santilli)
    - #4990, getfacecontainingpoint fails on i386 (Sandro Santilli)
    - #5008, Have ST_DWithin with EMPTY operand always return false
      (Sandro Santilli)
    - #5002, liblwgeom should build with warning flags by default
      (Sandro Santilli)

  * Enhancements *
    - #4997, FlatGeobuf format input/output (Björn Harrtell)



PostGIS 3.2.0alpha1
2021/09/10

This version requires PostgreSQL 9.6 or higher, GEOS 3.6 or higher, and Proj 4.9+
Additional features are enabled if you are running GEOS 3.9+, Proj 6.1+, and PostgreSQL 14+.

 * Breaking changes *
  - #4824, Removed `--without-wagyu` build option. Using Wagyu is now mandatory to build with MVT support.
  - #4933, topology.GetFaceByPoint will not work with topologies having invalid edge linking.
  - #4981, ST_StartPoint support any geometry. No longer returns null for non-linestrings.
  - #4149, ST_AsMVTGeom now preserves more of original geometry's details at scale close to target extent.
           If you need previous simplifying behaviour, you can ST_Simplify the geometry in advance.
           (Darafei Praliaskouski)
  - Proj 4.9 or higher is required

 * Enhancements *
  - #2592, Do not allow CreateTopology to define topologies with SRID < 0
           (Sandro Santilli)
  - #3232, Prevent moving an isolated node to different face
           (Sandro Santilli)
  - Consider collection TopoGeometries while editing topology primitives.
           (Sandro Santilli)
  - #3248, Prevent removing isolated edges if used in a TopoGeometry
           (Sandro Santilli)
  - #3231, Prevent removing isolated nodes if used in a TopoGeometry
           (Sandro Santilli)
  - #3239, Prevent headling topology edges if the connecting node is
           used in the definition of a TopoGeometry (Sandro Santilli)
  - #4950, Speed up checking containing_face for nodes in ValidateTopology
           (Sandro Santilli)
  - #4945, Multi-shell face check in ValidateTopology (Sandro Santilli)
  - #4944, Side-location conflict check in ValidateTopology (Sandro Santilli)
  - #3042, ValidateTopology check for edge linking (Sandro Santilli)
  - #3276, ValidateTopology check for face's mbr (Sandro Santilli)
  - #4936, Bounding box limited ValidateTopology (Sandro Santilli)
  - #4933, Speed up topology building in presence of big faces (Sandro Santilli)
  - #3233, ValidateTopology check for node's containing_face (Sandro Santilli)
  - #4830, ValidateTopology check for edges side face containment
           (Sandro Santilli)
  - #4827, Allow NaN coordinates in WKT input (Paul Ramsey)
  - ST_Value() accepts resample parameter to add bilinear option (Paul Ramsey)
  - #3778, #4401, ST_Boundary now works for TIN and does not linearize curves (Aliaksandr Kalenik)
  - #4881, #4884, Store sign of edge_id for lineal TopoGeometry in relation table
           to retain direction (Sandro Santilli)
  - #4628, Add an option to disable ANALYZE when loading shapefiles (Stefan Corneliu Petrea)
  - #4924, Faster ST_RemoveRepeatedPoints on large multipoints, O(NlogN) instead of O(N^2)
           (Aliaksandr Kalenik, Darafei Praliaskouski)
  - #4925, fix ST_DumpPoints to not overlook points (Aliaksandr Kalenik)
  - ST_SRID(topogeometry) override, to speedup lookups (Sandro Santilli)
  - #2175, Avoid creating additional nodes when adding same closed
           line to topology (Sandro Santilli)
  - #4974, Upgrade path for address_standardizer_data_us
           (Jan Katins of Aiven, Regina Obe)
  - #4975, PostGIS upgrade change to not use temp tables (Jan Katins of Aiven)
  - #4981, ST_StartPoint support any geometry (Aliaksandr Kalenik)
  - #4799, Include srs in GeoJSON where it exists in spatial_ref_sys.
  - #4986, GIST indexes on Postgres 14 are now created faster using Hilbert-sorting method.
           (Han Wang, Aliaksandr Kalenik, Darafei Praliaskouski, Giuseppe Broccolo)
  - #4949, Use proj_normalize_for_visualization to hand "axis swap" decisions (Paul Ramsey)

 * New features*
  - #4923, topology.ValidateTopologyRelation (Sandro Santilli)
  - #4933, topology.GetFaceContainingPoint (Sandro Santilli)
  - #2175, ST_Scroll (Sandro Santilli)
  - #4841, FindTopology to quickly get a topology record (Sandro Santilli)
  - #4869, FindLayer to quickly get a layer record (Sandro Santilli)
  - #4851, TopoGeom_addTopoGeom function (Sandro Santilli)
  - ST_MakeValid(geometry, options) allows alternative validity building
    algorithms with GEOS 3.10 (Paul Ramsey)
  - ST_InterpolateRaster() fills in raster cells between sample points
    using one of a number of algorithms (inverse weighted distance, average, etc)
    using algorithms from GDAL
    (Paul Ramsey)
  - ST_Contour() generates contour lines from raster values
    using algorithms from GDAL (Paul Ramsey)
  - ST_SetZ()/ST_SetM() fills in z/m coordinates of a geometry using data read
    from a raster (Paul Ramsey)
  - New postgis.gdal_vsi_options GUC allows out-db rasters on VSI network
    services to be accessed with authentication keys, etc. (Paul Ramsey)
  - ST_DumpSegments returns a set of segments of input geometry (Aliaksandr Kalenik)
  - #4859, ST_Point, ST_PointZ, ST_PointM, ST_PointZM, constructors
    with SRID parameter (Paul Ramsey)
  - #4808, ST_ClusterKMeans now supports max_radius argument. Use it when you're not sure what is
    the number of clusters but you know what the size of clusters should be. (Darafei Praliaskouski)

PostGIS 3.1.0
2020/12/18

This version requires PostgreSQL 9.6 or higher and GEOS 3.6 or higher
Additional features are enabled if you are running GEOS 3.9.

 * Breaking changes *
  - #4737, Bump minimum protobuf-c requirement to 1.1.0 (Raúl Marín)
           The configure step will now fail if the requirement isn't
           met or explicitly disabled (--without-protobuf)
  - #4258, Separated postgis_sfcgal from postgis
           into its own lib file and extension (Regina Obe)
  - #4577, Drop support for PostgreSQL 9.5 (Raúl Marín)
  - #4601, ST_TileEnvelope signature changed.
  - #3057, ST_Force3D, ST_Force3DZ, ST_Force3DM and ST_Force4D signatures changed.

* Deprecated signatures *
  - Function postgis_svn_version() replaced by postgis_lib_revision()
    (Sandro Santilli)
  - #4214, Deprecated ST_Count(tablename,...), ST_ApproxCount(tablename, ...)
           ST_SummaryStats(tablename, ..),
           ST_Histogram(tablename, ...), ST_ApproxHistogram(tablename, ...),
           ST_Quantile(tablename, ...), ST_ApproxQuantile(tablename, ...) removed.
           (Darafei Praliaskouski)

 * New features*
  - #4687, (GEOS 3.9+) MaximumInscribedCircle (Paul Ramsey)
  - (GEOS 3.9+) Optional gridSize parameter to ST_Union, ST_UnaryUnion,
           ST_Difference, ST_Intersection, ST_SymDifference, ST_Subdivide
           for overlay with exact tolerance (Sandro Santilli)
  - #4624, ST_HexagonGrid and ST_SquareGrid, set returning functions to
           generate tilings of the plane (Paul Ramsey)
  - #4624, ST_Hexagon and ST_Square, shape generators (Paul Ramsey)
  - #4804, (GEOS 3.9+) ST_ReducePrecision allows valid precision reduction
           (Paul Ramsey)
  - #4710, ST_ClusterKMeans now works with 3D geometries (Darafei Praliaskouski)
  - #4801, ST_ClusterKMeans supports weights in POINT[Z]M geometries
           (Darafei Praliaskouski)
  - #4805, _ST_SortableHash exposed to work around parallel soring performance issue
           in Postgres. If your table is huge, use ORDER BY _ST_SortableHash(geom)
           instead of ORDER BY geom to make parallel sort faster (Darafei Praliaskouski)
  - #4625, Correlation statistics now calculated.
           Run ANALYZE for BRIN indexes to start kicking in.
           (Darafei Praliaskouski)
  - #4698, Add a precision parameter to ST_AsEWKT (Raúl Marín)

 * Enhancements *
  - #4789, Sped up TopoJSON output for areal TopoGeometry with
           many holes (Sandro Santilli)
  - #4758, Improved topology noding robustness (Sandro Santilli)
  - Make ST_Subdivide interruptable (Sandro Santilli)
  - #4660, Changes in double / coordinate printing (Raúl Marín)
         - Use the shortest representation (enough to guarantee roundtrip).
         - Uses scientific notation for absolute numbers smaller than 1e-8.
           The previous behaviour was to output 0 for absolute values smaller than
           1e-12 and fixed notation for anything bigger than that.
         - Uses scientific notation for absolute numbers greater than 1e+15
           (same behaviour).
         - The precision parameter now also affects the scientific notation
           (before it was fixed [5-8]).
         - All output functions now respect the requested precision (without
           any limits).
         - The default precision is the same (9 for GeoJSON, 15 for everything else).
  - #4746, Micro optimizations to the serialization process (Raúl Marín)
  - #4623, Optimize varlena returning functions (Raúl Marín)
  - #4615, Speed up geojson output (Raúl Marín)
  - #4737, Improve performance and reduce memory usage in ST_AsMVT, especially in
           queries involving parallelism (Raúl Marín)
  - #4719, Fail fast when srids don't match ST_Intersection(geometry,raster)
           Also schema qualify calls in function. (Regina Obe)
  - #4784, Add ST_CollectionExtract(geometry) with default behaviour of
           extracting the components of highest coordinate dimension. (Paul Ramsey)
  - #4675, topology.GetRingEdges now implemented in C (Sandro Santilli)
  - #4672, Cache getSRSbySRID and getSRIDbySRS for better performance (Raúl Marín)
  - #4676, #4657 Avoid decompressing toasted geometries to read only the header
           (Raúl Marín)
  - #4677, Share gserialized objects between different cache types (Raúl Marín)
  - #4601, Add ST_TileEnvelope margin argument (Yuri Astrakhan)
  - #2972, Add quiet mode (-q) to pgsql2shp (Kristian Thy)
  - #3057, Optional value params for Force3D*, Force4D functions (Kristian Thy)
  - #4569, Allow unknown SRID geometry insertion into typmod SRID column (Paul Ramsey)
  - #4149, ST_Simplify(geom, 0) is now O(N).
           ST_Affine (ST_Translate, ST_TransScale, ST_Rotate) optimized.
           ST_SnapToGrid optimized. (Darafei Praliaskouski)
  - #4656, Cast a geojson_text::geometry for implicit GeoJSON ingestion (Raúl Marín)


PostGIS 3.0.0
2019/10/20

This version requires PostgreSQL 9.5+-12 and GEOS >= 3.6+
Additional features enabled if you are running Proj6+, PostgreSQL 12
and GEOS 3.8.0

* Breaking Changes *
  - #4267, Bump minimum GEOS version to 3.6 (Regina Obe, Darafei Praliaskouski)
  - #3888, Raster support now available as a separate extension
           (Sandro Santilli)
  - #3807, Extension library files no longer include the minor version.
           Use New configure switch --with-library-minor-version
           if you need the old behavior (Regina Obe)
  - #4230, ND box operators (overlaps, contains, within, equals) now
           don't look on dimensions that aren't present in both operands.
           Please REINDEX your ND indexes after upgrade. (Darafei Praliaskouski)
  - #4229, Dropped support for PostgreSQL < 9.5. (Darafei Praliaskouski)
  - #4260, liblwgeom headers are not installed anymore.
           If your project depends on them available, please use
           librttopo instead. (Darafei Praliaskouski)
  - #4258, Remove SFCGAL support for ST_Area, ST_Distance, ST_Intersection,
           ST_Difference, ST_Union, ST_Intersects, ST_3DIntersects, ST_3DDistance
           and postgis.backend switch (Darafei Praliaskouski)
  - #4267, Enable Proj 6 deprecated APIs (Darafei Praliaskouski, Raúl Marín)
  - #4268, Bump minimum SFCGAL version to 1.3.1 (Darafei Praliaskouski)
  - #4331, ST_3DMakeBox now returns error instead of a miniscule box (Regina Obe)
  - #4342, Removed "versioned" variants of ST_AsGeoJSON and ST_AsKML (Paul Ramsey)
  - #4356, ST_Accum removed. Use array_agg instead. (Darafei Praliaskouski)
  - #4414, Include version number in address_standardizer lib (Raúl Marín)
  - #4334, Fix upgrade issues related to renamed function parameters (Raúl Marín)
  - #4442, raster2pgsql now skips NODATA tiles. Use -k option if you still want
           them in database for some reason. (Darafei Praliaskouski)
  - #4433, 32-bit hash fix (requires reindexing hash(geometry) indexes) (Raúl Marín)
  - #3383, Sorting now uses Hilbert curve and Postgres Abbreviated Compare.
           You need to REINDEX your btree indexes if you had them.
           (Darafei Praliaskouski)

* New Features *
  - #2902, postgis_geos_noop (Sandro Santilli)
  - #4128, ST_AsMVT support for Feature ID (Stepan Kuzmin)
  - #4230, SP-GiST and GiST support for ND box operators overlaps, contains,
           within, equals (Esteban Zimányi and Arthur Lesuisse from Université
           Libre de Bruxelles (ULB), Darafei Praliaskouski)
  - #4171, ST_3DLineInterpolatePoint (Julien Cabieces, Vincent Mora)
  - #4311, Introduce WAGYU to validate MVT polygons. This option requires a C++11
           compiler and will use CXXFLAGS (not CFLAGS). Add `--without-wagyu`
           to disable this option and keep the behaviour from 2.5 (Raúl Marín)
  - #1833, ST_AsGeoJSON(row) generates full GeoJSON Features (Joe Conway)
  - #3687, Casts json(geometry) and jsonb(geometry) for implicit GeoJSON
           generation (Paul Ramsey)
  - #4198, Add ST_ConstrainedDelaunayTriangles SFCGAL function (Darafei
           Praliaskouski)

* Enhancements *
  - #4341, Using "support function" API in PgSQL 12+ to replace SQL inlining
           as the mechanism for providing index support under ST_Intersects, et al
  - #4330, postgis_restore OOM when output piped to an intermediate process
           (Hugh Ranalli)
  - #4322, Support for Proj 6+ API, bringing more accurate datum transforms
           and support for WKT projections
  - #4153, ST_Segmentize now splits segments proportionally (Darafei
           Praliaskouski).
  - #4162, ST_DWithin documentation examples for storing geometry and
           radius in table (Darafei Praliaskouski, github user Boscop).
  - #4161 and #4294, ST_AsMVTGeom: Shortcut geometries smaller than the
           resolution (Raúl Marín)
  - #4176, ST_Intersects supports GEOMETRYCOLLECTION (Darafei Praliaskouski)
  - #4181, ST_AsMVTGeom: Avoid type changes due to validation (Raúl Marín)
  - #4183, ST_AsMVTGeom: Drop invalid geometries after simplification (Raúl Marín)
  - #4196, Have postgis_extensions_upgrade() package unpackaged extensions
           (Sandro Santilli)
  - #4215, Use floating point compare in ST_DumpAsPolygons (Darafei Praliaskouski)
  - #4155, Support for GEOMETRYCOLLECTION, POLYGON, TIN, TRIANGLE in
           ST_LocateBetween and ST_LocateBetweenElevations (Darafei Praliaskouski)
  - #2767, Documentation for AddRasterConstraint optional parameters (Sunveer Singh)
  - #4244, Avoid unaligned memory access in BOX2D_out (Raúl Marín)
  - #4139, Make mixed-dimension ND index build tree correctly (Darafei Praliaskouski,
           Arthur Lesuisse, Andrew Gierth, Raúl Marín)
  - #4262, Document MULTISURFACE compatibility of ST_LineToCurve (Steven Ottens)
  - #4276, ST_AsGeoJSON documentation refresh (Darafei Praliaskouski)
  - #4292, ST_AsMVT: parse JSON numeric values with decimals as doubles (Raúl Marín)
  - #4300, ST_AsMVTGeom: Always return the simplest geometry (Raúl Marín)
  - #4301, ST_Subdivide: fix endless loop on coordinates near coincident to bounds
           (Darafei Praliaskouski)
  - #4289, ST_AsMVTGeom: Transform coordinates space before clipping (Raúl Marín)
  - #4272, Improve notice message when unable to compute stats (Raúl Marín)
  - #4313, #4307, PostgreSQL 12 compatibility (Laurenz Albe, Raúl Marín)
  - #4299, #4304, ST_GeneratePoints is now VOLATILE. IMMUTABLE version with
           seed parameter added. (Mike Taves)
  - #4278, ST_3DDistance and ST_3DIntersects now support Solid TIN and Solid
           POLYHEDRALSURFACE (Darafei Praliaskouski)
  - #4348, ST_AsMVTGeom (GEOS): Enforce validation at all times (Raúl Marín)
  - #4295, Allow GEOMETRYCOLLECTION in ST_Overlaps, ST_Contains, ST_ContainsProperly,
           ST_Covers, ST_CoveredBy, ST_Crosses, ST_Touches, ST_Disjoint, ST_Relate,
           ST_Equals (Esteban Zimányi)
  - #4340, ST_Union aggregate now can handle more than 1 GB of geometries
           (Darafei Praliaskouski)
  - #4378, Allow passing TINs as input to GEOS-backed functions (Darafei
           Praliaskouski)
  - #4368, Reorder LWGEOM struct members to minimize extra padding (Raúl Marín)
  - #4141, Use uint64 to handle row counts in the topology extension (Raúl Marín)
  - #4225, Upgrade tiger to use tiger 2018 census files
  - #4412, Support ingesting rasters with NODATA=NaN (Darafei Praliaskouski)
  - #4413, Raster tile size follows GeoTIFF block size on raster2pgsql -t auto
           (Darafei Praliaskouski)
  - #4422, Modernize Python 2 code to get ready for Python 3 (Christian Clauss)
  - #4352, Use CREATE OR REPLACE AGGREGATE for PG12+ (Raúl Marín)
  - #4394, Allow FULL OUTER JOIN on geometry equality operator (Darafei Praliaskouski)
  - #4441, Make GiST penalty friendly to multi-column indexes and build single-column
           ones faster. (Darafei Praliaskouski)
  - #4403, Support for shp2pgsql ability to reproject with copy mode (-D) (Regina Obe)
  - #4410, More descriptive error messages about SRID mismatch (Darafei Praliaskouski)
  - #4399, TIN and Triangle output support in all output functions (Darafei
           Praliaskouski)
  - #3719, Impose minimum number of segments per arc during linearization
           (Dan Baston / City of Helsinki, Raúl Marín)
  - #4277, ST_GeomFromGeoJSON now marks SRID=4326 by default as per RFC7946,
           ST_AsGeoJSON sets SRID in JSON output if it differs from 4326.
           (Darafei Praliaskouski)
  - #3979, postgis_sfcgal_noop() round trip function (Lucas C. Villa Real)
  - #4328, ST_3DIntersects for 2D TINs. (Darafei Praliaskouski)
  - #4509, Update geocoder for tiger 2019 (Regina Obe)


PostGIS 2.5.3
2019/08/11

 * Bug fixes *

  - #4348, ST_AsMVTGeom (GEOS): Enforce validation at all times (Raúl Marín)
  - #4361, Fix postgis_type_name with (GEOMETRYM,3) (Matt Bretl)
  - #4326, Fix circular arc distance calculation (Paul Ramsey)
  - #4380, Simple TIN support to allow viz in QGIS (Paul Ramsey)
  - #4388, AddRasterConstraints: Ignore NULLs when generating constraints (Raúl Marín)
  - #4327, Avoid pfree'ing the result of getenv (Raúl Marín)
  - #4406, Throw on invalid characters when decoding geohash (Raúl Marín)
  - #4440, Internal type lookups fail over FDW (Paul Ramsey)
  - #4445, Fix bug in lwgeom_le (Raúl Marín)
  - #4466, Fix undefined behaviour in _postgis_gserialized_stats (Raúl Marín)
  - #4209, Handle NULL geometry values in pgsql2shp (Paul Ramsey)
  - #4419, Use protobuf version to enable/disable mvt/geobuf (Paul Ramsey)
  - #4437, Handle POINT EMPTY in shape loader/dumper (Paul Ramsey)
  - #4461, ST_AsTWKB doesn't always remove duplicate points (Nicklas Avén)
  - #4459, Fix ST_Subdivide crash on intermediate EMPTY (Darafei Praliaskouski)
  - #4470, ST_GeomFromGeoJSON crash on empty rings (Darafei Praliaskouski)
  - #4420, update path does not exists for address_standardizer extension (Regina Obe)


PostGIS 2.5.2
2019/03/11

 * Bug fixes *

  - #4231, Support for PostgreSQL 12dev (remove use of pg_constraint.consrc)
           (Regina Obe, Laurenz Albe)
  - #4247, Avoid undefined behaviour in next_float functions (Raúl Marín)
  - #4249, Fix undefined behaviour in raster intersection (Raúl Marín)
  - #4246, Fix undefined behaviour in ST_3DDistance (Raúl Marín)
  - #4244, Avoid unaligned memory access in BOX2D_out (Raúl Marín)
  - #4139, Make mixed-dimension ND index build tree correctly.
  WARNING: REINDEX your ND index on tables that have records with different M/Z
           dimensions for &&& operator to work predictably.
           (Darafei Praliaskouski, Arthur Lesuisse, Andrew Gierth, Raúl Marín)
  - #4262, Document MULTISURFACE compatibility of ST_LineToCurve (Steven Ottens)
  - #4267, Enable Proj 6 deprecated APIs (Darafei Praliaskouski, Raúl Marín)
  - #4276, ST_AsGeoJSON documentation refresh (Darafei Praliaskouski)￼
  - #4273, Tighter parsing of WKT (Paul Ramsey)
  - #4292, ST_AsMVT: parse JSON numeric values with decimals as doubles (Raúl Marín)
  - #4300, ST_AsMVTGeom: Always return the simplest geometry (Raúl Marín)
  - #4301, ST_Subdivide: fix endless loop on coordinates near coincident to bounds
           (Darafei Praliaskouski)
  - #4261, Use AccessShareLock in spatial_index_read_extent (Paul Ramsey)
  - #4289, ST_AsMVTGeom: Transform coordinates space before clipping (Raúl Marín)
  - #4275, Avoid passing a NULL pointer to GEOSisEmpty (Raúl Marín)
  - #4296, Use `server_version_num` instead of parsing `version()` (Raúl Marín)
  - #4290, More robust geography distance (Paul Ramsey)
  - #4283, Avoid final point duplicates for circle stroking (Paul Ramsey)
  - #4314, ST_ClipByBox2D: Do not throw when the geometry is invalid (Raúl Marín)
  - #4313, #4307, PostgreSQL 12 compatibility (Laurenz Albe, Raúl Marín)
  - #4290, Schema qualify geometry casts in raster functions (Regina Obe)
  - #4086, Constraint violation loading tiger_data (zcta5 geometry type) (Regina Obe)


PostGIS 2.5.0
2018/09/23
WARNING: If compiling with PostgreSQL+JIT, LLVM >= 6 is required
Supported PostgreSQL versions for this release are:
PostgreSQL 9.4 - PostgreSQL 12 (in development)
GEOS >= 3.5

* New Features *
  - #1847, SP-GiST 2D and 3D support for PostgreSQL 11+ (Esteban Zimányi and
           Arthur Lesuisse from Université Libre de Bruxelles (ULB), Darafei
           Praliaskouski)
  - #4056, ST_FilterByM (Nicklas Avén)
  - #4050, ST_ChaikinSmoothing (Nicklas Avén)
  - #3989, ST_Buffer single sided option (Stephen Knox)
  - #3876, ST_Angle function (Rémi Cura)
  - #3564, ST_LineInterpolatePoints (Dan Baston)
  - #3896, PostGIS_Extensions_Upgrade() (Regina Obe)
  - #3913, Upgrade when creating extension from unpackaged (Sandro Santilli)
  - #2256, _postgis_index_extent() for extent from index (Paul Ramsey)
  - #3176, Add ST_OrientedEnvelope (Dan Baston)
  - #4029, Add ST_QuantizeCoordinates (Dan Baston)
  - #4063, Optional false origin point for ST_Scale (Paul Ramsey)
  - #4082, Add ST_BandFileSize and ST_BandFileTimestamp,
           extend ST_BandMetadata (Even Rouault)
  - #2597, Add ST_Grayscale (Bborie Park)
  - #4007, Add ST_SetBandPath (Bborie Park)
  - #4008, Add ST_SetBandIndex (Bborie Park)

* Breaking Changes *
  - #4054, ST_SimplifyVW changed from > tolerance to >= tolerance
  - #3885, version number removed from address_standardize lib file
           (Regina Obe)
  - #3893, raster support functions can only be loaded in the same schema
           with core PostGIS functions. (Sandro Santilli)
  - #4035, remove dummy pgis_abs type from aggregate/collect routines.
           (Paul Ramsey)
  - #4069, drop support for GEOS < 3.5 and PostgreSQL < 9.4 (Regina Obe)
  - #4082, ST_BandMetaData extended to include filesize, timestamp (Even Rouault)

* Enhancements and Fixes*
  - Upgrade scripts from multiple old versions are now all symlinks
    to a single upgrade script (Sandro Santilli)
  - #3944, Update to EPSG register v9.2 (Even Rouault)
  - #3927, Parallel implementation of ST_AsMVT
  - #3925, Simplify geometry using map grid cell size before generating MVT
  - #3899, BTree sort order is now defined on collections of EMPTY and
           same-prefix geometries (Darafei Praliaskouski)
  - #3864, Performance improvement for sorting POINT geometries
           (Darafei Praliaskouski)
  - #3900, GCC warnings fixed, make -j is now working (Darafei Praliaskouski)
  - TopoGeo_addLinestring robustness improvements (Sandro Santilli)
    #1855, #1946, #3718, #3838
  - #3234, Do not accept EMPTY points as topology nodes (Sandro Santilli)
  - #1014, Hashable geometry, allowing direct use in CTE signatures (Paul Ramsey)
  - #3097, Really allow MULTILINESTRING blades in ST_Split() (Paul Ramsey)
  - #3942, geojson: Do not include private header for json-c >= 0.13 (Björn Esser)
  - #3954, ST_GeometricMedian now supports point weights (Darafei Praliaskouski)
  - #3965, #3971, #3977, #4071 ST_ClusterKMeans rewritten: better initialization,
           faster convergence, K=2 even faster (Darafei Praliaskouski)
  - #3982, ST_AsEncodedPolyline supports LINESTRING EMPTY and MULTIPOINT EMPTY
           (Darafei Praliaskouski)
  - #3986, ST_AsText now has second argument to limit decimal digits
           (Marc Ducobu, Darafei Praliaskouski)
  - #4020, Casting from box3d to geometry now returns correctly connected
           PolyhedralSurface (Matthias Bay)
  - #2508, ST_OffsetCurve now works with collections (Darafei Praliaskouski)
  - #4006, ST_GeomFromGeoJSON support for json and jsonb as input
           (Paul Ramsey, Regina Obe)
  - #4038, ST_Subdivide now selects pivot for geometry split that reuses input
           vertices. (Darafei Praliaskouski)
  - #4025, #4032 Fixed precision issue in ST_ClosestPointOfApproach,
           ST_DistanceCPA, and ST_CPAWithin (Paul Ramsey, Darafei Praliaskouski)
  - #4076, Reduce use of GEOS in topology implementation (Björn Harrtell)
  - #4080, Add external raster band index to ST_BandMetaData
  - Add Raster Tips section to Documentation for information about
    Raster behavior (e.g. Out-DB performance, maximum open files)
  - #4084: Fixed wrong code-comment regarding front/back of BOX3D (Matthias Bay)
  - #4060, #4094, PostgreSQL JIT support (Raúl Marín, Laurenz Albe)
  - #3960, ST_Centroid now uses lwgeom_centroid (Darafei Praliaskouski)
  - #4027, Remove duplicated code in lwgeom_geos (Darafei Praliaskouski,
           Daniel Baston)
  - #4115, Fix a bug that created MVTs with incorrect property values under
    parallel plans (Raúl Marín).
  - #4120, ST_AsMVTGeom: Clip using tile coordinates (Raúl Marín).
  - #4132, ST_Intersection on Raster now works without throwing TopologyException
          (Vinícius A.B. Schmidt, Darafei Praliaskouski)
  - #4177, #4180 Support for PostgreSQL 12 dev branch (Laurenz Albe, Raúl Marín)
  - #4156, ST_ChaikinSmoothing: also smooth start/end point of
  polygon by default (Darafei Praliaskouski)

PostGIS 2.4.5
2018/09/12

  * Bug Fixes and Enhancements

  - #4031, Survive to big MaxError tolerances passed to ST_CurveToLine
           (Sandro Santilli)
  - #4058, Fix infinite loop in linearization of a big radius small arc
           (Sandro Santilli)
  - #4071, ST_ClusterKMeans crash on NULL/EMPTY fixed (Darafei Praliaskouski)
  - #4079, ensure St_AsMVTGeom outputs CW oriented polygons (Paul Ramsey)
  - #4070, use standard interruption error code on GEOS interruptions
           (Paul Ramsey)
  - #3980, delay freeing input until processing complete (lucasvr)
  - #4090, PG 11 support (Paul Ramsey, Raúl Marín)
  - #4077, Serialization failure for particular empty geometry cases (Paul Ramsey)
  - #3997, fix bug in lwgeom_median and avoid division by zero (Raúl Marín)
  - #4093, Inconsistent results from qsort callback (yugr)
  - #4081, Geography DWithin() issues for certain cases (Paul Ramsey)
  - #4105, Parallel build of tarball (Bas Couwenberg)
  - #4163, MVT: Fix resource leak when the first geometry is NULL (Raúl Marín)

PostGIS 2.4.4
2018/04/08

 * Bug fixes *
  - #3055, [raster] ST_Clip() on a raster without band crashes the server
          (Regina Obe)
  - #3942, geojson: Do not include private header for json-c >= 0.13
           (Björn Esser)
  - #3952, ST_Transform fails in parallel mode (Paul Ramsey)
  - #3978, Fix KNN when upgrading from 2.1 or older (Sandro Santilli)
  - #4003, lwpoly_construct_circle: Avoid division by zero (Raúl Marín Rodríguez)
  - #4004, Avoid memory exhaustion when building a btree index (Edmund Horner)
  - #4016, proj 5.0.0 support (Raúl Marín Rodríguez)
  - #4017, lwgeom lexer memory corruption (Peter E)
  - #4020, Casting from box3d to geometry now returns correctly connected
           PolyhedralSurface (Matthias Bay)
  - #4025, #4032 Incorrect answers for temporally "almost overlapping" ranges
           (Paul Ramsey, Darafei Praliaskouski)
  - #4052, schema qualify several functions in geography (Regina Obe)
  - #4055, ST_ClusterIntersecting drops SRID (Daniel Baston)
  - #4067, Guard lookup of namespace in internal call case

 * Enhancements *
  - #3946, Compile support for PgSQL 11 (Paul Ramsey)
  - #3992, Use PKG_PROG_PKG_CONFIG macro from pkg.m4 to detect pkg-config
           (Bas Couwenberg)
  - #4044, Upgrade support for PgSQL 11 (Regina Obe)

PostGIS 2.4.3
2018/01/17

 * Bug fixes *
  - #3713, Support encodings that happen to output a '\' character
  - #3827, Set configure default to not do interrupt testing,
           was causing false negatives for many people (Regina Obe)
           revised to be standards compliant in #3988 (Greg Troxel)
  - #3930, Minimum bounding circle issues on 32-bit platforms
  - #3965, ST_ClusterKMeans used to lose some clusters on initialization
           (Darafei Praliaskouski)
  - #3956, Brin opclass object does not upgrade properly (Sandro Santilli)
  - #3982, ST_AsEncodedPolyline supports LINESTRING EMPTY and MULTIPOINT EMPTY
           (Darafei Praliaskouski)
  - #3975, ST_Transform runs query on spatial_ref_sys without schema
           qualification. Was causing restore issues. (Paul Ramsey)

 * Enhancements *
  - #3944, Update to EPSG register v9.2 (Even Rouault)

PostGIS 2.4.2
2017/11/15

 * Bug fixes *
  - #3917, Fix zcta5 load
  - #3667, Fix for bug in geography ST_Segmentize
  - #3926, Add missing 2.2.6 and 2.3.4 upgrade paths (Muhammad Usama)


PostGIS 2.4.1
2017/10/18

 * Bug fixes *
  - #3864, Fix memory leaks in BTREE operators
  - #3869, Fix build with "gold" linker
  - #3845, Gracefully handle short-measure issue
  - #3871, Performance tweak for geometry cmp function
  - #3879, Division by zero in some arc cases
  - #3878, Single defn of signum in header
  - #3880, Undefined behaviour in TYPMOD_GET_SRID
  - #3875, Fix undefined behaviour in shift operation
  - #3864, Performance improvements for b-tree geometry sorts
  - #3874, lw_dist2d_pt_arc division by zero
  - #3882, undefined behaviour in zigzag with negative inputs
  - #3891, undefined behaviour in pointarray_to_encoded_polyline
  - #3895, throw error on malformed WKB input
  - #3886, fix rare missing boxes in geometry subdivision
  - #3907, Allocate enough space for all possible GBOX string outputs (Raúl Marín Rodríguez)

 * Enhancements *
  - #3815, Tiger 2017 data support and option to load zcta5

PostGIS 2.4.0
2017/09/30

 * New Features *
  - #3822, Have postgis_full_version() also show and check version of
           PostgreSQL the scripts were built against (Sandro Santilli)
  - #2411, curves support in ST_Reverse (Sandro Santilli)
  - #2951, ST_Centroid for geography (Danny Götte)
  - #3788, Allow postgis_restore.pl to work on directory-style (-Fd) dumps
           (Roger Crew)
  - #3772, Direction agnostic ST_CurveToLine output (Sandro Santilli / KKGeo)
  - #2464, ST_CurveToLine with MaxError tolerance (Sandro Santilli / KKGeo)
  - #3599, Geobuf output support via ST_AsGeobuf (Björn Harrtell)
  - #3661, Mapbox vector tile output support via ST_AsMVT (Björn Harrtell / CartoDB)
  - #3689, Add orientation checking and forcing functions:
           ST_IsPolygonCW, ST_IsPolygonCCW,
           ST_ForcePolygonCW, ST_ForcePolygonCCW
           (Dan Baston)
  - #3753, Gist penalty speed improvements for 2D and ND points
           (Darafei Praliaskouski, Andrey Borodin)
  - #3677, ST_FrechetDistance (Shinichi Sugiyama)
  - Most aggregates (raster and geometry),
    and all stable / immutable (raster and geometry) marked as parallel safe
  - #2249, ST_MakeEmptyCoverage for raster (David Zwarg, ainomieli)
  - #3709, Allow signed distance for ST_Project (Darafei Praliaskouski)
  - #524, Covers support for polygon on polygon, line on line,
          point on line for geography (Danny Götte)

* Enhancements and Fixes*
  - Many corrections to docs and several translations almost complete.
    Andreas Schild who provided many corrections to core docs.
    PostGIS Japanese translation team first to reach completion of translation.

  - Support for PostgreSQL 10
  - Preliminary support for PostgreSQL 11
  - #3645, Avoid loading logically deleted records from shapefiles
  - #3747, Add zip4 and address_alphanumeric as attributes
           to norm_addy tiger_geocoder type.
  - #3748, address_standardizer lookup tables update
           so pagc_normalize_address better standardizes abbreviations
  - #3647, better handling of noding in ST_Node using GEOSNode
          (Wouter Geraedts)
  - #3684, Update to EPSG register v9
          (Even Rouault)
  - #3830, Fix initialization of incompatible type (>=9.6) address_standardizer
  - #3662, Make shp2pgsql work in debug mode by sending debug to stderr
  - #3405, Fixed memory leak in lwgeom_to_points
  - #3832, Support wide integer fields as int8 in shp2pgsql
  - #3841, Deterministic sorting support for empty geometries in btree geography
  - #3844, Make = operator a strict equality test, and < > to rough "spatial sorting"
  - #3855, ST_AsTWKB memory and speed improvements

PostGIS 2.4.0rc2
2017/09/24
* Fixes and Enhancements since PostGIS 2.4.0rc1 *
  - Numerous fixes to ST_AsMVT, ST_AsGeoBuf
  - ST_AsTWKB speed and memory performance enhancments
  - ST_RepeatedPoints speed improvements
  - ST_ConcaveHull bug fix

See PostGIS 2.4.0 section for details of
new features and enhancements in this release.

PostGIS 2.4.0rc1
2017/09/13
Note possible breaking changes since 2.4.0 beta1 release are:
* Breaking Changes *
  - B-Tree index operators < = > changed to provide better spatial locality on sorting
    and have expected behavior on GROUP BY.
    If you have btree index for geometry or geography, you need to REINDEX it, or review
    if it was created by accident and needs to be replaced with GiST index.
    If your code relies on old left-to-right box compare ordering,
    update it to use << >> operators.
  - ST_AsMVT aggregate now overloaded and arg order changed.
    Check your code if you are already using this function.
  - _ST_DumpPoints removed, was no longer needed after PostGIS 2.1.0
    when ST_DumpPoints got reimplemented in C

See PostGIS 2.4.0 section for details of new features and fixes in this release

PostGIS 2.4.0beta1
2017/09/02
See PostGIS 2.4.0 section for details

PostGIS 2.4.0alpha
2017/08/05
See PostGIS 2.4.0 section for details


PostGIS 2.3.3
2017/07/01

  * Bug Fixes

  - #3777, GROUP BY anomaly with empty geometries
  - #3711, Azimuth error upon adding 2.5D edges to topology
  - #3726, PDF manual from dblatex renders fancy quotes for programlisting
           (Mike Toews)
  - #3738, raster: Using -s without -Y in raster2pgsql transforms
           raster data instead of setting srid
  - #3744, ST_Subdivide loses subparts of inverted geometries
           (Darafei Praliaskouski)
  - #3750, @ and ~ operator not always schema qualified in geometry
           and raster functions. Causes restore issues.
           (Shane StClair of Axiom Data Science)
  - #3682, Strange fieldlength for boolean in result of pgsql2shp
  - #3701, Escape double quotes issue in pgsql2shp
  - #3704, ST_AsX3D crashes on empty geometry
  - #3730, Change ST_Clip from Error to Notice when ST_Clip can't compute a band


PostGIS 2.3.2
2017/01/31

  * Bug Fixes

  - #3418, KNN recheck in 9.5+ fails with index returned tuples in wrong order
  - #3675, Relationship functions not using an index in some cases
  - #3680, PostGIS upgrade scripts missing GRANT for views
  - #3683, Unable to update postgis after postgres pg_upgrade going from < 9.5 to pg > 9.4
  - #3688, ST_AsLatLonText: round minutes


PostGIS 2.3.1
2016/11/28

  * Bug Fixes

  - #1973, st_concavehull() returns sometimes empty geometry collection
           (gde)
  - #3501, add raster constraint max extent exceeds array size limit
           for large tables
  - #3643, PostGIS not building on latest OSX XCode
  - #3644, Deadlock on interrupt
  - #3650, Mark ST_Extent, ST_3DExtent and ST_Mem*
           agg functions as parallel safe so they can be parallelized
  - #3652, Crash on Collection(MultiCurve())
  - #3656, Fix upgrade of aggregates from 2.2 or lower version
  - #3659, Crash caused by raster GUC define after CREATE EXTENSION
           using wrong memory context. (manaeem)
  - #3665, Index corruption and memory leak in BRIN indexes
           (Julien Rouhaud of Dalibo)
  - #3667, geography ST_Segmentize bug
           (Hugo Mercier of Oslandia)


PostGIS 2.3.0
2016/09/26

 * Important / Breaking Changes *

  - #3466, Casting from box3d to geometry now returns a 3D
           geometry (Julien Rouhaud of Dalibo)

  - #3604, pgcommon/Makefile.in orders CFLAGS incorrectly leading to
           wrong liblwgeom.h (Greg Troxel)

  - #3396, ST_EstimatedExtent, throw WARNING instead of ERROR
           (Regina Obe)

 * Deprecated signatures *

 * New Features *

  - Add support for custom TOC in postgis_restore.pl
    (Christoph Moench-Tegeder)
  - Add support for negative indexing in ST_PointN and ST_SetPoint
    (Rémi Cura)
  - Add parameters for geography ST_Buffer (Thomas Bonfort)
  - TopoGeom_addElement, TopoGeom_remElement (Sandro Santilli)
  - populate_topology_layer (Sandro Santilli)
  - #454,  ST_WrapX and lwgeom_wrapx (Sandro Santilli)
  - #1758, ST_Normalize (Sandro Santilli)
  - #2236, shp2pgsql -d now emits "DROP TABLE IF EXISTS"
  - #2259, ST_VoronoiPolygons and ST_VoronoiLines (Dan Baston)
  - #2841 and #2996, ST_MinimumBoundingRadius and new ST_MinimumBoundingCircle
           implementation using Welzl's algorithm (Dan Baston)
  - #2991, Enable ST_Transform to use PROJ.4 text (Mike Toews)
  - #3059, Allow passing per-dimension parameters in ST_Expand (Dan Baston)
  - #3339, ST_GeneratePoints (Paul Ramsey)
  - #3362, ST_ClusterDBSCAN (Dan Baston)
  - #3364, ST_GeometricMedian (Dan Baston)
  - #3391, Add table inheritance support in ST_EstimatedExtent
           (Alessandro Pasotti)
  - #3424, ST_MinimumClearance (Dan Baston)
  - #3428, ST_Points (Dan Baston)
  - #3465, ST_ClusterKMeans (Paul Ramsey)
  - #3469, ST_MakeLine with MULTIPOINTs (Paul Norman)
  - #3549, Support PgSQL 9.6 parallel query mode, as far as possible
           (Paul Ramsey, Regina Obe)
  - #3557, Geometry function costs based on query stats (Paul Norman)
  - #3591, Add support for BRIN indexes. PostgreSQL 9.4+ required.
           (Giuseppe Broccolo of 2nd Quadrant, Julien Rouhaud
            and Ronan Dunklau of Dalibo)
  - #3496, Make postgis non-relocateable for extension install,
           schema qualify calls in functions (Regina Obe)
           Should resolve once and for all for extensions #3494, #3486, #3076
  - #3547, Update tiger geocoder to support TIGER 2016
           and to support both http and ftp.
  - #3613, Segmentize geography using equal length segments
           (Hugo Mercier of Oslandia)

 * Bug Fixes

 - #2841, ST_MinimumBoundingCircle not covering original

 * Performance Enhancements *

  - #75, Enhancement to PIP short circuit (Dan Baston)
  - #3383, Avoid deserializing small geometries during index operations
           (Dan Baston)
  - #3400, Minor optimization of PIP routines (Dan Baston)
  - Make adding a line to topology interruptible (Sandro Santilli)
  - Documentation updates from Mike Toews


PostGIS 2.3.0rc1
2016/09/19
See PostGIS 2.3.0 section for details


PostGIS 2.3.0beta1
2016/09/06
See PostGIS 2.3.0 section for details


PostGIS 2.2.2
2016/03/22

 * Bug Fixes *

  - #3463, Fix crash on face-collapsing edge change
  - #3422, Improve ST_Split robustness on standard precision double
           systems (arm64, ppc64el, s390c, powerpc, ...)
  - #3427, Update spatial_ref_sys to EPSG version 8.8
  - #3433, ST_ClusterIntersecting incorrect for MultiPoints
  - #3435, ST_AsX3D fix rendering of concave geometries
  - #3436, memory handling mistake in ptarray_clone_deep
  - #3437, ST_Intersects incorrect for MultiPoints
  - #3461, ST_GeomFromKML crashes Postgres when there are
           innerBoundaryIs and no outerBoundaryIs
  - #3429, upgrading to 2.3 or from 2.1 can cause loop/hang on some platforms
  - #3460, ST_ClusterWithin 'Tolerance not defined' error after upgrade
  - #3490, Raster data restore issues, materialized views
  		     Scripts postgis_proc_set_search_path.sql,
           rtpostgis_proc_set_search_path.sql refer to
           http://postgis.net/docs/manual-2.2/RT_FAQ.html#faq_raster_data_not_restore
  - #3426, failing POINT EMPTY tests on fun architectures


PostGIS 2.2.1
2016/01/06

 * Bug Fixes *

  - #2232, avoid accumulated error in SVG rounding
  - #3321, Fix performance regression in topology loading
  - #3329, Fix robustness regression in TopoGeo_addPoint
  - #3349, Fix installation path of postgis_topology scripts
  - #3351, set endnodes isolation on ST_RemoveIsoEdge
           (and lwt_RemIsoEdge)
  - #3355, geography ST_Segmentize has geometry bbox
  - #3359, Fix toTopoGeom loss of low-id primitives from
           TopoGeometry definition
  - #3360, _raster_constraint_info_scale invalid input syntax
  - #3375, crash in repeated point removal for collection(point)
  - #3378, Fix handling of hierarchical TopoGeometries
           in presence of multiple topologies
  - #3380, #3402, Decimate lines on topology load
  - #3388, #3410, Fix missing end-points in ST_RemoveRepeatedPoints
  - #3389, Buffer overflow in lwgeom_to_geojson
  - #3390, Compilation under Alpine Linux 3.2 gives an error when
           compiling the postgis and postgis_topology extensions
  - #3393, ST_Area NaN for some polygons
  - #3401, Improve ST_Split robustness on 32bit systems
  - #3404, ST_ClusterWithin crashes backend
  - #3407, Fix crash on splitting a face or an edge
           defining multiple TopoGeometry objects
  - #3411, Clustering functions not using spatial index
  - #3412, Improve robustness of snapping step in TopoGeo_addLinestring
  - #3415, Fix OSX 10.9 build under pkgsrc
  - Fix memory leak in lwt_ChangeEdgeGeom [liblwgeom]


PostGIS 2.2.0
2015/10/07

 * Important / Breaking Changes *

  - PROJ4 4.6 and higher only
  - #2703, KNN <-> operator now returns the correct distance ordering
           for all geometry types, not just for points. Code that expects
           the looser "centroid distance" ordering should be updated.
  - #3022, ValidateTopology swapped meaning of id1 and id2 for the
           'edge crosses node' error (now edge_id,node_id)
  - #2565, ST_SummaryStats(tablename, rastercolumn, ...) uses
           ST_SummaryStatsAgg()
  - #2567, ST_Count(tablename, rastercolumn, ...) uses ST_CountAgg()
  - #2842, raster - Hide unselectable tables from raster_overview
        and raster_columns
  - By default, PostGIS raster disables all GDAL drivers affecting
    out-db rasters, ST_FromGDALRaster() and ST_AsGDALRaster() variants
  - #3181, POINT EMPTY is now stored as POINT(NaN NaN) in WKB, instead of as MULTIPOINT EMPTY
  - Java binding moved to separate repository:
    https://github.com/postgis/postgis-java

 * Deprecated signatures *

  - #2748, ST_Shift_Longitude renamed to ST_ShiftLongitude,
           ST_Find_Extent renamed to ST_FindExtent,
           ST_Combine_BBox renamed to ST_CombineBbox,
           ST_Length_Spheroid renamed to ST_LengthSpheroid,
           ST_Distance_Spheroid renamed to ST_DistanceSpheroid,
           ST_Distance_Sphere renamed to ST_DistanceSphere,
           ST_3DLength_Spheroid deprecated (use ST_LengthSpheroid)
  - #2769, ST_Mem_Size renamed to ST_MemSize
  - #2565, ST_SummaryStats(tablename, rastercolumn, ...)
  - #2567, ST_Count(tablename, rastercolumn, ...)

 * New Features *

  - Topology API in liblwgeom
    (Sandro Santilli / Regione Toscana - SITA)
  - New lwgeom_version method in liblwgeom
  - New lwgeom_unaryunion method in liblwgeom
  - New lwgeom_linemerge method in liblwgeom
  - New lwgeom_is_simple method in liblwgeom
  - #3117, Add SFCGAL 1.1 support: add ST_3DDifference, ST_3DUnion,
           ST_Volume, ST_MakeSolid, ST_IsSolid (Vincent Mora / Oslandia)
  - #3169, ST_ApproximateMedialAxis (Sandro Santilli)
  - ST_CPAWithin (Sandro Santilli / Boundless)
  - Add |=| operator with CPA semantic and KNN support with PgSQL 9.5+
    (Sandro Santilli / Boundless)
  - #3131, KNN support for the geography type (Paul Ramsey / CartoDB)
  - #3023, ST_ClusterIntersecting / ST_ClusterWithin (Dan Baston)
  - #2703, Exact KNN results for all geometry types, aka "KNN re-check" (Paul Ramsey / CartoDB)
  - #1137, Allow a tolerance value in ST_RemoveRepeatedPoints (Paul Ramsey / CartoDB)
  - #3062, Allow passing M factor to ST_Scale (Sandro Santilli / Boundless)
  - #3139, ST_BoundingDiagonal (Sandro Santilli / Boundless)
  - #3129, ST_IsValidTrajectory (Sandro Santilli / Boundless)
  - #3128, ST_ClosestPointOfApproach (Sandro Santilli / Boundless)
  - #3152, ST_DistanceCPA (Sandro Santilli / Boundless)
  - Canonical output for index key types
  - ST_SwapOrdinates (Sandro Santilli / Boundless)
  - #2918, Use GeographicLib functions for geodetics (Mike Toews)
  - #3074, ST_Subdivide to break up large geometry (Paul Ramsey / CartoDB)
  - #3040, KNN GiST index based centroid (<<->>)
           n-D distance operators (Sandro Santilli / Boundless)
  - Interruptibility API for liblwgeom (Sandro Santilli / CartoDB)
  - #2939, ST_ClipByBox2D (Sandro Santilli / CartoDB)
  - #2247, ST_Retile and ST_CreateOverview: in-db raster overviews creation
           (Sandro Santilli / Vizzuality)
  - #899, -m shp2pgsql attribute names mapping -m switch
           (Regina Obe / Sandro Santilli)
  - #1678, Added GUC postgis.gdal_datapath to specify GDAL config
           variable GDAL_DATA
  - #2843, Support reprojection on raster import
           (Sandro Santilli / Vizzuality)
  - #2349, Support for encoded_polyline input/output (Kashif Rasul)
  - #2159, report libjson version from postgis_full_version()
  - #2770, ST_MemSize(raster)
  - Add postgis_noop(raster)
  - Added missing variants of ST_TPI(), ST_TRI() and ST_Roughness()
  - Added GUC postgis.gdal_enabled_drivers to specify GDAL config
    variable GDAL_SKIP
  - Added GUC postgis.enable_outdb_rasters to enable access to
    rasters with out-db bands
  - #2387, address_standardizer extension as part of PostGIS
           Stephen Woodbridge (imaptools.com), Walter Sinclair, Regina Obe
  - #2816, address_standardizer_data_us extension
           provides reference lex,gaz,rules for address_standardizer
           Stephen Woodbridge (imaptools.com), Walter Sinclair, Regina Obe
  - #2341, New mask parameter for ST_MapAlgebra
  - #2397, read encoding info automatically in shapefile loader
  - #2430, ST_ForceCurve
  - #2565, ST_SummaryStatsAgg()
  - #2567, ST_CountAgg()
  - #2632, ST_AsGML() support for curved features
  - #2652, Add --upgrade-path switch to run_test.pl
  - #2754, sfcgal wrapped as an extension
  - #2227, Simplification with Visvalingam-Whyatt algorithm
           ST_SimplifyVW, ST_SetEffectiveArea (Nicklas Avén)
  - Functions to encode and decode TWKB
    ST_AsTWKB, ST_GeomFromTWKB (Paul Ramsey / Nicklas Avén / CartoDB)

 * Enhancements *

  - #3223, Add memcmp short-circuit to ST_Equals (Daniel Baston)
  - #3227, Tiger geocoder upgraded to support Tiger 2015 census
  - #2278, Make liblwgeom potentially ABI-compatible between micro releases
  - #897, ST_AsX3D support for GeoCoordinates and systems "GD" "WE"
           ability to flip x/y axis (use option = 2, 3)
  - ST_Split: allow splitting lines by multilines, multipoints
              and (multi)polygon boundaries
  - #3070, Simplify geometry type constraint
  - #2839, Implement selectivity estimator for functional indexes,
           speeding up spatial queries on raster tables.
           (Sandro Santilli / Vizzuality)
  - #2361, Added spatial_index column to raster_columns view
  - #2390, Testsuite for pgsql2shp
  - #2527, Added -k flag to raster2pgsql to skip checking that
           band is NODATA
  - #2616, Reduce text casts during topology building and export
  - #2717, support startpoint, endpoint, pointn, numpoints for compoundcurve
  - #2747, Add support for GDAL 2.0
  - #2754, SFCGAL can now be installed with CREATE EXTENSION
       Vincent Mora (Oslandia)
  - #2828, Convert ST_Envelope(raster) from SQL to C
  - #2829, Shortcut ST_Clip(raster) if geometry fully contains the raster
           and no NODATA specified
  - #2906, Update tiger geocoder to handle tiger 2014 data
  - #3048, Speed up geometry simplification (J.Santana @ CartoDB)
  - #3092, Slow performance of geometry_columns with many tables

 * Bug Fixes *

  - #2893, Allow interruptibility of ST_Segmentize(geometry)
           (Sandro Santilli / CartoDB)
  - #2540, Change GUC name for GDAL_DATA to postgis.gdal_datapath
  - #2777, Raster max extent constraint based upon envelope to behave
           like geometry extent
  - #2822, Use @ operator instead of ST_CoveredBy() for raster
           max extent constraint
  - #3018, GROUP BY geography sometimes returns duplicate rows
  - #3020, ST_AddBand out-db bug where height using width value
  - #3084, shp2pgsql - illegal number format when specific system locale set
  - #3061, Allow duplicate points in JSON, GML, GML ST_GeomFrom* functions
  - #3086, ST_DumpValues() crashes backend on cleanup with invalid
           band indexes

 * Code refactoring *

  - Split raster/rt_core/rt_api.c and raster/rt_pg/rt_pg.c files into
    smaller files for ease of long-term maintenance and development
  - #1220, lwerror and lwnotice function became internal to liblwgeom


PostGIS 2.1.8
2015/07/07

 * Bug Fixes *

  - #3159, do not force a bbox cache on ST_Affine
  - #3018, GROUP BY geography sometimes returns duplicate rows
  - #3048, shp2pgsql - illegal number format when specific system locale set
  - #3094, Malformed GeoJSON inputs crash backend
  - #3104, st_asgml introduces random characters in ID field
  - #3155, Remove liblwgeom.h on make uninstall
  - #3177, gserialized_is_empty cannot handle nested empty cases
  - Fix crash in ST_LineLocatePoint


PostGIS 2.1.7
2015/03/30

 * Bug Fixes *

  - #3086, ST_DumpValues() crashes backend on cleanup with invalid
           band indexes
  - #3088, Do not (re)define strcasestr in a liblwgeom.h
  - #3094, Malformed GeoJSON inputs crash backend


PostGIS 2.1.6
2015/03/20

 * Enhancements *

  - #3000, Ensure edge splitting and healing algorithms use indexes
  - #3048, Speed up geometry simplification (J.Santana @ CartoDB)
  - #3050, Speed up geometry type reading (J.Santana @ CartoDB)

 * Bug Fixes *

  - #2941, allow geography columns with SRID other than 4326
  - #3069, small objects getting inappropriately fluffed up w/ boxes
  - #3068, Have postgis_typmod_dims return NULL for unconstrained dims
  - #3061, Allow duplicate points in JSON, GML, GML ST_GeomFrom* functions
  - #3058, Fix ND-GiST picksplit method to split on the best plane
  - #3052, Make operators <-> and <#> available for PostgreSQL < 9.1
  - #3045, Fix dimensionality confusion in &&& operator
  - #3016, Allow unregistering layers of corrupted topologies
  - #3015, Avoid exceptions from TopologySummary
  - #3020, ST_AddBand out-db bug where height using width value
  - #3031, Allow restore of Geometry(Point) tables dumped with empties in them


PostGIS 2.1.5
2014/12/18

 * Enhancements *

  - #2933, Speedup construction of large multi-geometry objects

 * Bug Fixes *

  - #2947, Fix memory leak in lwgeom_make_valid for single-component
           collection input
  - #2949, Fix memory leak in lwgeom_mindistance2d for curve input
  - #2931, BOX representation is case sensitive
  - #2942, PostgreSQL 9.5 support
  - #2953, 2D stats not generated when Z/M values are extreme
  - #3009, Geography cast may effect underlying tuple


PostGIS 2.1.4
2014/09/10

 * Enhancements *

  - #2745, Speedup ST_Simplify calls against points
  - #2747, Support for GDAL 2.0
  - #2749, Make rtpostgis_upgrade_20_21.sql ACID
  - #2811, Do not specify index names when loading shapefiles/rasters
  - #2829, Shortcut ST_Clip(raster) if geometry fully contains the raster
           and no NODATA specified
  - #2895, Raise cost of ST_ConvexHull(raster) to 300 for better query plans

 * Bug Fixes *

  - #2605, armel: _ST_Covers() returns true for point in hole
  - #2911, Fix output scale on ST_Rescale/ST_Resample/ST_Resize of rasters
           with scale 1/-1 and offset 0/0.
  - Fix crash in ST_Union(raster)
  - #2704, ST_GeomFromGML() does not work properly with array of gml:pos
    (Even Roualt)
  - #2708, updategeometrysrid doesn't update srid check when schema
           not specified. Patch from Marc Jansen
  - #2720, lwpoly_add_ring should update maxrings after realloc
  - #2759, Fix postgis_restore.pl handling of multiline object comments
           embedding sql comments
  - #2774, fix undefined behavior in ptarray_calculate_gbox_geodetic
  - Fix potential memory fault in ST_MakeValid
  - #2784, Fix handling of bogus argument to --with-sfcgal
  - #2772, Premature memory free in RASTER_getBandPath (ST_BandPath)
  - #2755, Fix regressions tests against all versions of SFCGAL
  - #2775, lwline_from_lwmpoint leaks memory
  - #2802, ST_MapAlgebra checks for valid callback function return value
  - #2803, ST_MapAlgebra handles no userarg and STRICT callback function
  - #2834, ST_Estimated_Extent and mixedCase table names (regression bug)
  - #2845, Bad geometry created from ST_AddPoint
  - #2870, Binary insert into geography column results geometry being inserted
  - #2872, make install builds documentation (Greg Troxell)
  - #2819, find isfinite or replacement on Centos5 / Solaris
  - #2899, geocode limit 1 not returning best answer (tiger geocoder)
  - #2903, Unable to compile on FreeBSD
  - #2927  reverse_geocode not filling in direction prefix (tiger geocoder)
           get rid of deprecated ST_Line_Locate_Point called

PostGIS 2.1.3
2014/05/13

 * Important / Breaking Changes  *

  - Add control of GDAL drivers with the environment variable
    POSTGIS_GDAL_ENABLED_DRIVERS. By default, all GDAL drivers are disabled
  - Add ability to disable out-db raster bands with the environment variable
    POSTGIS_ENABLE_OUTDB_RASTERS. By default, out-db raster bands are disabled

 * Bug Fixes *

  - #2697, invalid GeoJSON Polygon input crashes server process
  - #2700, Fix dumping of higher-dimension datasets with null rows
  - #2706, ST_DumpPoints of EMPTY geometries crashes server


PostGIS 2.1.2
2014/03/31

 * Important Changes *

 * Bug Fixes *

  - #2666, Error out at configure time if no SQL preprocessor can be found
  - #2534, st_distance returning incorrect results for large geographies
  - #2539, Check for json-c/json.h presence/usability before json/json.h
  - #2543, invalid join selectivity error from simple query
  - #2546, GeoJSON with string coordinates parses incorrectly
  - #2547, Fix ST_Simplify(TopoGeometry) for hierarchical topogeoms
  - #2552, Fix NULL raster handling in ST_AsPNG, ST_AsTIFF and
           ST_AsJPEG
  - #2555, Fix parsing issue of range arguments of ST_Reclass
  - #2556, geography ST_Intersects results depending on insert order
  - #2580, Do not allow installing postgis twice in the same database
  - #2589, Remove use of unnecessary void pointers
  - #2607, Cannot open more than 1024 out-db files in one process
  - #2610, Ensure face splitting algorithm uses the edge index
  - #2615, EstimatedExtent (and hence, underlying stats) gathering wrong bbox
  - #2619, Empty rings array in GeoJSON polygon causes crash
  - #2634, regression in sphere distance code
  - #2638, Geography distance on M geometries sometimes wrong
  - #2648, #2653, Fix topology functions when "topology" is not in search_path
  - #2654, Drop deprecated calls from topology
  - #2655, Let users without topology privileges call postgis_full_version()
  - #2674, Fix missing operator = and hash_raster_ops opclass on raster
  - #2675, #2534, #2636, #2634, #2638, Geography distance issues with tree optimization

 * Enhancements *

  - #2494, avoid memcopy in GiST index (hayamiz)
  - #2560, soft upgrade: avoid drop/recreate of aggregates that hadn't changed

PostGIS 2.1.1
2013/11/08

 * Important Changes *

  - #2514, Change raster license from GPL v3+ to v2+, allowing
           distribution of PostGIS Extension as GPLv2.

 * Bug Fixes *

  - #2396, Make regression tests more endian-agnostic
  - #2434, Fix ST_Intersection(geog,geog) regression in rare cases
  - #2454, Fix behavior of ST_PixelAsXXX functions regarding
           exclude_nodata_value parameter
  - #2449, Fix potential infinite loop in index building
  - #2489, Fix upgrades from 2.0 leaving stale function signatures
  - #2493, Fix behavior of ST_DumpValues when passed an empty raster
  - #2502, Fix postgis_topology_scripts_installed() install schema
  - #2504, Fix segfault on bogus pgsql2shp call
  - #2512, Support for foreign tables and materialized views in
           raster_columns and raster_overviews
  - #2525, Fix handling of SRID in nested collections
  - #2528, Fix memory leak in ST_Split / lwline_split_by_line
  - #2532, Add missing raster/geometry commutator operators
  - #2533, Remove duplicated signatures

 * Enhancements *

  - #2463, support for exact length calculations on arc geometries
  - #2478, support for tiger 2013
  - #2527, Added -k flag to raster2pgsql to skip checking that
           band is NODATA

PostGIS 2.1.0
2013/08/17

 * Important / Breaking Changes  *

  - #1653, Removed srid parameter from ST_Resample(raster) and variants
           with reference raster no longer apply reference raster's SRID.
  - #1962 ST_Segmentize - As a result of
          the introduction of geography support, The construct:
		 SELECT ST_Segmentize('LINESTRING(1 2, 3 4)',0.5);
		will result in ambiguous function error
  - #2026, ST_Union(raster) now unions all bands of all rasters
  - #2089, liblwgeom: lwgeom_set_handlers replaces lwgeom_init_allocators.
  - #2150, regular_blocking is no longer a constraint. column of same name
           in raster_columns now checks for existance of spatially_unique
           and coverage_tile constraints
  - ST_Intersects(raster, geometry) behaves in the same manner as
    ST_Intersects(geometry, raster).
  - point variant of ST_SetValue(raster) previously did not check SRID
    of input geometry and raster.
  - ST_Hillshade parameters azimuth and altitude are now in degrees
    instead of radians.
  - ST_Slope and ST_Aspect return pixel values in degrees instead of radians.

 * Deprecated signatures *

  - #2104, ST_World2RasterCoord, ST_World2RasterCoordX and
           ST_World2RasterCoordY renamed to ST_WorldToRasterCoord,
           ST_WorldToRasterCoordX and ST_WorldToRasterCoordY.
           ST_Raster2WorldCoord, ST_Raster2WorldCoordX and
           ST_Raster2WorldCoordY renamed to ST_RasterToWorldCoord,
           ST_RasterToWorldCoordX and ST_RasterToWorldCoordY
  - ST_Estimated_Extent renamed to ST_EstimatedExtent
  - ST_Line_Interpolate_Point renamed to ST_LineInterpolatePoint
  - ST_Line_Substring renamed to ST_LineSubstring
  - ST_Line_Locate_Point renamed to ST_LineLocatePoint
  - ST_Force_XXX renamed to ST_ForceXXX
  - ST_MapAlgebraFctNgb and 1 and 2 raster variants of ST_MapAlgebraFct.
    Use ST_MapAlgebra instead
  - 1 and 2 raster variants of ST_MapAlgebraExpr.
    Use expression variants of ST_MapAlgebra instead

 * New Features *

 Refer to http://postgis.net/docs/manual-2.1/PostGIS_Special_Functions_Index.html#NewFunctions_2_1
 for complete list of new functions

  - #310, ST_DumpPoints converted to a C function (Nathan Wagner)
  - #739, UpdateRasterSRID()
  - #945, improved join selectivity, N-D selectivity calculations,
    user accessible selectivity and stats reader functions for
    testing (Paul Ramsey / OpenGeo)
  - toTopoGeom with TopoGeometry sink (Sandro Santilli / Vizzuality)
  - clearTopoGeom (Sandro Santilli / Vizzuality)
  - ST_Segmentize(geography) (Paul Ramsey / OpenGeo)
  - ST_DelaunayTriangles (Sandro Santilli / Vizzuality)
  - ST_NearestValue, ST_Neighborhood (Bborie Park / UC Davis)
  - ST_PixelAsPoint, ST_PixelAsPoints (Bborie Park / UC Davis)
  - ST_PixelAsCentroid, ST_PixelAsCentroids (Bborie Park / UC Davis)
  - ST_Raster2WorldCoord, ST_World2RasterCoord (Bborie Park / UC Davis)
  - Additional raster/raster spatial relationship functions
    (ST_Contains, ST_ContainsProperly, ST_Covers, ST_CoveredBy, ST_Disjoint,
    ST_Overlaps, ST_Touches, ST_Within, ST_DWithin, ST_DFullyWithin)
    (Bborie Park / UC Davis)
  - Added array variants of ST_SetValues() to set many pixel values of a band
    in one call (Bborie Park / UC Davis)
  - #1293, ST_Resize(raster) to resize rasters based upon width/height
  - #1627, package tiger_geocoder as a PostgreSQL extension
  - #1643, #2076, Upgrade tiger geocoder to support loading tiger 2011 and 2012
    (Regina Obe / Paragon Corporation) Funded by Hunter Systems Group
  - GEOMETRYCOLLECTION support for ST_MakeValid (Sandro Santilli / Vizzuality)
  - #1709, ST_NotSameAlignmentReason(raster, raster)
  - #1818, ST_GeomFromGeoHash and friends (Jason Smith (darkpanda))
  - #1856, reverse geocoder rating setting for prefer numbered highway name
  - ST_PixelOfValue (Bborie Park / UC Davis)
  - Casts to/from PostgreSQL geotypes (point/path/polygon).
  - Added geomval array variant of ST_SetValues() to set many pixel values of
    a band using a set of geometries and corresponding values in one call
    (Bborie Park / UC Davis)
  - ST_Tile(raster) to break up a raster into tiles (Bborie Park / UC Davis)
  - #1895, new r-tree node splitting algorithm (Alex Korotkov)
  - #2011, ST_DumpValues to output raster as array (Bborie Park / UC Davis)
  - #2018, ST_Distance support for CircularString, CurvePolygon, MultiCurve,
    MultiSurface, CompoundCurve
  - #2030, n-raster (and n-band) ST_MapAlgebra (Bborie Park / UC Davis)
  - #2193, Utilize PAGC parser as drop in replacement for tiger normalizer
            (Steve Woodbridge, Regina Obe)
  - #2210, ST_MinConvexHull(raster)
  - lwgeom_from_geojson in liblwgeom (Sandro Santilli / Vizzuality)
  - #1687, ST_Simplify for TopoGeometry (Sandro Santilli / Vizzuality)
  - #2228, TopoJSON output for TopoGeometry (Sandro Santilli / Vizzuality)
  - #2123, ST_FromGDALRaster
  - #613, ST_SetGeoReference with numerical parameters instead of text
  - #2276, ST_AddBand(raster) variant for out-db bands
  - #2280, ST_Summary(raster)
  - #2163, ST_TPI for raster (Nathaniel Clay)
  - #2164, ST_TRI for raster (Nathaniel Clay)
  - #2302, ST_Roughness for raster (Nathaniel Clay)
  - #2290, ST_ColorMap(raster) to generate RGBA bands
  - #2254, Add SFCGAL backend support.
           (Backend selection throught postgis.backend var)
           Functions available both throught GEOS or SFCGAL:
            ST_Intersects, ST_3DIntersects, ST_Intersection, ST_Area,
            ST_Distance, ST_3DDistance
           New functions available only with SFCGAL backend:
            ST_3DIntersection, ST_Tesselate, ST_3DArea, ST_Extrude, ST_ForceLHR
            ST_Orientation, ST_Minkowski, ST_StraightSkeleton
            postgis_sfcgal_version
           New function available in PostGIS: ST_ForceSFS
           (Olivier Courtin and Hugo Mercier / Oslandia)

 * Enhancements *

  - #823,  tiger geocoder: Make loader_generate_script download portion
           less greedy
  - #826,  raster2pgsql no longer defaults to padding tiles. Flag -P
           can be used to pad tiles
  - #1363, ST_AddBand(raster, ...) array version rewritten in C
  - #1364, ST_Union(raster, ...) aggregate function rewritten in C
  - #1655, Additional default values for parameters of ST_Slope
  - #1661, Add aggregate variant of ST_SameAlignment
  - #1719, Add support for Point and GeometryCollection ST_MakeValid inputs
  - #1780, support ST_GeoHash for geography
  - #1796, Big performance boost for distance calculations in geography
  - #1802, improved function interruptibility.
  - #1823, add parameter in ST_AsGML to use id column for GML 3 output
           (become mandatory since GML 3.2.1)
  - #1856, tiger geocoder: reverse geocoder rating setting for prefer
           numbered highway name
  - #1938, Refactor basic ST_AddBand to add multiple new bands in one call
  - #1978, wrong answer when calculating length of a closed circular
           arc (circle)
  - #1989, Preprocess input geometry to just intersection with raster
           to be clipped
  - #2021, Added multi-band support to ST_Union(raster, ...) aggregate function
  - #2006, better support of ST_Area(geography) over poles and dateline
  - #2065, ST_Clip(raster, ...) now a C function
  - #2069, Added parameters to ST_Tile(raster) to control padding of tiles
  - #2078, New variants of ST_Slope, ST_Aspect and ST_HillShade to provide
           solution to handling tiles in a coverage
  - #2097, Added RANGE uniontype option for ST_Union(raster)
  - #2105, Added ST_Transform(raster) variant for aligning output to
           reference raster
  - #2119, Rasters passed to ST_Resample(), ST_Rescale(), ST_Reskew(),
           and ST_SnapToGrid() no longer require an SRID
  - #2141, More verbose output when constraints fail to be added
           to a raster column
  - #2143, Changed blocksize constraint of raster to allow multiple values
  - #2148, Addition of coverage_tile constraint for raster
  - #2149, Addition of spatially_unique constraint for raster
  - TopologySummary output now includes unregistered layers and a count
           of missing TopoGeometry objects from their natural layer.
  - ST_HillShade(), ST_Aspect() and ST_Slope() have one new optional
           parameter to interpolate NODATA pixels before running the
           operation.
  - Point variant of ST_SetValue(raster) is now a wrapper around geomval
           variant of ST_SetValues(rast).
  - Proper support for raster band's isnodata flag in core API and loader.
  - Additional default values for parameters of ST_Aspect and ST_HillShade
  - #2178, ST_Summary now advertises presence of known srid with an [S] flag
  - #2202, Make libjson-c optional (--without-json configure switch)
  - #2213, Add support libjson-c 0.10+
  - #2231, raster2pgsql supports user naming of filename column with -n
  - #2200, ST_Union(raster, uniontype) unions all bands of all rasters
  - #2264, postgis_restore.pl support for restoring into databases
           with postgis in a custom schema
  - #2244, emit warning when changing raster's georeference if raster has
           out-db bands
  - #2222, add parameter OutAsIn to flag whether ST_AsBinary should
           return out-db bands as in-db bands

 * Fixes *

  - #1839, handling of subdatasets in GeoTIFF in raster2pgsql.
  - #1840, fix logic of when to compute # of tiles in raster2pgsql.
  - #1870, align the docs and actual behavior of raster's ST_Intersects
  - #1872, fix ST_ApproxSummarystats to prevent division by zero
  - #1875, ST_SummaryStats returns NULL for all parameters except count
           when count is zero
  - #1932, fix raster2pgsql of syntax for index tablespaces
  - #1936, ST_GeomFromGML on CurvePolygon causes server crash
  - #1939, remove custom data types: summarystats, histogram, quantile,
           valuecount
  - #1951, remove crash on zero-length linestrings
  - #1957, ST_Distance to a one-point LineString returns NULL
  - #1976, Geography point-in-ring code overhauled for more reliability
  - #1981, cleanup of unused variables causing warnings with gcc 4.6+
  - #1996, support POINT EMPTY in GeoJSON output
  - #2062, improve performance of distance calculations
  - #2057, Fixed linking issue for raster2psql to libpq
  - #2077, Fixed incorrect values returning from ST_Hillshade()
  - #2019, ST_FlipCoordinates does not update bbox
  - #2100, ST_AsRaster may not return raster with specified pixel type
  - #2126, Better handling of empty rasters from ST_ConvexHull()
  - #2165, ST_NumPoints regression failure with CircularString
  - #2168, ST_Distance is not always commutative
  - #2182, Fix issue with outdb rasters with no SRID and ST_Resize
  - #2188, Fix function parameter value overflow that caused problems
           when copying data from a GDAL dataset
  - #2198, Fix incorrect dimensions used when generating bands of out-db
           rasters in ST_Tile()
  - #2201, ST_GeoHash wrong on boundaries
  - #2203, Changed how rasters with unknown SRID and default geotransform
           are handled when passing to GDAL Warp API
  - #2215, Fixed raster exclusion constraint for conflicting name of
           implicit index
  - #2251, Fix bad dimensions when rescaling rasters with default
           geotransform matrix
  - #2133, Fix performance regression in expression variant of ST_MapAlgebra
  - #2257, GBOX variables not initialized when testing with empty geometries
  - #2271, Prevent parallel make of raster
  - #2282, Fix call to undefined function nd_stats_to_grid() in debug mode
  - #2307, ST_MakeValid outputs invalid geometries
  - #2309, Remove confusing INFO message when trying to get SRS info
  - #2336, FIPS 20 (KS) causes wildcard expansion to wget all files
  - #2348, Provide raster upgrade path for 2.0 to 2.1
  - #2351, st_distance between geographies wrong
  - #2359, Fix handling of schema name when adding overview constraints
  - #2371, Support GEOS versions with more than 1 digit in micro
  - #2383, Remove unsafe use of \' from raster warning message
  - #2384, Incorrect variable datatypes for ST_Neighborhood

 * Known Issues *
  - #2111, Raster bands can only reference the first 256 bands of out-db rasters

PostGIS 2.0.6
2014/05/14

 * Important Changes *

  - Add control of GDAL drivers with the environment variable
    POSTGIS_GDAL_ENABLED_DRIVERS. By default, all GDAL drivers are disabled
  - Add ability to disable out-db raster bands with the environment variable
    POSTGIS_ENABLE_OUTDB_RASTERS. By default, out-db raster bands are disabled

 * Bug Fixes *

  - #2772, fix premature memory free in RASTER_getBandPath (ST_BandPath)

PostGIS 2.0.5
2014/03/31

 * Important Changes *

  - #2514, Change raster license from GPL v3+ to v2+, allowing
           distribution of PostGIS Extension as GPLv2.

 * Bug Fixes *
  - #2494, avoid memcpy in GIST index
  - #2502, Fix postgis_topology_scripts_installed() install schema
  - #2504, Fix segfault on bogus pgsql2shp call
  - #2528, Fix memory leak in ST_Split / lwline_split_by_line
  - #2532, Add missing raster/geometry commutator operators
  - #2533, Remove duplicated signatures
  - #2552, Fix NULL raster handling in ST_AsPNG, ST_AsTIFF and ST_AsJPEG
  - #2555, Fix parsing issue of range arguments of ST_Reclass
  - #2589, Remove use of unnecessary void pointers
  - #2607, Cannot open more than 1024 out-db files in process
  - #2610, Ensure face splitting algorithm uses the edge index
  - #2619, Empty ring array in GeoJSON polygon causes crash
  - #2638, Geography distance on M geometries sometimes wrong

PostGIS 2.0.4
2013/09/06

 * Bug Fixes *
  - #2110, Equality operator between EMPTY and point on origin
  - Allow adding points at precision distance with TopoGeo_addPoint
  - #1968, Fix missing edge from toTopoGeom return
  - #2165, ST_NumPoints regression failure with CircularString
  - #2168, ST_Distance is not always commutative
  - #2186, gui progress bar updates too frequent
  - #2201, ST_GeoHash wrong on boundaries
  - #2257, GBOX variables not initialized when testing with empty geometries
  - #2271, Prevent parallel make of raster
  - #2267, Server crash from analyze table
  - #2277, potential segfault removed
  - #2307, ST_MakeValid outputs invalid geometries
  - #2351, st_distance between geographies wrong
  - #2359, Incorrect handling of schema for overview constraints
  - #2371, Support GEOS versions with more than 1 digit in micro
  - #2372, Cannot parse space-padded KML coordinates
  - Fix build with systemwide liblwgeom installed
  - #2383, Fix unsafe use of \' in warning message
  - #2410, Fix segmentize of collinear curve
  - #2415, ST_Multi support for COMPOUNDCURVE and CURVEPOLYGON
  - #2412, ST_LineToCurve support for lines with less than 4 vertices
  - #2420, ST_LineToCurve: require at least 8 edges to define a full circle
  - #2423, ST_LineToCurve: require all arc edges to form the same angle
  - #2424, ST_CurveToLine: add support for COMPOUNDCURVE in MULTICURVE
  - #2427, Make sure to retain first point of curves on ST_CurveToLine

 * Enhancements *
  - #2269, Avoid uselessly de-toasting full geometries on ANALYZE

 * Known Issues *
  - #2111, Raster bands can only reference the first 256 bands of out-db rasters

PostGIS 2.0.3
2013/03/01

 * Bug Fixes *
  - #2134, Fixed handling of SRS strings as they are passed to GDAL functions

PostGIS 2.0.2
2012/12/03

 * Bug Fixes *
  - #1287, Drop of "gist_geometry_ops" broke a few clients
           package of legacy_gist.sql for these cases
  - #1391, Errors during upgrade from 1.5
  - #1828, Poor selectivity estimate on ST_DWithin
  - #1838, error importing tiger/line data
  - #1869, ST_AsBinary is not unique -
           added to legacy_minor/legacy.sql scripts
  - #1885, Missing field from tabblock table in tiger2010 census_loader.sql
  - #1891, Use LDFLAGS environment when building liblwgeom
  - #1899, Enhance toTopoGeom error on unsupported input
  - #1900, Fix pgsql2shp for big-endian systems
  - #1932, Fix raster2pgsql for invalid syntax for setting index tablespace
  - #1936, ST_GeomFromGML on CurvePolygon causes server crash
  - #1955, ST_ModEdgeHeal and ST_NewEdgeHeal for doubly connected edges
  - #1957, ST_Distance to a one-point LineString returns NULL
  - #1976, Geography point-in-ring code overhauled for more reliability
  - #1978, wrong answer calculating length of closed circular arc (circle)
  - #1981, Remove unused but set variables as found with gcc 4.6+
  - #1987, Restore 1.5.x behaviour of ST_Simplify
  - #1989, Preprocess input geometry to just intersection with raster
           to be clipped
  - #1991, geocode really slow on PostgreSQL 9.2
  - #1996, support POINT EMPTY in GeoJSON output
  - #1998, Fix ST_{Mod,New}EdgeHeal joining edges sharing both endpoints
  - #2001, ST_CurveToLine has no effect if the geometry doesn't actually
           contain an arc
  - #2015, ST_IsEmpty('POLYGON(EMPTY)') returns False
  - #2019, ST_FlipCoordinates does not update bbox
  - #2025, Fix side location conflict at TopoGeo_AddLineString
  - #2062, improve performance of distance calculations
  - #2033, Fix adding a splitting point into a 2.5d topology
  - #2051, Fix excess of precision in ST_AsGeoJSON output
  - #2052, Fix buffer overflow in lwgeom_to_geojson
  - #2056, Fixed lack of SRID check of raster and geometry in ST_SetValue()
  - #2057, Fixed linking issue for raster2psql to libpq
  - #2060, Fix "dimension" check violation by GetTopoGeomElementArray
  - #2072, Removed outdated checks preventing ST_Intersects(raster) from
           working on out-db bands
  - #2077, Fixed incorrect answers from ST_Hillshade(raster)
  - #2092, Namespace issue with ST_GeomFromKML,ST_GeomFromGML for libxml 2.8+
  - #2099, Fix double free on exception in ST_OffsetCurve
  - #2100, ST_AsRaster() may not return raster with specified pixel type
  - #2108, Ensure ST_Line_Interpolate_Point always returns POINT
  - #2109, Ensure ST_Centroid always returns POINT
  - #2117, Ensure ST_PointOnSurface always returns POINT
  - #2129, Fix SRID in ST_Homogenize output with collection input
  - #2130, Fix memory error in MultiPolygon GeoJson parsing

  - Update URL of Maven jar


 * Enhancements *
  - #1581, ST_Clip(raster, ...) no longer imposes NODATA on a band if the
           corresponding band from the source raster did not have NODATA
  - #1928, Accept array properties in GML input multi-geom input
    (Kashif Rasul and Shoaib Burq / SpacialDB)
  - #2082, Add indices on start_node and end_node of topology edge tables
  - #2087, Speedup topology.GetRingEdges using a recursive CTE

PostGIS 2.0.1
2012/06/22

* Bug Fixes *

  - #1264, fix st_dwithin(geog, geog, 0).
  - #1468  shp2pgsql-gui table column schema get shifted
  - #1694, fix building with clang. (vince)
  - #1708, improve restore of pre-PostGIS 2.0 backups.
  - #1714, more robust handling of high topology tolerance.
  - #1755, ST_GeographyFromText support for higher dimensions.
  - #1759, loading transformed shapefiles in raster enabled db.
  - #1761, handling of subdatasets in NetCDF, HDF4 and HDF5 in raster2pgsql.
  - #1763, topology.toTopoGeom use with custom search_path.
  - #1766, don't let ST_RemEdge* destroy peripheral TopoGeometry objects.
  - #1774, Clearer error on setting an edge geometry to an invalid one.
  - #1775, ST_ChangeEdgeGeom collision detection with 2-vertex target.
  - #1776, fix ST_SymDifference(empty, geom) to return geom.
  - #1779, install SQL comment files.
  - #1782, fix spatial reference string handling in raster.
  - #1789, fix false edge-node crossing report in ValidateTopology.
  - #1790, fix toTopoGeom handling of duplicated primitives.
  - #1791, fix ST_Azimuth with very close but distinct points.
  - #1797, fix (ValidateTopology(xxx)).* syntax calls.
  - #1805, put back the 900913 SRID entry.
  - #1813, Only show readable relations in metadata tables.
  - #1819, fix floating point issues with ST_World2RasterCoord and
           ST_Raster2WorldCoord variants.
  - #1820  compilation on 9.2beta1.
  - #1822, topology load on PostgreSQL 9.2beta1.
  - #1825, fix prepared geometry cache lookup
  - #1829, fix uninitialized read in GeoJSON parser
  - #1834, revise postgis extension to only backup
           user specified spatial_ref_sys
  - #1839, handling of subdatasets in GeoTIFF in raster2pgsql.
  - #1840, fix logic of when to compute # of tiles in raster2pgsql.
  - #1851, fix spatial_ref_system parameters for EPSG:3844
  - #1857, fix failure to detect endpoint mismatch in ST_AddEdge*Face*
  - #1865, data loss in postgis_restore.pl when data rows have leading
           dashes.
  - #1867, catch invalid topology name passed to topogeo_add*
  - #1870, align the docs and actual behavior of raster's ST_Intersects
  - #1872, fix ST_ApproxSummarystats to prevent division by zero
  - #1873, fix ptarray_locate_point to return interpolated Z/M values for
           on-the-line case
  - #1875, ST_SummaryStats returns NULL for all parameters except count
	         when count is zero
  - #1881, shp2pgsql-gui -- editing a field sometimes triggers
           removing row
  - #1883, Geocoder install fails trying to run
           create_census_base_tables() (Brian Panulla)

* Enhancements *

  - More detailed exception message from topology editing functions.
  - #1786, improved build dependencies
  - #1806, speedup of ST_BuildArea, ST_MakeValid and ST_GetFaceGeometry.
  - #1812, Add lwgeom_normalize in LIBLWGEOM for more stable testing.

PostGIS 2.0.0
2012/04/03

* Important / Breaking Changes  *

  - Upgrading to PostGIS 2.0 REQUIRES a dump and restore. See the
    "Hard Upgrade" section of the documentation.
  - Functions deprecated during the 1.X series (mostly non-ST variants)
    have been removed. Update your application to the new signatures.
    If you cannot update your application, see the legacy.sql file
    to enable the old signatures.
  - GEOMETRY_COLUMNS is now a view, not a table. Code that manually
    updates the table must be changed to either use the management
    functions (eg AddGeometryColumn) or the new geometry typmod options
    (eg CREATE TABLE t (g GEOMETRY(Polgyon, 4326)))
  - ST_AsBinary and ST_AsText now return 3D/4D results in ISO SQL/MM
    format when called on 3D/4D features.
  - The "unknonwn SRID" is now 0, not -1.
    (eg ST_SRID(ST_GeomFromText('POINT(0 0)')) returns 0)
  - ST_NumGeometries returns 1 for singletons. ST_GeometryN returns the
    the geometry for singletons.
  - probe_geometry_columns(), rename_geometry_table_constraints(),
    fix_geometry_columns(), have been removed since GEOMETRY_COLUMNS
    is now a view.
  - 3D analysis functions are now named with "3D" as a prefix
    instead of a suffix (eg ST_Length3D has become ST_3DLength)
  - Operator && does not check for SRID mismatch anymore
  - Cast function from raster to bytea now called `bytea` instead
    of `st_bytea` (#1003)

* New Features *

  - KNN Gist index based centroid (<->) and box (<#>) distance
    operators (Paul Ramsey / funded by Vizzuality)
  - PostgreSQL 9.1+ "extension" support (Regina Obe)
  - Typmod support for geometry (Paul Ramsey)
  - Support for TIN and PolyHedralSurface (Olivier Courtin / Oslandia)
  - Raster support integrated and documented
    (Pierre Racine, Jorge Arévalo, Mateusz Loskot, Sandro Santilli,
    Regina Obe, David Zwarg)
    (Company developer and funding: University Laval, Deimos Space, CadCorp,
    Michigan Tech Research Institute, Paragon Corporation, Azavea)
  - N-Dimensional spatial indexes (Paul Ramsey / OpenGeo)
  - Topology support improved, documented, testing, bug fixes
    (Sandro Santilli / Faunalia for RT-SIGTA, Regina Obe, Andrea Peri,
     Jose Carlos Martinez Llari)
  - 3D relationship support functions (Nicklas Avén)
    ST_3DDistance, ST_3DClosestPoint, ST_3DIntersects,
    ST_3DShortestLine
  - ST_Split (Sandro Santilli / Faunalia for RT-SIGTA)
  - ST_Node (Sandro Santilli)
  - ST_isValidDetail (Sandro Santilli / Faunalia for RT-SIGTA)
  - ST_MakeValid (Sandro Santilli / Faunalia for RT-SIGTA)
  - ST_RemoveRepeatedPoints (Sandro Santilli / Faunalia for RT-SIGTA)
  - ST_GeometryN and ST_NumGeometries support for non-collections
    (Sandro Santilli)
  - ST_IsCollection (Sandro Santilli, Maxime van Noppen)
  - ST_SharedPaths (Sandro Santilli / Faunalia for RT-SIGTA)
  - ST_Snap (Sandro Santilli)
  - ST_RelateMatch (Sandro Santilli / Faunalia for RT-SIGTA)
  - ST_ConcaveHull (Regina Obe and Leo Hsu / Paragon Corporation)
  - ST_UnaryUnion (Sandro Santilli)
  - ST_Relate with boundary node rule (Sandro Santilli / Faunalia for RT-SIGTA)
  - ST_AsX3D (Regina Obe / Arrival 3D)
  - ST_OffsetCurve (Sandro Santilli, Rafal Magda)
  - ST_GeomFromGeoJSON (Kashif Rasul, Paul Ramsey / Vizzuality)
  - ST_AsBinary byte endian support for geography

* Enhancements *

  - Made loader tolerant of truncated multibyte values found
    in some free worldwide shapefiles (Sandro Santilli)
  - Lots of bug fixes and enhancements to shp2pgsql
    Beefing up regression tests for loaders
    Reproject support for both geometry and geography during import
    (Jeff Adams / Azavea, Mark Cave-Ayland)
  - pgsql2shp conversion from predefined list
    (Loic Dachary / Mark Cave-Ayland)
  - Shp-pgsql GUI - support loading multiple files. (Mark Leslie)
  - Shp-pgsql GUI - support exporting multiple tablee. (Mark Cave-Ayland)
  - Extras - upgraded tiger_geocoder from using old TIGER format
    to use new TIGER shp and file structure format (Stephen Frost)
  - Enhancements and documentation of TIGER geocoder
    (Regina Obe, Leo Hsu / Paragon Corporation /
    funding provided by Hunter Systems Group)
  - Documentation proofreading and corrections. (Kasif Rasul)

* All Fixes and Enhancements *

  - http://trac.osgeo.org/postgis/query?status=closed&milestone=PostGIS+2.0.0

* Acknowledgements *

  We are most indebted to the numerous members in the PostGIS community
  who were brave enough to TEST out the new features in this release.
  No major release can be successful without lots of testing.
  Below is an incomplete list of some of the many folks who helped
  us get to this release.

  - Andrea Peri - Lots of testing on topology, checking for correctness
  - Andreas Forø Tollefsen - raster testing
  - Chris English - topology stress testing loader functions
  - Salvatore Larosa - Lots of topology testing
  - Brian Hamlin - Benchmarking, general testing all components
  - Mike Pease -  Tiger geocoder testing, very detailed reports of issues
  - Tom van Tilburg - raster testing



PostGIS 1.5.3
2011/06/25

 - This is a bug fix release, addressing issues that have been
   filed since the 1.5.2 release.
 - Bug Fixes
   - #1056, produce correct bboxes for arc geometries, fixes index errors
         (Paul Ramsey)
   - #1007, ST_IsValid crash - fix requires GEOS 3.3.0+ or 3.2.3+
   	 (Sandro Santilli, reported by Birgit Laggner)
   - #940, support for PostgreSQL 9.1 beta 1
     (Regina Obe, Paul Ramsey, patch submitted by stl)
   - #845, ST_Intersects precision error (Sandro Santilli, Nicklas Avén)
     Reported by cdestigter
   - #884, Unstable results with ST_Within, ST_Intersects (Chris Hodgson)
   - #779, shp2pgsql -S option seems to fail on points (Jeff Adams)
   - #666, ST_DumpPoints is not null safe (Regina Obe)
   - #631, Update NZ projections for grid transformation support (jpalmer)
   - #630, Peculiar Null treatment in arrays in ST_Collect (Chris Hodgson)
     Reported by David Bitner
   - #624, Memory leak in ST_GeogFromText (ryang, Paul Ramsey)
   - #609, Bad source code in manual section 5.2 Java Clients
    (simoc, Regina Obe)
   - #604, shp2pgsql usage touchups (Mike Toews, Paul Ramsey)
   - #573 ST_Union fails on a group of linestrings
   	 Not a PostGIS bug, fixed in GEOS 3.3.0
   - #457 ST_CollectionExtract returns non-requested type
    (Nicklas Avén, Paul Ramsey)
   - #441 ST_AsGeoJson Bbox on GeometryCollection error (Olivier Courtin)
   - #411 Ability to backup invalid geometries (Sandro Santilli)
     Reported by Regione Toscana
   - #409 ST_AsSVG - degraded (Olivier Courtin)
     Reported by Sdikiy
   - #373 Documentation syntax error in hard upgrade (Paul Ramsey)
     Reported by psvensso

PostGIS 1.5.2
2010/09/27

 - This is a bug fix release, addressing issues that have been
   filed since the 1.5.1 release.

 - Bug Fixes
   - Loader: fix handling of empty (0-verticed) geometries in shapefiles.
     (Sandro Santilli)
   - #536, Geography ST_Intersects, ST_Covers, ST_CoveredBy and
     Geometry ST_Equals not using spatial index (Regina Obe, Nicklas Avén)
   - #573, Improvement to ST_Contains geography
   - Loader: Add support for command-q shutdown in Mac GTK build (Paul Ramsey)
   - #393, Loader: Add temporary patch for large DBF files
     (Maxime Guillaud, Paul Ramsey)
   - #507, Fix wrong OGC URN in GeoJSON and GML output (Olivier Courtin)
   - spatial_ref_sys.sql Add datum conversion for projection SRID 3021
     (Paul Ramsey)
   - Geography - remove crash for case when all geographies are out of
     the estimate (Paul Ramsey)
   - #469, Fix for array_aggregation error (Greg Stark, Paul Ramsey)
   - #532, Temporary geography tables showing up in other user sessions
     (Paul Ramsey)
   - #562, ST_Dwithin errors for large geographies (Paul Ramsey)
   - #513, shape loading GUI tries to make spatial index when loading DBF only
     mode (Paul Ramsey)
   - #527, shape loading GUI should always append log messages
     (Mark Cave-Ayland)
   - #504 shp2pgsql should rename xmin/xmax fields (Sandro Santilli)
   - #458 postgis_comments being installed in contrib instead of
     version fozing a table with geography column crashes server
     (Paul Ramsey)
   - #581 LWGEOM-expand produces inconsistent results
     (Mark Cave-Ayland)
   - #471 DocBook dtd errors (Olivier Courtin)
   - Fix further build issues against PostgreSQL 9.0
     (Mark Cave-Ayland)
   - #572 Password whitespace for Shape File to PostGIS
     Import not supported (Mark Cave-Ayland)
   - #603: shp2pgsql: "-w" produces invalid WKT for MULTI* objects.
     (Mark Cave-Ayland)
 - Enhancement
   - #513 Add dbf filter to shp2pgsql-gui and allow uploading dbf only
     (Paul Ramsey)

PostGIS 1.5.1
2010/03/11

 - This is a bug fix release, addressing issues that have been
   filed since the 1.5.0 release.

 - Bug Fixes
   - #410, update embedded bbox when applying ST_SetPoint, ST_AddPoint
     ST_RemovePoint to a linestring
     (Paul Ramsey)
   - #411, allow dumping tables with invalid geometries
     (Sandro Santilli, for Regione Toscana-SIGTA)
   - #414, include geography_columns view when running upgrade scripts
     (Paul Ramsey)
   - #419, allow support for multilinestring in ST_Line_Substring
     (Paul Ramsey, for Lidwala Consulting Engineers)
   - #421, fix computed string length in ST_AsGML()
     (Olivier Courtin)
   - #441, fix GML generation with heterogeneous collections
     (Olivier Courtin)
   - #443, incorrect coordinate reversal in GML 3 generation
     (Olivier Courtin)
   - #450, #451, wrong area calculation for geography features that
     cross the date line
     (Paul Ramsey)
   - Ensure support for upcoming 9.0 PgSQL release
     (Paul Ramsey)

PostGIS 1.5.0
2010/02/04

  * Important Changes *

  - =~ operator now indicates bounding box equality, not feature equality
  - GEOS 3.1 is now the minimum accepted version of GEOS
  - GEOS 3.2 is needed if you want to use enhanced buffering features
    and ST_HausdorffDistance
  - GEOS, LibXML2, and Proj4 are now mandatory dependencies

  * New Features *

  - Added Hausdorff distance calculations (#209) (Vincent Picavet)
  - Added parameters argument to ST_Buffer operation to support one-sided
    buffering and other buffering styles (Sandro Santilli)
  - Performance improvements to ST_Distance (Nicklas Avén)
  - Addition of other Distance related visualization and analysis
    functions (Nicklas Avén)
    - ST_ClosestPoint
    - ST_DFullyWithin
    - ST_LongestLine
    - ST_MaxDistance
    - ST_ShortestLine
  - KML, GML input via ST_GeomFromGML and ST_GeomFromKML (Olivier Courtin)
  - Extract homogeneous collection with ST_CollectionExtract (Paul Ramsey)
  - Add measure values to existing linestring with ST_AddMeasure (Paul Ramsey)
  - History table implementation in utils (George Silva)
  - Win32 support and improvement of core shp2pgsql-gui (Mark Cave-Ayland)
  - In place 'make check' support (Paul Ramsey)
  - Geography type and supporting functions
    - Spherical algorithms from Dave Skea
    - Object/index implementation from Paul Ramsey
    - Selectivitiy implementation from Mark Cave-Ayland
    - Serializations (KML, GML, JSON) from Olivier Courtin
    - ST_Area, ST_Distance, ST_DWithin, ST_GeogFromText, ST_GeogFromWKB,
      ST_Intersects, ST_Covers, ST_Buffer
  - Documentation updates and improvements (Regina Obe, Kevin Neufeld)
  - Testing and quality control (Regina Obe)
  - PostGIS 1.5 support PostgreSQL 8.5 trunk (Guillaume Lelarge)
  - Many many other changes:
    http://trac.osgeo.org/postgis/query?status=closed&milestone=PostGIS+1.5.0


PostGIS 1.4.1
2009/11/28

 - This is a bug fix release, addressing issues that have been
   filed since the 1.4.0 release.

 - Bug Fixes
   - #241, crash in ST_LineCrossingDirection
   - #210, segmentation faults in ST_Union with NULLs
   - #277, crash on very large numeric inputs
   - #179, ST_MakeLine crash server with NULLs
   - #253, inconsistent results when using the ~= operator
   - #276, ST_AsGML producing non-compliant GML
   - #239, memory issues with ST_As* functions
   - #272, ST_LineCrossingDirection should be negatively symmetric
   - #316, parsing problem for invalid higher dimensional geometries


PostGIS 1.4.0
2009/06/XX

 - API Stability
   - As of the 1.4 release series, the public API of PostGIS will not
	 change during minor releases.

 - Compatibility
   - The versions below are the *minimum* requirements for PostGIS 1.4
   - PostgreSQL 8.2 and higher on all platforms
   - GEOS 3.0 and higher only
   - PROJ4 4.5 and higher only

 - New Features
   - ST_Union() uses high-speed cascaded union when compiled against
	 GEOS 3.1+ (Paul Ramsey)
   - ST_ContainsProperly() requires GEOS 3.1+
   - ST_Intersects(), ST_Contains(), ST_Within() use high-speed cached
	 prepared geometry against GEOS 3.1+ (Paul Ramsey / funded by Zonar Systems)
   - Vastly improved documentation and reference manual
	 (Regina Obe & Kevin Neufeld)
   - Figures and diagram examples in the reference manual (Kevin Neufeld)
   - ST_IsValidReason() returns readable explanations for validity
	 failures (Paul Ramsey)
   - ST_GeoHash() returns a geohash.org signature for geometries
	 (Paul Ramsey)
   - GTK+ multi-platform GUI for shape file loading (Paul Ramsey)
   - ST_LineCrossingDirection() returns crossing directions (Paul Ramsey)
   - ST_LocateBetweenElevations() returns sub-string based on Z-ordinate.
	 (Paul Ramsey)
   - Geometry parser returns explicit error message about location of
	 syntax errors (Mark Cave-Ayland)
   - ST_AsGeoJSON() return JSON formatted geometry (Olivier Courtin)
   - Populate_Geometry_Columns() -- automatically add records to
	 geometry_columns for TABLES and VIEWS (Kevin Neufeld)
   -- ST_MinimumBoundingCircle() -- returns the smallest circle
   	 polygon that can encompass a geometry (Bruce Rindahl)

 - Enhancements
   - Core geometry system moved into independent library, liblwgeom.
	 (Mark Cave-Ayland)
   - New build system uses PostgreSQL "pgxs" build bootstrapper.
	 (Mark Cave-Ayland)
   - Debugging framework formalized and simplified. (Mark Cave-Ayland)
   - All build-time #defines generated at configure time and placed in
	 headers for easier cross-platform support (Mark Cave-Ayland)
   - Logging framework formalized and simplified (Mark Cave-Ayland)
   - Expanded and more stable support for CIRCULARSTRING,
	 COMPOUNDCURVE and CURVEPOLYGON, better parsing, wider support
	 in functions (Mark Leslie & Mark Cave-Ayland)
   - Improved support for OpenSolaris builds (Paul Ramsey)
   - Improved support for MSVC builds (Mateusz Loskot)
   - Updated KML support (Olivier Courtin)
   - Unit testing framework for liblwgeom (Paul Ramsey)
   - New testing framework to comprehensively exercise every PostGIS
	 function (Regine Obe)
   - Performance improvements to all geometry aggregate functions
	 (Paul Ramsey)
   - Support for the upcoming PostgreSQL 8.4 (Mark Cave-Ayland, Talha Bin
	 Rizwan)
   - Shp2pgsql and pgsql2shp re-worked to depend on the common
	 parsing/unparsing code in liblwgeom (Mark Cave-Ayland)
   - Use of PDF DbLatex to build PDF docs and preliminary instructions for build  (Jean David Techer)
   - Automated User documentation build (PDF and HTML) and Developer Doxygen Documentation (Kevin Neufeld)
   - Automated build of document images using ImageMagick from WKT geometry text files (Kevin Neufeld)
   - More attractive CSS for HTML documentation (Dane Springmeyer)
 - Bug fixes
   - http://trac.osgeo.org/postgis/query?status=closed&milestone=postgis+1.4.0&order=priority

PostGIS 1.3.6
2009/05/04
  - Enhancement - PostgreSQL 8.4 compile support (Talha Rizwan, Mark Cave-Ayland)
  - Fix Big fixes for CURVE handling in many functions
	(Mark Cave-Ayland, Mark Leslie)
  - Enhancement Trac#34 - pgsql2shp now creates .prj files where applicable (Regina Obe)
  - Fix Trac#88 -  Windows Vista pgsql2shp memory bug (Regina Obe)
  - Fix Trac#146 - for distance calculation on collections (Nicklas Avén, Paul Ramsey)
  - Fix Trac#116 - crashers for rare EWKB cases (Paul Ramsey)
  - Fix to address an SRID of -1 in probe_geometry_columns (Kevin Neufeld)
  - Fix Trac#99 shp2pgsql logical error when importing DBF-only (Regina Obe)
  - Fix Trac#105 pgsql2shp dbase file creation (EOF marker issue) (Paul Ramsey)
  - Fix updated AddGeometryColumn to throw an error if then specified schema does not exist,
	rather than throwing a notice and then an error. (Kevin Neufeld)
  - Fix - Documentation corrections for better handling with PDF DbLatex (Kevin Neufeld)


PostGIS 1.3.5
2008/12/15

 - A quick bug fix release, to remove crashes in cases of
   collecting LINESTRING (ST_Force_Collection(), ST_Multi())
   that had a large affect on Mapserver with LINE layers.
 - Enhancements and Bug Fixes
   - GBT#21: improve LRS fix to apply to more platforms
   - GBT#72: fix st_estimated_extent for better schema sensitivity
   - GBT#80: segfault on st_multi in MULTILINESTRING repaired
   - GBT#83: segfault on collecting LINESTRING repaired


PostGIS 1.3.4
2008/11/24

 - New Features
   - Add new ST_AsGeoJSON() function to allow conversion of
	 geometries to GeoJSON format within the database. (Olivier Courtin)
   - Add forthcoming PostgreSQL 8.4 support
	 (Paul Ramsey, Mark Cave-Ayland)
   - Improved CSS for PostGIS documentation (Dane Springmeyer)
   - Inclusion of new "postgis_comments.sql" file to enable detailed
	 function comments to be installed for PostGIS functions. This
	 attaches a description and associated parameter information
	 to each function so that this information is available directly
	 within psql/pgAdmin (Regina Obe)
 - Enhancements and Bug Fixes
   - General documentation improvements (Regina Obe, Kevin Neufield)
   - Improve PiP code by removing substantial memory leaks and adding
	 multi-polygon support (Paul Ramsey)
   - Improve GiST consistent performance (Paul Ramsey)
   - GBT#20: Improved algorithm for ST_DWithin (Paul Ramsey)
   - GBT#21: locate_along_measure: wrong values, invalid data
	 (Mark Cave-Ayland)
   - GBT#23: wrong proj4text in spatial_ref_sys for SRID 31300 and 31370
	 (Paul Ramsey)
   - GBT#43: Heap over-read in compute_geometry_stats() (Landon Fuller)
   - GBT#44: ST_Relate(geom,geom,pattern) is case sensitive (Paul Ramsey)
   - GBT#45: bug in postgis_restore.pl - not passing options to createdb
	 (Paul Ramsey)
   - GBT#58: bounding box of circular string is incorrect (Mark Leslie)
   - GBT#65: ST_AsGML kills the backend when fed a CIRCULAR STRING
	 (Mark Cave-Ayland)
   - GBT#66: ST_Dump kills backend when fed CIRCULAR STRING
	 (Mark Cave-Ayland)
   - GBT#68: ST_Shift_Longitude doesn't work with MULTIPOINT
	 (Mark Cave-Ayland)
   - GBT#69: ST_Translate crashes when fed circular string
	 (Mark Cave-Ayland)
   - GBT#70: ST_NPoints Crashes with Curves (Mark Cave-Ayland)

PostGIS 1.3.3
2008/04/12
 - shp2pgsql, pgsql2shp improvements
   - regression tests on Windows
   - OS/X 10.5 compatibility
   - DBF-only loading flag (-n)
   - fix to Date DBF output
 - ST_SimplifyPreserveTopology(geometry, float8)
   Allows simplification of polygons without creating
   invalid geometries.
 - Fix to |>> and <<| operators
 - Build system more sensitive to GEOS version number
 - KML support updates (from Eduin Carrillo)
 - SVG support updates (from Marco Hugentobler)

PostGIS 1.3.2
2007/12/01
 - Improvements in the TIGER geocoder
 - Fix to ST_EndPoint() crasher bug
 - Modified ST_AsGML() improving v2 and adding v3 support
 - Fix to ensure ST_Envelope() returns valid geometries
 - Change JDBC build to use Ant
 - Fix for better OS/X support
 - Fix to WKB parser to do simple validity checks

PostGIS 1.3.1
2007/08/13
 - Fixed documentation bugs and release number errors
   in previous cut

PostGIS 1.3.0
2007/08/09
 - Began migration of functions to the SQL-MM-centric naming convension
   using the spatial type (SP) prefix
 - Performance enhancements:
   - Created cached and indexed point-in-polygon short-circuits
	 for the functions ST_Contains, ST_Intersects, ST_Within
	 ST_Disjoint.
   - Added inline index support for relational functions
	 (except disjoint)
 - Added ST_Covers, ST_CoveredBy and ST_DWithin relational functions
 - Extended curved geometry support to geometry accessor functions and
   some geometry processing functions
 - JDBC: Added Hibernate Dialect from Norman Barker
 - Enhanced regression tests for curved geometries and kml functions

PostGIS 1.2.1
2007/01/11
 - Fix point-in-polygon shortcut bug in Within()
 - Fix PgSQL 8.2 null handling for indexes
 - Update RPM spec files
 - Add AsKML() function
 - Add short-circuit for transform() in no-op case
 - JDBC: - Fixed JTS handling for multi-dimensional geometries
	 (thanks to Thomas Marti for hint and partial patch)
   - Additionally, now JavaDoc is compiled and packaged
   - Fixed classpath problems with GCJ
   - Fixed pgjdbc 8.2 compatibility, losing support for
	 jdk 1.3 and older.

PostGIS 1.2.0
2006/12/08
 - Added curved geometry type support for serialization/deserialization.
 - Added point-in-polygon shortcircuit to Contains and Within functions.
 - JDBC: Added awt.shape implementation for JTS geometries
 - EJB3: Fixed NullPointer bug, thanks to Norman Barker

PostGIS 1.1.6
2006/11/02

 - fixed CAPI change that broke 64-bit platforms
 - use Z ordinate in reprojections
 - spatial_ref_sys.sql updated to EPSG 6.11.1
 - Simplified Version.config infrastructure to use a single
   pack of version variables for everything.
 - Include the Version.config in loader/dumper USAGE messages
 - Replace hand-made, fragile JDBC version parser with Properties
 - Fixed setSRID() bug in JDBC, thanks to Thomas Marti
 - loader/dumper: fixed regression tests and usage output


PostGIS 1.1.5
2006/10/13
 - Java:
   - Removed obsolete synchronization from Jts code.
   - fixed nullpointer Exception in Geometry.equals() method
	- Added EJB3Spatial.odt to fulfill the GPL requirement of
   distributing the "preferred form of modification"
 - Added -S option for non-multi geometries to shp2pgsql
 - Updated heavily outdated README files for shp2pgsql/pgsql2shp by
   merging them with the manpages.
 - Fixed MingW link error that was causing pgsql2shp to
   segfault on Win32 when compiled for PostgreSQL 8.2

PostGIS 1.1.4
2006/09/27
 - Fixed support for PostgreSQL 8.2
 - Fixed bug in collect() function discarding SRID of
   input
 - Added SRID match check in MakeBox2d and MakeBox3d
 - Fixed regress tests to pass with GEOS-3.0.0
 - Improved pgsql2shp run concurrency.
 - Java:
  - reworked JTS support to reflect new upstream
	JTS developers' attitude to SRID handling.
	Simplifies code and drops build depend on GNU trove.
  - Added EJB2 support generously donated by the
	"Geodetix s.r.l. Company" http://www.geodetix.it/
  - Added EJB3 tutorial / examples donated by
	Norman Barker <nbarker@ittvis.com>
  - Reorganized java directory layout a little.

PostGIS 1.1.3
2006/06/30

 - NEW Long Transactions support.
 - Can run the regress tests with 'make check' now.
 - New regress test support for loader/dumper.
 - BUGFIX in pgsql2shp successful return code.
 - BUGFIX in shp2pgsql handling of MultiLine WKT.
 - BUGFIX in affine() failing to update bounding box.
 - WKT parser: forbidden construction of multigeometries with
   EMPTY elements (still supported for GEOMETRYCOLLECTION).
 - Added --with-proj-libdir and --with-geos-libdir configure
   switches.
 - JDBC:
   - Improved regression tests: MultiPoint and scientific ordinates
   - Fixed some minor bugs in jdbc code
   - Added proper accessor functions for all fields in preparation of
	 making those fields private later
 - Support for build Tru64 build.
 - Use Jade for generating documentation.
 - NEW DumpRings() function.
 - BUGFIX in distance(poly,poly) giving wrong results.
 - NEW AsHEXEWKB(geom, XDR|NDR) function.
 - Don't link pgsql2shp to more libs then required.
 - Initial support for PostgreSQL 8.2.

PostGIS 1.1.2
2006/03/30

 - Regress tests can now be run *before* postgis intallation
 - BUGFIX in SnapToGrid() computation of output bounding box
 - More portable ./configure script
 - Changed ./run_test script to have more sane default behaviour
 - Fixed support for 64bit archs
 - jdbc2 SRID handling fixes in JTS code
 - New affine() matrix transformation functions
 - New rotate{,X,Y,Z}() function
 - Old translating and scaling functions now use affine() internally
 - BUGFIX in EnforceRHR()
 - Embedded access control in estimated_extent() for builds against
   pgsql >= 8.0.0

PostGIS 1.1.1
2006/01/23

 - Source code cleanups
 - Solaris 2.7 and MingW support improvements
 - added NumInteriorRing() alias due to OpenGIS ambiguity
 - BUGFIX in geometrycollection handling of GEOS-CAPI connector
 - BUGFIX in line_locate_point()
 - Fixed handling of postgresql paths
 - Fixed a premature exit in postgis_restore.pl
 - BUGFIX in line_substring()
 - New Z and M interpolation in line_substring()
 - New Z and M interpolation in line_interpolate_point()
 - Added support for localized cluster in regress tester

PostGIS 1.1.0
2005/12/21

 - New functions:
   - scale() and transscale() companion methods to translate()
   - line_substring()
   - line_locate_point()
   - M(point)
   - LineMerge(geometry)
   - shift_longitude(geometry)
   - azimuth(geometry)
   - locate_along_measure(geometry, float8)
   - locate_between_measures(geometry, float8, float8)
   - SnapToGrid by point offset (up to 4d support)
   - BuildArea(any_geometry)
   - OGC BdPolyFromText(linestring_wkt, srid)
   - OGC BdMPolyFromText(linestring_wkt, srid)
   - RemovePoint(linestring, offset)
   - ReplacePoint(linestring, offset, point)

 - Bug fixes:
   - Fixed memory leak in polygonize()
   - Fixed bug in lwgeom_as_anytype cast funcions
   - Fixed USE_GEOS, USE_PROJ and USE_STATS elements
	 of postgis_version() output to always reflect
	 library state.

 - Function semantic changes:
   - SnapToGrid doesn't discard higher dimensions
   - Changed Z() function to return NULL if requested
	 dimension is not available

 - Peformance improvements:
   - Much faster transform() function, caching proj4 objects
   - Removed automatic call to fix_geometry_columns() in
	 AddGeometryColumns() and update_geometry_stats()

 - jdbc2 works:
   - Makefile improvements
   - JTS support improvements
   - Improved regression test system
   - Basic consistency check method for geometry collections
   - Support for (Hex)(E)wkb
   - Autoprobing DriverWrapper for HexWKB / EWKT switching
   - fix compile problems in ValueSetter for ancient jdk releases.
   - fix EWKT constructors to accept SRID=4711; representation
   - added preliminary read-only support for java2d geometries

 - Other new things:
   - Full autoconf-based configuration, with
	 PostgreSQL source dependency relief
   - GEOS C-API support (2.2.0 and higher)
   - Initial support for topology modelling
   - Debian and RPM specfiles
   - New lwpostgis_upgrade.sql script

 - Other changes:
   - JTS support improvements
   - Stricter mapping between DBF and SQL integer and
	 string attributes
   - Wider and cleaner regression test suite
   - old jdbc code removed from release
   - obsoleted direct use of postgis_proc_upgrade.pl
   - scripts version unified with release version

PostGIS 1.0.6
2005/12/06
 - Fixed palloc(0) call in collection deserializer (only gives
   problem with --enable-cassert)
 - Fixed bbox cache handling bugs
 - Fixed geom_accum(NULL, NULL) segfault
 - Initial support for postgresql 8.2
 - Fixed segfault in addPoint()
 - Fixed short-allocation in lwcollection_clone()
 - Fixed bug in segmentize()
 - Added missing SRID mismatch checks in GEOS ops
 - Fixed bbox computation of SnapToGrid output

PostGIS 1.0.5
2005/11/25
 - New "Reporting Bugs" chapter in manual
 - Segfault fix in shp2pgsql (utf8 encoding)
 - Fixed computation of null values fraction in analyzer
 - Fixed return code of shp2pgsql
 - Fixed handling of trailing dots in dbf numerical attributes
 - Schema aware postgis_proc_upgrade.pl, support for pgsql 7.2+
 - Fixed a small bug in the getPoint4d_p() low-level function
 - Fixed memory alignment problems
 - Speedup of serializer functions
 - Bug fix in force_4d, force_3dm and force_3dz functions

PostGIS 1.0.4
2005/09/09
 - Memory leak plugged in GiST indexing
 - Segfault fix in transform() handling of proj4 errors
 - Fixed some proj4 texts in spatial_ref_sys (missing +proj)
 - GiST indexing cleanup
 - Loader: fixed string functions usage, reworked NULL objects check,
   fixed segfault on MULTILINESTRING input.
 - Fixed bug in MakeLine dimension handling
 - Looser syntax acceptance in box3d parser
 - Documentation improvements
 - More robust selectivity estimator
 - Minor speedup in distance()
 - Minor cleanups
 - Fixed bug in translate() corrupting output bounding box
 - Initial implementation of postgis_proc_upgrade script

PostGIS 1.0.3
2005/08/08
 - Severe bugfix in lwgeom's 2d bounding box computation
 - Bugfix in WKT (-w) POINT handling in loader
 - Bugfix in dumper on 64bit machines
 - Bugfix in dumper handling of user-defined queries
 - Bugfix in create_undef.pl script
 - Small performance improvement in canonical input function
 - Minor cleanups in loader
 - Support for multibyte field names in loader
 - Improvement in the postgis_restore.pl script
 - New rebuild_bbox_caches.pl util script

PostGIS 1.0.2
2005/07/04
 - Fault tolerant btree ops
 - Memory Leak fix in pg_error
 - Rtree index fix. See:
   http://archives.postgresql.org/pgsql-hackers/2005-06/msg01108.php
   - Initial support for postgresql 8.1dev
 - Cleaner build scripts: avoided mix of CFLAGS and CXXFLAGS
 - NEW -I switch for pgsql2shp (GiST index)

PostGIS 1.0.1
2005/05/24
 - BUGFIX in shp2pgql escape functions
 - BUGFIX in 3d computation of lenght_spheroid
 - better support for concurrent postgis in multiple schemas
 - documentation fixes
 - BUGFIX in join selectivity estimator returning invalid estimates (>1)
 - jdbc2: compile with "-target 1.2 -source 1.2" by default
 - NEW support for custom createdb options in postgis_restore.pl
 - NEW -k switch for pgsql2shp
 - BUGFIX in pgsql2shp attribute names unicity enforcement
 - BUGFIX in Paris projections definitions
 - postgis_restore.pl cleanups

PostGIS 1.0.0
2005/04/19
 - NEW manual pages for loader/dumper
 - NEW shp2pgsql support for old (HWGEOM) postgis versions
 - NEW -p flag for shp2pgsql
 - BUGFIX in transform() releasing random memory address
 - BUGFIX in force_3dm() allocating less memory then required
 - NEW chapter about OGC compliancy enforcement
 - BUGFIX in shp2pgsql escape of values starting with "'" or "\t"
 - NEW autoconf support for JTS lib
 - BUGFIX in estimator testers (support for LWGEOM and schema parsing)
 - BUGFIX in join selectivity estimator (defaults, leaks, tuplecount, sd)

PostGIS 1.0.0RC6
2005/03/30
 - BUGFIX dumper 64bit
 - BUGFIX in multi()
 - BUGFIX in postgis_restore.pl script
 - early return [when noop] from multi()
 - dropped {x,y}{min,max}(box2d) functions

PostGIS 1.0.0RC5
2005/03/25
 - small build scripts refinements
 - BUGFIX in box3d computation (yes, another!)
 - BUGFIX in estimated_extent()
   - additional performance tips documented

PostGIS 1.0.0RC4
2005/03/18
 - early return from force_collection
 - segfault fix in geom_accum()
 - consistency check fix in SnapToGrid()
 - jdbc2: code cleanups, Makefile improvements
 - FLEX & YACC variables set *after* pgsql Makefile.global
   is included and only if the pgsql *stripped* version
   evaulates to the empty string
 - added already generated parser in release
 - build scripts refinements
 - MultiLine handling BUG fix in loader and dumper
 - improved version handling, central Version.config
   - added distance_sphere function
 - subselects support in selectivity estimator
 - bug fixes for 64bit architectures
 - bugfix in loaded, skipping all but first hole of polygons.
 - changed get_proj4_from_srid implementation to use plpgsql
   instead of sql to workaround a pgsql80x bug.
 - box2d output changed back to 15 significant digits
 - BUGFIX in box3d computation function with collections
 - improvements in postgis_restore.pl

PostGIS 1.0.0RC3
2005/02/24
 - transform(): missing SRID bugfix, better error handling
 - jdbc2: small patches, box2d/3d tests, revised docs and license.
 - jdbc2: bug fix and testcase in for pgjdbc 8.0 type autoregistration
 - few changes in autoconf
 - reduced precision of box2d output.
 - some functions made IMMUTABLE from STABLE,
   for performance improvement
 - new performance tips chapter in manual
 - BUILDDATE extraction made more portable
 - fixed bogus 72 index bindings
 - prefixed DEBUG macros with PGIS_ to avoid clash with pgsql one
 - fixes in probe_geometry_columns() to work with PG72 and support
   multiple geometry columns in a single table
 - fixed spatial_ref_sys.sql to avoid vacuuming the whole database.
 - jdbc2: Removed use of jdk1.4 only features to enable build with
   older jdk releases.
 - jdbc2: Added support for building against pg72jdbc2.jar
 - documentation updates: pgsql72 requirement, lwpostgis.sql
 - memory alignment handling
 - fixed bug in force_collection causing mapserver connector
   failures on simple (single) geometry types.
 - jdbc2: updated and cleaned makefile
 - plugged a leak in GEOS2POSTGIS converter
 - jdbc2: added BETA support for jts geometry classes
 - jdbc2: Skip known-to-fail tests against older PostGIS servers.
 - jdbc2: Fixed handling of measured geometries in EWKT.
 - Reduced memory usage by early releasing query-context palloced one.
 - Added bool::text cast in lwpostgis.sql
 - bug fix in GeometryFromText() missing to add a bbox cache.
 - spatial_ref_sys: changed Paris entries to match the ones
   distributed with 0.x.

PostGIS 1.0.0RC2
2005/01/26
 - More correct STABLE, IMMUTABLE, STRICT uses in lwpostgis.sql
 - GEOMETRYCOLLECTION(EMPTY) syntax support for backward compatibility
 - faster and more robust loader (both i18n and not)
 - faster binary outputs
 - bug fix in pointarray box3d computation
 - initial autoconf script
 - bug fix in distance_spheroid definition
 - stricter OGC WKB constructors
 - stricter OGC WKT constructors
 - bug fix in transform() missing to update bbox cache
 - LWGEOM aware JDBC driver (jdbc2)

PostGIS 1.0.0RC1
2005/01/13

- New Things
  - Objects are all now "lightweight" with a smaller disk
	and index representation. Large databases should see a moderate
	to large performance increase.
  - Objects now have a hexidecimal canonical representation.
	To see a "user friendly" version of the objects use the
	AsText() function.
  - The loader and dumper use the hexidecimal canonical representation,
	so coordinate drift due to floating point string parsing is now
	eliminated.
  - New functions: UpdateGeometrySRID(), AsGML(), SnapToGrid(),
	ForceRHR(), estimated_extent(), Accum().
  - Vertical positioning operators.
  - Geometry constructors/editors.
  - Coordinate dimensions handling (up to 4d).
  - API.
  - Join selectivity.
- Bug Fixes
  - Numerous small fixes.

PostGIS 0.9.0
2004/09/10

- New Things
  - GEOMETRY_COLUMNS management functions
  - fix_geometry_columns(), probe_geometry_columns()
  - Support for PgSQL 8.0 / Support for Win32
  - Support for GEOS 2.0
- Bug Fixes
  - Schema support in shp2pgsql/pgsql2shp improved
  - Spatial index estimator improved
  - Build system streamlined


PostGIS 0.8.2
2004/05/27

- New Things
  - PgSQL 7.5 Support
  - Integrated PgSQL 7.5 statistics rathering
  - Improved schema support
  - Optional experimental lightweight geometries (LWGEOM)
  - Faster performance
  - Lower disk usage
  - Multi() function to create MULTI* geometries
  - line_interpolate_point() function for linear referencing
- Bug Fixes
  - Minor memory leaks gone
  - Solaris support cleaner
  - shp2pgsql/pgsql2shp more corner cases fixed


PostGIS 0.8.1
2004/01/12

- New Things
  - Schema support in AddGeometryColumn and loader/dumper
- Bug Fixes
  - Memory fixes
  - GEOS translation fixes


PostGIS 0.8.0
2003/11/24

- New Things
  - Support for PostgreSQL 7.4
  - Support for all OpenGIS SFSQL functions (requires GEOS)
	- Contains()
	- Within()
	- GeomUnion()
	- Intersection()
	- Buffer()
	- and many more...!
  - Includes OpenGIS conformance tests
  - Passes all OpenGIS conformance tests
  - Spatial aggregate functions
	- GeomUnion()
	- Collect()
- Bug Fixes
  - shp2pgsql/pgsql2shp
	 - Numerous special cases in rings and
	   attributes repaired
  - Some OpenGIS conformance changes


PostGIS 0.7.5
2003/04/08

- Bug Fixes
  - shp2pgsql
	- Z coordinate handling
	- M coordinate handling
	- Ring handling fixed in some cases
	- Support for large numbers in attribute tables
  - Some obscure operators fixed
  - Some cygwin build improvements


PostGIS 0.7.4
2003/02/12

- Bug Fixes
  - Several shp2pgsql enhancements and bugs.
  - Cleaner compile, fewer warnings.
  - Better undef support.
  - Fixed stateplane/feet proj definitions.
- New Things
  - Support for PostgreSQL 7.3
  - Optional spatial index selectivity system


PostGIS 0.7.3
2002/09/05

- Bug Fixes
  - Stupid bug in .sql install script breaks install for
	many. Squashed. New release needed.
  - Automatic version detection for appropriate GiST bindings
  - postgis_transform now supports box3d types as well as geometry


PostGIS 0.7.2
2002/09/01

- Bug Fixes
  - Numerous subtle bugs fixed in pgsql2shp and shp2pgsql DBF and
	SHP file handling
  - Some pgsql 7.3 preparations
  - Patch to truly_inside() corner case
  - Updates to the ~ and @ operators
  - Update to translate() function to also translate bbox


PostGIS 0.7.1
2002/05/14

- Bug Fixes
  - PgSQL 7.2 RTree-over-GIST bug fix. Rare data cases
	caused index building to fail.
  - Carriage returns removed from source code. Were
	causing compilation failures.
  - collect() now returns simplest homogeneous type
	being aggregated (e.g.M ULTIPOLYGON for collect(*POLYGON))


PostGIS 0.7.0
2002/05/04

- New Things
  - transform() function provides coordinate reprojection
	using proj4 library
  - spatial_ref_sys.sql has a complete set of proj4
	definitions for each EPSG coordinate system
  - support for PostgreSQL 7.2 GiST index API
  - refactoring of source code to separate index support
	functions from other functions
  - max_distance() function
  - distance_spheroid() function
  - collect() aggregate function
  - xmin(),ymin(),zmin(),xmax(),ymax(),zmax() functions
- Bug Fixes
  - transform() more graceful when grid shifts are missing
  - setsrid() made cachable
  - patches to loader/dumper


PostGIS 0.6.2
2001/11/07

- New Things
  - spatial_ref_sys.sql complete set of SRID and WKT
  - generate postgis_undef.sql automatically at build
- Bug fixes
  - Memory problem in shp2pgsql
  - Compilation problems with shp2pgsql


PostGIS 0.6.1
2001/10/15

- Bug fixes
  - Cygwin compilation fix
  - Improved getopts handling in utility programs
  - Text casting fixes


PostGIS 0.6
2001/09/19

- New functions
  - postgis_version()
	Return the PostGIS version number.
  - find_srid(<db/schema>::varchar, <table>::varchar, <column>::varchar)
	Return the SRID number for a particular column of a database.
  - AddGeometryColumn(<db/schema>::varchar, <table>::varchar,
   <column>::varchar, <srid>::integer, <type>::varchar,
   <dimension>::integer)
	Appends a geometry column to an existing table and updates the
	metadata tables appropriately.
  - DropGeometryColumn(<db/schema>::varchar, <table>::varchar,
   <column>::varchar)
	Removes a geometry column from an existing spatial table.
  - Distance(<geom1>::geometry, <geom2>::geometry)
	Returns the cartesian distance between two geometries.
  - AsText(<geom>::geometry)
	Returns the OGC well-known text version of the geometry.
  - SRID(<geom>::geometry)
	Returns the integer SRID of the geometry.
  - GeometryFromText(<geom>::varchar, <srid>::integer)
	Creates a geometry object given the OGC well-known text and a valid
	SRID.
  - SetSRID(<geom>::geometry)
	Sets the SRID of a geometry to a particular value.
  - IsClosed(<geom>::geometry)
	Returns true of first and last points of geometry are coincident.
  - StartPoint(<geom>::geometry)
	Returns the first point of a geometry.
  - EndPoint(<geom>::geometry)
	Returns the last point of a geometry.
  - Centroid(<geom>::geometry)
	Returns the centroid of a geometry.
- More OpenGIS SFSQL compatibility
  - SPATIAL_REF_SYS table
  - GEOMETRY_COLUMNS table
  - SRID integrity checking
- Better Mapserver compatibility
- Minor fixes/changes
  - Support for WKB in the tables
  - Miscellaneous bug fixes
  - Placeholders for precision grid


PostGIS 0.5
2001/07/20

- New functions
  - Dimension()
  - GeometryType()
  - Envelope()
  - X(), Y(), Z()
  - NumPoints()
  - PointN()
  - ExteriorRing()
  - NumInteriorRings()
  - InteriorRingN()
  - NumGeometries()
  - GeometryN()
  - Length_Spheroid()
  - Length3D_Spheroid()
  - AsBinary() + XDR and NDR variants
  - force_collection()
- Removed functions
  - wkb_ndr()
  - wkb_xdr()
- New Objects
  - SPHEROID(<NAME>,<SEMIMAJOR AXIS>,<INVERSE FLATTENING>)
	To be used with the length_spheroid functions for accurate
	length calculations on lat/lon data.
- Minor bug fixes
- Internal Functions
  - Extra constructors to make geometry manipulation easier
- Structural Reorganization
  - Broke postgis.c up into four new files
	postgis_debug.c -- debugging functions
	postgis_fn.c -- generic functions (like length())
	postgis_ops.c -- operators and indexing functions
	postgis_inout.c -- type support functions and data conversion functions


PostGIS 0.2
2001/06/19

- New functions
  - extent()
  - force_2d()
  - force_3d()
  - wkb_xdr()
  - wkb_ndr()
  - translate()
- Fixes
  - Cygwin compilation (Norman Vine)
  - i386 byte alignment fixed
  - 'VACUUM ANALYZE' fixed
- Other
  - documentation in docbook xml
  - example program for WKB access
  - removed 'make test' until we can get regression
	working more cleanly


PostGIS 0.1
2001/05/25

- Initial release!
- 'geometry' and 'box3d' types.
- Parsing routines for all possible geometries in OGIS text format
  (POINT, LINESTRING, POLYGON, MULTIPOINT, MULTILINESTRING, MULTIPOLYGON,
  GEOMETRYCOLLECTION).
- Output routines for all possible geometries in OGIS text format.
- area2d(), area3d()
- length3d(), length3d()
- perimeter2d(), perimeter3d()
- truely_inside()
- rtree index support functions
- gist index support functions
<|MERGE_RESOLUTION|>--- conflicted
+++ resolved
@@ -4,12 +4,9 @@
 * Bug Fixes *
   - #5033, #5035, allow upgrades in presence of views using deprecated
            functions (Sandro Santilli)
-<<<<<<< HEAD
-  - #3056, spurious notice on ST_StartPoint(empty) (Paul Ramsey)
-=======
   - #5046, Fix upgrades in absence of old library (Sandro Santilli)
   - #5063, Fix ST_Srid(TopoGeometry) against a set (Sandro Santilli)
->>>>>>> 1b30f585
+  - #3056, spurious notice on ST_StartPoint(empty) (Paul Ramsey)
 
 PostGIS 3.2.0 (Olivier Courtin Edition)
 2021/12/17
