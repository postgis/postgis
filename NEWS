--- conflicted
+++ resolved
@@ -1,10 +1,5 @@
-<<<<<<< HEAD
-PostGIS 3.1.2
-2021/05/21
-=======
 PostGIS 3.1.4
 2021/xx/xx
->>>>>>> ebdbf325
 
 * Bug Fixes
 
