--- conflicted
+++ resolved
@@ -35,12 +35,6 @@
 /* #define PARANOIA_LEVEL 2 */
 #undef LWGEOM_PROFILE_MAKEVALID
 
-<<<<<<< HEAD
-
-GEOSGeometry* LWGEOM_GEOS_makeValid(const GEOSGeometry* gin);
-
-=======
->>>>>>> 9d78fefd
 /*
  * Return Nth vertex in GEOSGeometry as a POINT.
  * May return NULL if the geometry has NO vertexex.
@@ -320,6 +314,8 @@
 	return (LWGEOM*)ret;
 }
 
+GEOSGeometry* LWGEOM_GEOS_makeValid(const GEOSGeometry*);
+
 /*
  * Fully node given linework
  */
@@ -773,12 +769,7 @@
 	return gout;
 }
 
-<<<<<<< HEAD
-
 GEOSGeometry*
-=======
-static GEOSGeometry*
->>>>>>> 9d78fefd
 LWGEOM_GEOS_makeValid(const GEOSGeometry* gin)
 {
 	GEOSGeometry* gout;
@@ -804,15 +795,9 @@
 	}
 
 	LWDEBUGF(3,
-<<<<<<< HEAD
-	               "Geometry [%s] is still not valid: %s. "
-	               "Will try to clean up further.",
-	               lwgeom_to_ewkt(GEOS2LWGEOM(gin, 0)), lwgeom_geos_errmsg);
-=======
 		 "Geometry [%s] is still not valid: %s. Will try to clean up further.",
 		 lwgeom_to_ewkt(GEOS2LWGEOM(gin, 0)),
 		 lwgeom_geos_errmsg);
->>>>>>> 9d78fefd
 
 	/*
 	 * Step 3 : make what we got valid
