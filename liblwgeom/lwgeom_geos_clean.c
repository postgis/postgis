/**********************************************************************
 *
 * PostGIS - Spatial Types for PostgreSQL
 * http://postgis.net
 *
 * PostGIS is free software: you can redistribute it and/or modify
 * it under the terms of the GNU General Public License as published by
 * the Free Software Foundation, either version 2 of the License, or
 * (at your option) any later version.
 *
 * PostGIS is distributed in the hope that it will be useful,
 * but WITHOUT ANY WARRANTY; without even the implied warranty of
 * MERCHANTABILITY or FITNESS FOR A PARTICULAR PURPOSE.  See the
 * GNU General Public License for more details.
 *
 * You should have received a copy of the GNU General Public License
 * along with PostGIS.  If not, see <http://www.gnu.org/licenses/>.
 *
 **********************************************************************
 *
 * Copyright 2009-2010 Sandro Santilli <strk@kbt.io>
 *
 **********************************************************************/

#include "liblwgeom.h"
#include "lwgeom_geos.h"
#include "liblwgeom_internal.h"
#include "lwgeom_log.h"

#include <string.h>
#include <stdlib.h>
#include <assert.h>

/* #define POSTGIS_DEBUG_LEVEL 4 */
/* #define PARANOIA_LEVEL 2 */
#undef LWGEOM_PROFILE_MAKEVALID

/*
 * Return Nth vertex in GEOSGeometry as a POINT.
 * May return NULL if the geometry has NO vertex.
 */
GEOSGeometry* LWGEOM_GEOS_getPointN(const GEOSGeometry*, uint32_t);
GEOSGeometry*
LWGEOM_GEOS_getPointN(const GEOSGeometry* g_in, uint32_t n)
{
	uint32_t dims;
	const GEOSCoordSequence* seq_in;
	GEOSCoordSeq seq_out;
	double val;
	uint32_t sz;
	int gn;
	GEOSGeometry* ret;

	switch (GEOSGeomTypeId(g_in))
	{
	case GEOS_MULTIPOINT:
	case GEOS_MULTILINESTRING:
	case GEOS_MULTIPOLYGON:
	case GEOS_GEOMETRYCOLLECTION:
	{
		for (gn = 0; gn < GEOSGetNumGeometries(g_in); ++gn)
		{
			const GEOSGeometry* g = GEOSGetGeometryN(g_in, gn);
			ret = LWGEOM_GEOS_getPointN(g, n);
			if (ret) return ret;
		}
		break;
	}

	case GEOS_POLYGON:
	{
		ret = LWGEOM_GEOS_getPointN(GEOSGetExteriorRing(g_in), n);
		if (ret) return ret;
		for (gn = 0; gn < GEOSGetNumInteriorRings(g_in); ++gn)
		{
			const GEOSGeometry* g = GEOSGetInteriorRingN(g_in, gn);
			ret = LWGEOM_GEOS_getPointN(g, n);
			if (ret) return ret;
		}
		break;
	}

	case GEOS_POINT:
	case GEOS_LINESTRING:
	case GEOS_LINEARRING:
		break;
	}

	seq_in = GEOSGeom_getCoordSeq(g_in);
	if (!seq_in) return NULL;
	if (!GEOSCoordSeq_getSize(seq_in, &sz)) return NULL;
	if (!sz) return NULL;

	if (!GEOSCoordSeq_getDimensions(seq_in, &dims)) return NULL;

	seq_out = GEOSCoordSeq_create(1, dims);
	if (!seq_out) return NULL;

	if (!GEOSCoordSeq_getX(seq_in, n, &val)) return NULL;
	if (!GEOSCoordSeq_setX(seq_out, n, val)) return NULL;
	if (!GEOSCoordSeq_getY(seq_in, n, &val)) return NULL;
	if (!GEOSCoordSeq_setY(seq_out, n, val)) return NULL;
	if (dims > 2)
	{
		if (!GEOSCoordSeq_getZ(seq_in, n, &val)) return NULL;
		if (!GEOSCoordSeq_setZ(seq_out, n, val)) return NULL;
	}

	return GEOSGeom_createPoint(seq_out);
}

LWGEOM* lwcollection_make_geos_friendly(LWCOLLECTION* g);
LWGEOM* lwline_make_geos_friendly(LWLINE* line);
LWGEOM* lwpoly_make_geos_friendly(LWPOLY* poly);
POINTARRAY* ring_make_geos_friendly(POINTARRAY* ring);

/*
 * Ensure the geometry is "structurally" valid
 * (enough for GEOS to accept it)
 * May return the input untouched (if already valid).
 * May return geometries of lower dimension (on collapses)
 */
static LWGEOM*
lwgeom_make_geos_friendly(LWGEOM* geom)
{
	LWDEBUGF(2, "lwgeom_make_geos_friendly enter (type %d)", geom->type);
	switch (geom->type)
	{
	case POINTTYPE:
	case MULTIPOINTTYPE:
		/* a point is always valid */
		return geom;
		break;

	case LINETYPE:
		/* lines need at least 2 points */
		return lwline_make_geos_friendly((LWLINE*)geom);
		break;

	case POLYGONTYPE:
		/* polygons need all rings closed and with npoints > 3 */
		return lwpoly_make_geos_friendly((LWPOLY*)geom);
		break;

	case MULTILINETYPE:
	case MULTIPOLYGONTYPE:
	case COLLECTIONTYPE:
		return lwcollection_make_geos_friendly((LWCOLLECTION*)geom);
		break;

	case CIRCSTRINGTYPE:
	case COMPOUNDTYPE:
	case CURVEPOLYTYPE:
	case MULTISURFACETYPE:
	case MULTICURVETYPE:
	default:
		lwerror("lwgeom_make_geos_friendly: unsupported input geometry type: %s (%d)",
			lwtype_name(geom->type),
			geom->type);
		break;
	}
	return 0;
}

/*
 * Close the point array, if not already closed in 2d.
 * Returns the input if already closed in 2d, or a newly
 * constructed POINTARRAY.
 * TODO: move in ptarray.c
 */
POINTARRAY* ptarray_close2d(POINTARRAY* ring);
POINTARRAY*
ptarray_close2d(POINTARRAY* ring)
{
	POINTARRAY* newring;

	/* close the ring if not already closed (2d only) */
	if (!ptarray_is_closed_2d(ring))
	{
		/* close it up */
		newring = ptarray_addPoint(ring, getPoint_internal(ring, 0), FLAGS_NDIMS(ring->flags), ring->npoints);
		ring = newring;
	}
	return ring;
}

/* May return the same input or a new one (never zero) */
POINTARRAY*
ring_make_geos_friendly(POINTARRAY* ring)
{
	POINTARRAY* closedring;
	POINTARRAY* ring_in = ring;

	/* close the ring if not already closed (2d only) */
	closedring = ptarray_close2d(ring);
	if (closedring != ring) ring = closedring;

	/* return 0 for collapsed ring (after closeup) */

	while (ring->npoints < 4)
	{
		POINTARRAY* oring = ring;
		LWDEBUGF(4, "ring has %d points, adding another", ring->npoints);
		/* let's add another... */
		ring = ptarray_addPoint(ring, getPoint_internal(ring, 0), FLAGS_NDIMS(ring->flags), ring->npoints);
		if (oring != ring_in) ptarray_free(oring);
	}

	return ring;
}

/* Make sure all rings are closed and have > 3 points.
 * May return the input untouched.
 */
LWGEOM*
lwpoly_make_geos_friendly(LWPOLY* poly)
{
	LWGEOM* ret;
	POINTARRAY** new_rings;
	uint32_t i;

	/* If the polygon has no rings there's nothing to do */
	if (!poly->nrings) return (LWGEOM*)poly;

	/* Allocate enough pointers for all rings */
	new_rings = lwalloc(sizeof(POINTARRAY*) * poly->nrings);

	/* All rings must be closed and have > 3 points */
	for (i = 0; i < poly->nrings; i++)
	{
		POINTARRAY* ring_in = poly->rings[i];
		POINTARRAY* ring_out = ring_make_geos_friendly(ring_in);

		if (ring_in != ring_out)
		{
			LWDEBUGF(
			    3, "lwpoly_make_geos_friendly: ring %d cleaned, now has %d points", i, ring_out->npoints);
			ptarray_free(ring_in);
		}
		else
			LWDEBUGF(3, "lwpoly_make_geos_friendly: ring %d untouched", i);

		assert(ring_out);
		new_rings[i] = ring_out;
	}

	lwfree(poly->rings);
	poly->rings = new_rings;
	ret = (LWGEOM*)poly;

	return ret;
}

/* Need NO or >1 points. Duplicate first if only one. */
LWGEOM*
lwline_make_geos_friendly(LWLINE* line)
{
	LWGEOM* ret;

	if (line->points->npoints == 1) /* 0 is fine, 2 is fine */
	{
#if 1
		/* Duplicate point */
		line->points = ptarray_addPoint(line->points,
						getPoint_internal(line->points, 0),
						FLAGS_NDIMS(line->points->flags),
						line->points->npoints);
		ret = (LWGEOM*)line;
#else
		/* Turn into a point */
		ret = (LWGEOM*)lwpoint_construct(line->srid, 0, line->points);
#endif
		return ret;
	}
	else
	{
		return (LWGEOM*)line;
		/* return lwline_clone(line); */
	}
}

LWGEOM*
lwcollection_make_geos_friendly(LWCOLLECTION* g)
{
	LWGEOM** new_geoms;
	uint32_t i, new_ngeoms = 0;
	LWCOLLECTION* ret;

	/* enough space for all components */
	new_geoms = lwalloc(sizeof(LWGEOM*) * g->ngeoms);

	ret = lwalloc(sizeof(LWCOLLECTION));
	memcpy(ret, g, sizeof(LWCOLLECTION));
	ret->maxgeoms = g->ngeoms;

	for (i = 0; i < g->ngeoms; i++)
	{
		LWGEOM* newg = lwgeom_make_geos_friendly(g->geoms[i]);
		if (newg) new_geoms[new_ngeoms++] = newg;
	}

	ret->bbox = NULL; /* recompute later... */

	ret->ngeoms = new_ngeoms;
	if (new_ngeoms)
		ret->geoms = new_geoms;
	else
	{
		free(new_geoms);
		ret->geoms = NULL;
		ret->maxgeoms = 0;
	}

	return (LWGEOM*)ret;
}

/*
 * Fully node given linework
 */
static GEOSGeometry*
LWGEOM_GEOS_nodeLines(const GEOSGeometry* lines)
{
	GEOSGeometry* noded;

	/* first, try just to node the line */
	noded = GEOSNode(lines);
	if (!noded) noded = (GEOSGeometry *)lines;

	/* GEOS3.7 UnaryUnion fails on regression tests, cannot be used here */

	/* fall back to union of first point with geometry */
	if (!GEOSisValid(noded))
	{
		GEOSGeometry *unioned, *point;
		point = LWGEOM_GEOS_getPointN(lines, 0);
		if (!point) return NULL;
		unioned = GEOSUnion(noded, point);
		if (!unioned)
			return NULL;
		else
		{
			GEOSGeom_destroy(noded);
			return unioned;
		}
	}
	return noded;
}

/*
 * We expect initGEOS being called already.
 * Will return NULL on error (expect error handler being called by then)
 *
 */
static GEOSGeometry*
LWGEOM_GEOS_makeValidPolygon(const GEOSGeometry* gin)
{
	GEOSGeom gout;
	GEOSGeom geos_bound;
	GEOSGeom geos_cut_edges, geos_area, collapse_points;
	GEOSGeometry* vgeoms[3]; /* One for area, one for cut-edges */
	unsigned int nvgeoms = 0;

	assert(GEOSGeomTypeId(gin) == GEOS_POLYGON || GEOSGeomTypeId(gin) == GEOS_MULTIPOLYGON);

	geos_bound = GEOSBoundary(gin);
	if (NULL == geos_bound) return NULL;

	LWDEBUGF(3, "Boundaries: %s", lwgeom_to_ewkt(GEOS2LWGEOM(geos_bound, 0)));

	/* Use noded boundaries as initial "cut" edges */

#ifdef LWGEOM_PROFILE_MAKEVALID
	lwnotice("ST_MakeValid: noding lines");
#endif

	geos_cut_edges = LWGEOM_GEOS_nodeLines(geos_bound);
	if (NULL == geos_cut_edges)
	{
		GEOSGeom_destroy(geos_bound);
		lwnotice("LWGEOM_GEOS_nodeLines(): %s", lwgeom_geos_errmsg);
		return NULL;
	}

	/* NOTE: the noding process may drop lines collapsing to points.
	 *       We want to retrieve any of those */
	{
		GEOSGeometry* pi;
		GEOSGeometry* po;

#ifdef LWGEOM_PROFILE_MAKEVALID
		lwnotice("ST_MakeValid: extracting unique points from bounds");
#endif

		pi = GEOSGeom_extractUniquePoints(geos_bound);
		if (NULL == pi)
		{
			GEOSGeom_destroy(geos_bound);
			lwnotice("GEOSGeom_extractUniquePoints(): %s", lwgeom_geos_errmsg);
			return NULL;
		}

		LWDEBUGF(3, "Boundaries input points %s", lwgeom_to_ewkt(GEOS2LWGEOM(pi, 0)));

#ifdef LWGEOM_PROFILE_MAKEVALID
		lwnotice("ST_MakeValid: extracting unique points from cut_edges");
#endif

		po = GEOSGeom_extractUniquePoints(geos_cut_edges);
		if (NULL == po)
		{
			GEOSGeom_destroy(geos_bound);
			GEOSGeom_destroy(pi);
			lwnotice("GEOSGeom_extractUniquePoints(): %s", lwgeom_geos_errmsg);
			return NULL;
		}

		LWDEBUGF(3, "Boundaries output points %s", lwgeom_to_ewkt(GEOS2LWGEOM(po, 0)));

#ifdef LWGEOM_PROFILE_MAKEVALID
		lwnotice("ST_MakeValid: find collapse points");
#endif

		collapse_points = GEOSDifference(pi, po);
		if (NULL == collapse_points)
		{
			GEOSGeom_destroy(geos_bound);
			GEOSGeom_destroy(pi);
			GEOSGeom_destroy(po);
			lwnotice("GEOSDifference(): %s", lwgeom_geos_errmsg);
			return NULL;
		}

		LWDEBUGF(3, "Collapse points: %s", lwgeom_to_ewkt(GEOS2LWGEOM(collapse_points, 0)));

#ifdef LWGEOM_PROFILE_MAKEVALID
		lwnotice("ST_MakeValid: cleanup(1)");
#endif

		GEOSGeom_destroy(pi);
		GEOSGeom_destroy(po);
	}
	GEOSGeom_destroy(geos_bound);

	LWDEBUGF(3, "Noded Boundaries: %s", lwgeom_to_ewkt(GEOS2LWGEOM(geos_cut_edges, 0)));

	/* And use an empty geometry as initial "area" */
	geos_area = GEOSGeom_createEmptyPolygon();
	if (!geos_area)
	{
		lwnotice("GEOSGeom_createEmptyPolygon(): %s", lwgeom_geos_errmsg);
		GEOSGeom_destroy(geos_cut_edges);
		return NULL;
	}

	/*
	 * See if an area can be build with the remaining edges
	 * and if it can, symdifference with the original area.
	 * Iterate this until no more polygons can be created
	 * with left-over edges.
	 */
	while (GEOSGetNumGeometries(geos_cut_edges))
	{
		GEOSGeometry* new_area = 0;
		GEOSGeometry* new_area_bound = 0;
		GEOSGeometry* symdif = 0;
		GEOSGeometry* new_cut_edges = 0;

#ifdef LWGEOM_PROFILE_MAKEVALID
		lwnotice("ST_MakeValid: building area from %d edges", GEOSGetNumGeometries(geos_cut_edges));
#endif

		/*
		 * ASSUMPTION: cut_edges should already be fully noded
		 */

		new_area = LWGEOM_GEOS_buildArea(geos_cut_edges);
		if (!new_area) /* must be an exception */
		{
			GEOSGeom_destroy(geos_cut_edges);
			GEOSGeom_destroy(geos_area);
			lwnotice("LWGEOM_GEOS_buildArea() threw an error: %s", lwgeom_geos_errmsg);
			return NULL;
		}

		if (GEOSisEmpty(new_area))
		{
			/* no more rings can be build with thes edges */
			GEOSGeom_destroy(new_area);
			break;
		}

		/*
		 * We succeeded in building a ring !
		 */

#ifdef LWGEOM_PROFILE_MAKEVALID
		lwnotice("ST_MakeValid: ring built with %d cut edges, saving boundaries",
			 GEOSGetNumGeometries(geos_cut_edges));
#endif

		/*
		 * Save the new ring boundaries first (to compute
		 * further cut edges later)
		 */
		new_area_bound = GEOSBoundary(new_area);
		if (!new_area_bound)
		{
			/* We did check for empty area already so
			 * this must be some other error */
			lwnotice("GEOSBoundary('%s') threw an error: %s",
				 lwgeom_to_ewkt(GEOS2LWGEOM(new_area, 0)),
				 lwgeom_geos_errmsg);
			GEOSGeom_destroy(new_area);
			GEOSGeom_destroy(geos_area);
			return NULL;
		}

#ifdef LWGEOM_PROFILE_MAKEVALID
		lwnotice("ST_MakeValid: running SymDifference with new area");
#endif

		/*
		 * Now symdif new and old area
		 */
		symdif = GEOSSymDifference(geos_area, new_area);
		if (!symdif) /* must be an exception */
		{
			GEOSGeom_destroy(geos_cut_edges);
			GEOSGeom_destroy(new_area);
			GEOSGeom_destroy(new_area_bound);
			GEOSGeom_destroy(geos_area);
			lwnotice("GEOSSymDifference() threw an error: %s", lwgeom_geos_errmsg);
			return NULL;
		}

		GEOSGeom_destroy(geos_area);
		GEOSGeom_destroy(new_area);
		geos_area = symdif;
		symdif = 0;

		/*
		 * Now let's re-set geos_cut_edges with what's left
		 * from the original boundary.
		 * ASSUMPTION: only the previous cut-edges can be
		 *             left, so we don't need to reconsider
		 *             the whole original boundaries
		 *
		 * NOTE: this is an expensive operation.
		 *
		 */

#ifdef LWGEOM_PROFILE_MAKEVALID
		lwnotice("ST_MakeValid: computing new cut_edges (GEOSDifference)");
#endif

		new_cut_edges = GEOSDifference(geos_cut_edges, new_area_bound);
		GEOSGeom_destroy(new_area_bound);
		if (!new_cut_edges) /* an exception ? */
		{
			/* cleanup and throw */
			GEOSGeom_destroy(geos_cut_edges);
			GEOSGeom_destroy(geos_area);
			/* TODO: Shouldn't this be an lwerror ? */
			lwnotice("GEOSDifference() threw an error: %s", lwgeom_geos_errmsg);
			return NULL;
		}
		GEOSGeom_destroy(geos_cut_edges);
		geos_cut_edges = new_cut_edges;
	}

#ifdef LWGEOM_PROFILE_MAKEVALID
	lwnotice("ST_MakeValid: final checks");
#endif

	if (!GEOSisEmpty(geos_area))
		vgeoms[nvgeoms++] = geos_area;
	else
		GEOSGeom_destroy(geos_area);

	if (!GEOSisEmpty(geos_cut_edges))
		vgeoms[nvgeoms++] = geos_cut_edges;
	else
		GEOSGeom_destroy(geos_cut_edges);

	if (!GEOSisEmpty(collapse_points))
		vgeoms[nvgeoms++] = collapse_points;
	else
		GEOSGeom_destroy(collapse_points);

	if (1 == nvgeoms)
	{
		/* Return cut edges */
		gout = vgeoms[0];
	}
	else
	{
		/* Collect areas and lines (if any line) */
		gout = GEOSGeom_createCollection(GEOS_GEOMETRYCOLLECTION, vgeoms, nvgeoms);
		if (!gout) /* an exception again */
		{
			/* cleanup and throw */
			/* TODO: Shouldn't this be an lwerror ? */
			lwnotice("GEOSGeom_createCollection() threw an error: %s", lwgeom_geos_errmsg);
			/* TODO: cleanup! */
			return NULL;
		}
	}

	return gout;
}

static GEOSGeometry*
LWGEOM_GEOS_makeValidLine(const GEOSGeometry* gin)
{
	GEOSGeometry* noded;
	noded = LWGEOM_GEOS_nodeLines(gin);
	return noded;
}

static GEOSGeometry*
LWGEOM_GEOS_makeValidMultiLine(const GEOSGeometry* gin)
{
	GEOSGeometry** lines;
	GEOSGeometry** points;
	GEOSGeometry* mline_out = 0;
	GEOSGeometry* mpoint_out = 0;
	GEOSGeometry* gout = 0;
	uint32_t nlines = 0, nlines_alloc;
	uint32_t npoints = 0;
	uint32_t ngeoms = 0, nsubgeoms;
	uint32_t i, j;

	ngeoms = GEOSGetNumGeometries(gin);

	nlines_alloc = ngeoms;
	lines = lwalloc(sizeof(GEOSGeometry*) * nlines_alloc);
	points = lwalloc(sizeof(GEOSGeometry*) * ngeoms);

	for (i = 0; i < ngeoms; ++i)
	{
		const GEOSGeometry* g = GEOSGetGeometryN(gin, i);
		GEOSGeometry* vg;
		vg = LWGEOM_GEOS_makeValidLine(g);
		if (GEOSisEmpty(vg))
		{
			/* we don't care about this one */
			GEOSGeom_destroy(vg);
		}
		if (GEOSGeomTypeId(vg) == GEOS_POINT)
			points[npoints++] = vg;
		else if (GEOSGeomTypeId(vg) == GEOS_LINESTRING)
			lines[nlines++] = vg;
		else if (GEOSGeomTypeId(vg) == GEOS_MULTILINESTRING)
		{
			nsubgeoms = GEOSGetNumGeometries(vg);
			nlines_alloc += nsubgeoms;
			lines = lwrealloc(lines, sizeof(GEOSGeometry*) * nlines_alloc);
			for (j = 0; j < nsubgeoms; ++j)
			{
				const GEOSGeometry* gc = GEOSGetGeometryN(vg, j);
				/* NOTE: ownership of the cloned geoms will be
				 *       taken by final collection */
				lines[nlines++] = GEOSGeom_clone(gc);
			}
		}
		else
		{
			/* NOTE: return from GEOSGeomType will leak
			 * but we really don't expect this to happen */
			lwerror("unexpected geom type returned by LWGEOM_GEOS_makeValid: %s", GEOSGeomType(vg));
		}
	}

	if (npoints)
	{
		if (npoints > 1)
			mpoint_out = GEOSGeom_createCollection(GEOS_MULTIPOINT, points, npoints);
		else
			mpoint_out = points[0];
	}

	if (nlines)
	{
		if (nlines > 1)
			mline_out = GEOSGeom_createCollection(GEOS_MULTILINESTRING, lines, nlines);
		else
			mline_out = lines[0];
	}

	lwfree(lines);

	if (mline_out && mpoint_out)
	{
		points[0] = mline_out;
		points[1] = mpoint_out;
		gout = GEOSGeom_createCollection(GEOS_GEOMETRYCOLLECTION, points, 2);
	}
	else if (mline_out)
		gout = mline_out;

	else if (mpoint_out)
		gout = mpoint_out;

	lwfree(points);

	return gout;
}
<<<<<<< HEAD
=======

>>>>>>> bc621438
/*
 * We expect initGEOS being called already.
 * Will return NULL on error (expect error handler being called by then)
 */
static GEOSGeometry*
LWGEOM_GEOS_makeValidCollection(const GEOSGeometry* gin)
{
	int nvgeoms;
	GEOSGeometry** vgeoms;
	GEOSGeom gout;
	int i;

	nvgeoms = GEOSGetNumGeometries(gin);
	if (nvgeoms == -1)
	{
		lwerror("GEOSGetNumGeometries: %s", lwgeom_geos_errmsg);
		return 0;
	}

	vgeoms = lwalloc(sizeof(GEOSGeometry*) * nvgeoms);
	if (!vgeoms)
	{
		lwerror("LWGEOM_GEOS_makeValidCollection: out of memory");
		return 0;
	}

	for (i = 0; i < nvgeoms; ++i)
	{
		vgeoms[i] = LWGEOM_GEOS_makeValid(GEOSGetGeometryN(gin, i));
		if (!vgeoms[i])
		{
			int j;
			for (j = 0; j < i - 1; j++)
				GEOSGeom_destroy(vgeoms[j]);
			lwfree(vgeoms);
			/* we expect lwerror being called already by makeValid */
			return NULL;
		}
	}

	/* Collect areas and lines (if any line) */
	gout = GEOSGeom_createCollection(GEOS_GEOMETRYCOLLECTION, vgeoms, nvgeoms);
	if (!gout) /* an exception again */
	{
		/* cleanup and throw */
		for (i = 0; i < nvgeoms; ++i)
			GEOSGeom_destroy(vgeoms[i]);
		lwfree(vgeoms);
		lwerror("GEOSGeom_createCollection() threw an error: %s", lwgeom_geos_errmsg);
		return NULL;
	}
	lwfree(vgeoms);

	return gout;
}

GEOSGeometry*
LWGEOM_GEOS_makeValid(const GEOSGeometry* gin)
{
	GEOSGeometry* gout;
	char ret_char;

	/*
	 * Step 2: return what we got so far if already valid
	 */

	ret_char = GEOSisValid(gin);
	if (ret_char == 2)
	{
		/* I don't think should ever happen */
		lwerror("GEOSisValid(): %s", lwgeom_geos_errmsg);
		return NULL;
	}
	else if (ret_char)
	{
		LWDEBUGF(3, "Geometry [%s] is valid. ", lwgeom_to_ewkt(GEOS2LWGEOM(gin, 0)));

		/* It's valid at this step, return what we have */
		return GEOSGeom_clone(gin);
	}

	LWDEBUGF(3,
		 "Geometry [%s] is still not valid: %s. Will try to clean up further.",
		 lwgeom_to_ewkt(GEOS2LWGEOM(gin, 0)),
		 lwgeom_geos_errmsg);

	/*
	 * Step 3 : make what we got valid
	 */

	switch (GEOSGeomTypeId(gin))
	{
	case GEOS_MULTIPOINT:
	case GEOS_POINT:
		/* points are always valid, but we might have invalid ordinate values */
		lwnotice("PUNTUAL geometry resulted invalid to GEOS -- dunno how to clean that up");
		return NULL;
		break;

	case GEOS_LINESTRING:
		gout = LWGEOM_GEOS_makeValidLine(gin);
		if (!gout) /* an exception or something */
		{
			/* cleanup and throw */
			lwerror("%s", lwgeom_geos_errmsg);
			return NULL;
		}
		break; /* we've done */

	case GEOS_MULTILINESTRING:
		gout = LWGEOM_GEOS_makeValidMultiLine(gin);
		if (!gout) /* an exception or something */
		{
			/* cleanup and throw */
			lwerror("%s", lwgeom_geos_errmsg);
			return NULL;
		}
		break; /* we've done */

	case GEOS_POLYGON:
	case GEOS_MULTIPOLYGON:
	{
		gout = LWGEOM_GEOS_makeValidPolygon(gin);
		if (!gout) /* an exception or something */
		{
			/* cleanup and throw */
			lwerror("%s", lwgeom_geos_errmsg);
			return NULL;
		}
		break; /* we've done */
	}

	case GEOS_GEOMETRYCOLLECTION:
	{
		gout = LWGEOM_GEOS_makeValidCollection(gin);
		if (!gout) /* an exception or something */
		{
			/* cleanup and throw */
			lwerror("%s", lwgeom_geos_errmsg);
			return NULL;
		}
		break; /* we've done */
	}

	default:
	{
		char* typname = GEOSGeomType(gin);
		lwnotice("ST_MakeValid: doesn't support geometry type: %s", typname);
		GEOSFree(typname);
		return NULL;
		break;
	}
	}

#if PARANOIA_LEVEL > 1
	/*
	 * Now check if every point of input is also found in output, or abort by returning NULL
	 *
	 * Input geometry was lwgeom_in
	 */
	{
		int loss;
		GEOSGeometry *pi, *po, *pd;

		/* TODO: handle some errors here...
		 * Lack of exceptions is annoying indeed,
		 * I'm getting old --strk;
		 */
		pi = GEOSGeom_extractUniquePoints(gin);
		po = GEOSGeom_extractUniquePoints(gout);
		pd = GEOSDifference(pi, po); /* input points - output points */
		GEOSGeom_destroy(pi);
		GEOSGeom_destroy(po);
		loss = !GEOSisEmpty(pd);
		GEOSGeom_destroy(pd);
		if (loss)
		{
			lwnotice("%s [%d] Vertices lost in LWGEOM_GEOS_makeValid", __FILE__, __LINE__);
			/* return NULL */
		}
	}
#endif /* PARANOIA_LEVEL > 1 */

	return gout;
}

/* Exported. Uses GEOS internally */
LWGEOM*
lwgeom_make_valid(LWGEOM* lwgeom_in)
{
	int is3d;
	GEOSGeom geosgeom;
	GEOSGeometry* geosout;
	LWGEOM* lwgeom_out;

	is3d = FLAGS_GET_Z(lwgeom_in->flags);

	/*
	 * Step 1 : try to convert to GEOS, if impossible, clean that up first
	 *          otherwise (adding only duplicates of existing points)
	 */

	initGEOS(lwgeom_geos_error, lwgeom_geos_error);

	lwgeom_out = lwgeom_in;
	geosgeom = LWGEOM2GEOS(lwgeom_out, 1);
	if (!geosgeom)
	{
		LWDEBUGF(4,
			 "Original geom can't be converted to GEOS (%s)"
			 " - will try cleaning that up first",
			 lwgeom_geos_errmsg);

		lwgeom_out = lwgeom_make_geos_friendly(lwgeom_out);
		if (!lwgeom_out) lwerror("Could not make a valid geometry out of input");

		/* try again as we did cleanup now */
		/* TODO: invoke LWGEOM2GEOS directly with autoclean ? */
		geosgeom = LWGEOM2GEOS(lwgeom_out, 0);
		if (!geosgeom)
		{
			lwerror("Couldn't convert POSTGIS geom to GEOS: %s", lwgeom_geos_errmsg);
			return NULL;
		}
	}
	else
	{
		LWDEBUG(4, "original geom converted to GEOS");
		lwgeom_out = lwgeom_in;
	}

	geosout = LWGEOM_GEOS_makeValid(geosgeom);
	GEOSGeom_destroy(geosgeom);
	if (!geosout) return NULL;

	lwgeom_out = GEOS2LWGEOM(geosout, is3d);
	GEOSGeom_destroy(geosout);

	if (lwgeom_is_collection(lwgeom_in) && !lwgeom_is_collection(lwgeom_out))
	{
		LWGEOM** ogeoms = lwalloc(sizeof(LWGEOM*));
		LWGEOM* ogeom;
		LWDEBUG(3, "lwgeom_make_valid: forcing multi");
		/* NOTE: this is safe because lwgeom_out is surely not lwgeom_in or
		 * otherwise we couldn't have a collection and a non-collection */
		assert(lwgeom_in != lwgeom_out);
		ogeoms[0] = lwgeom_out;
		ogeom = (LWGEOM*)lwcollection_construct(
		    MULTITYPE[lwgeom_out->type], lwgeom_out->srid, lwgeom_out->bbox, 1, ogeoms);
		lwgeom_out->bbox = NULL;
		lwgeom_out = ogeom;
	}

	lwgeom_out->srid = lwgeom_in->srid;
	return lwgeom_out;
}<|MERGE_RESOLUTION|>--- conflicted
+++ resolved
@@ -705,10 +705,6 @@
 
 	return gout;
 }
-<<<<<<< HEAD
-=======
-
->>>>>>> bc621438
 /*
  * We expect initGEOS being called already.
  * Will return NULL on error (expect error handler being called by then)
