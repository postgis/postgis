--- conflicted
+++ resolved
@@ -534,14 +534,8 @@
 
 	if (!result)
 	{
-<<<<<<< HEAD
-	  lwerror("Error performing normalize: GEOS2LWGEOM: %s",
-	                lwgeom_geos_errmsg);
-		return NULL ; /* never get here */
-=======
 		lwerror("Error performing normalize: GEOS2LWGEOM: %s", lwgeom_geos_errmsg);
 		return NULL; /* never get here */
->>>>>>> 369d4a8e
 	}
 	return result;
 }
@@ -552,11 +546,7 @@
 	LWGEOM* result;
 	GEOSGeometry *g1, *g2, *g3;
 	int is3d;
-<<<<<<< HEAD
-	uint32_t srid;
-=======
 	int srid;
->>>>>>> 369d4a8e
 
 	/* A.Intersection(Empty) == Empty */
 	if (lwgeom_is_empty(geom2)) return lwgeom_clone_deep(geom2);
@@ -574,22 +564,14 @@
 
 	LWDEBUG(3, "intersection() START");
 
-<<<<<<< HEAD
 	g1 = LWGEOM2GEOS(geom1, 1);
-=======
-	g1 = LWGEOM2GEOS(geom1, 0);
->>>>>>> 369d4a8e
 	if (!g1) /* exception thrown at construction */
 	{
 		lwerror("First argument geometry could not be converted to GEOS: %s", lwgeom_geos_errmsg);
 		return NULL;
 	}
 
-<<<<<<< HEAD
 	g2 = LWGEOM2GEOS(geom2, 1);
-=======
-	g2 = LWGEOM2GEOS(geom2, 0);
->>>>>>> 369d4a8e
 	if (!g2) /* exception thrown at construction */
 	{
 		lwerror("Second argument geometry could not be converted to GEOS: %s", lwgeom_geos_errmsg);
@@ -606,7 +588,6 @@
 	LWDEBUG(3, "intersection finished");
 
 	if (!g3)
-<<<<<<< HEAD
 	{
 		/* we're failing but not losing hope, try make all input valid */
 		if (!GEOSisValid(g1) || !GEOSisValid(g2))
@@ -619,8 +600,6 @@
 	}
 
 	if (!g3)
-=======
->>>>>>> 369d4a8e
 	{
 		/* we're hopeless. */
 		GEOSGeom_destroy(g1);
@@ -641,11 +620,7 @@
 		GEOSGeom_destroy(g2);
 		GEOSGeom_destroy(g3);
 		lwerror("Error performing intersection: GEOS2LWGEOM: %s", lwgeom_geos_errmsg);
-<<<<<<< HEAD
-		return NULL ; /* never get here */
-=======
 		return NULL; /* never get here */
->>>>>>> 369d4a8e
 	}
 
 	GEOSGeom_destroy(g1);
@@ -1026,7 +1001,6 @@
 }
 
 LWGEOM*
-<<<<<<< HEAD
 lwgeom_clip_by_rect(const LWGEOM* geom1, double x1, double y1, double x2, double y2)
 {
 	LWGEOM* result;
@@ -1056,18 +1030,6 @@
 	return result;
 
 #if 0 /* POSTGIS_GEOS_VERSION >= 35, enable only after bugs in geos are fixed */
-=======
-lwgeom_clip_by_rect(const LWGEOM* geom1, double x0, double y0, double x1, double y1)
-{
-#if POSTGIS_GEOS_VERSION < 35
-	lwerror(
-	    "The GEOS version this postgis binary was compiled against (%d) doesn't support 'GEOSClipByRect' function "
-	    "(3.5.0+ required)",
-	    POSTGIS_GEOS_VERSION);
-	return NULL;
-#else  /* POSTGIS_GEOS_VERSION >= 35 */
-	LWGEOM* result;
->>>>>>> 369d4a8e
 	GEOSGeometry *g1, *g3;
 	int is3d;
 
@@ -1085,45 +1047,20 @@
 		return NULL;
 	}
 
-<<<<<<< HEAD
 	g3 = GEOSClipByRect(g1, x1, y1, x2, y2);
 	GEOSGeom_destroy(g1);
 
-=======
-	LWDEBUG(3, " constructed geometrys - calling geos");
-	LWDEBUGF(3, " g1 = %s", GEOSGeomToWKT(g1));
-
-	g3 = GEOSClipByRect(g1, x0, y0, x1, y1);
-	GEOSGeom_destroy(g1);
-
-	LWDEBUG(3, " clip_by_rect finished");
-
->>>>>>> 369d4a8e
 	if (!g3)
 	{
 		lwnotice("Error performing rectangular clipping: %s", lwgeom_geos_errmsg);
 		return NULL;
 	}
 
-<<<<<<< HEAD
-=======
-	LWDEBUGF(3, "result: %s", GEOSGeomToWKT(g3));
-
->>>>>>> 369d4a8e
 	result = GEOS2LWGEOM(g3, is3d);
 	GEOSGeom_destroy(g3);
 
 	if (!result)
 	{
-<<<<<<< HEAD
-		lwerror("Error performing intersection: GEOS2LWGEOM: %s", lwgeom_geos_errmsg);
-		return NULL;
-	}
-
-	result->srid = geom1->srid;
-	return result;
-#endif
-=======
 		lwerror("Error performing rectangular clipping: GEOS2LWGEOM: %s", lwgeom_geos_errmsg);
 		return NULL; /* never get here */
 	}
@@ -1132,7 +1069,6 @@
 
 	return result;
 #endif /* POSTGIS_GEOS_VERSION >= 35 */
->>>>>>> 369d4a8e
 }
 
 /* ------------ BuildArea stuff ---------------------------------------------------------------------{ */
