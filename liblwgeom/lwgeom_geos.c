/**********************************************************************
 *
 * PostGIS - Spatial Types for PostgreSQL
 * http://postgis.net
 *
 * PostGIS is free software: you can redistribute it and/or modify
 * it under the terms of the GNU General Public License as published by
 * the Free Software Foundation, either version 2 of the License, or
 * (at your option) any later version.
 *
 * PostGIS is distributed in the hope that it will be useful,
 * but WITHOUT ANY WARRANTY; without even the implied warranty of
 * MERCHANTABILITY or FITNESS FOR A PARTICULAR PURPOSE.  See the
 * GNU General Public License for more details.
 *
 * You should have received a copy of the GNU General Public License
 * along with PostGIS.  If not, see <http://www.gnu.org/licenses/>.
 *
 **********************************************************************
 *
 * Copyright 2011-2014 Sandro Santilli <strk@kbt.io>
 *
 **********************************************************************/


#include "lwgeom_geos.h"
#include "liblwgeom.h"
#include "liblwgeom_internal.h"
#include "lwgeom_log.h"

#include <stdlib.h>
#include <time.h>

LWTIN *lwtin_from_geos(const GEOSGeometry *geom, int want3d);

#undef LWGEOM_PROFILE_BUILDAREA

#define LWGEOM_GEOS_ERRMSG_MAXSIZE 256
char lwgeom_geos_errmsg[LWGEOM_GEOS_ERRMSG_MAXSIZE];

extern void
lwgeom_geos_error(const char *fmt, ...)
{
	va_list ap;

	va_start(ap, fmt);

	/* Call the supplied function */
	if ( LWGEOM_GEOS_ERRMSG_MAXSIZE-1 < vsnprintf(lwgeom_geos_errmsg, LWGEOM_GEOS_ERRMSG_MAXSIZE-1, fmt, ap) )
	{
		lwgeom_geos_errmsg[LWGEOM_GEOS_ERRMSG_MAXSIZE-1] = '\0';
	}

	va_end(ap);
}


/*
**  GEOS <==> PostGIS conversion functions
**
** Default conversion creates a GEOS point array, then iterates through the
** PostGIS points, setting each value in the GEOS array one at a time.
**
*/

/* Return a POINTARRAY from a GEOSCoordSeq */
POINTARRAY *
ptarray_from_GEOSCoordSeq(const GEOSCoordSequence *cs, char want3d)
{
	uint32_t dims=2;
	uint32_t size, i;
	POINTARRAY *pa;
	POINT4D point;

	LWDEBUG(2, "ptarray_fromGEOSCoordSeq called");

	if ( ! GEOSCoordSeq_getSize(cs, &size) )
		lwerror("Exception thrown");

	LWDEBUGF(4, " GEOSCoordSeq size: %d", size);

	if ( want3d )
	{
		if ( ! GEOSCoordSeq_getDimensions(cs, &dims) )
			lwerror("Exception thrown");

		LWDEBUGF(4, " GEOSCoordSeq dimensions: %d", dims);

		/* forget higher dimensions (if any) */
		if ( dims > 3 ) dims = 3;
	}

	LWDEBUGF(4, " output dimensions: %d", dims);

	pa = ptarray_construct((dims==3), 0, size);

	for (i=0; i<size; i++)
	{
		GEOSCoordSeq_getX(cs, i, &(point.x));
		GEOSCoordSeq_getY(cs, i, &(point.y));
		if ( dims >= 3 ) GEOSCoordSeq_getZ(cs, i, &(point.z));
		ptarray_set_point4d(pa,i,&point);
	}

	return pa;
}

/* Return an LWGEOM from a Geometry */
LWGEOM *
GEOS2LWGEOM(const GEOSGeometry *geom, char want3d)
{
	int type = GEOSGeomTypeId(geom) ;
	int hasZ;
	int SRID = GEOSGetSRID(geom);

	/* GEOS's 0 is equivalent to our unknown as for SRID values */
	if ( SRID == 0 ) SRID = SRID_UNKNOWN;

	if ( want3d )
	{
		hasZ = GEOSHasZ(geom);
		if ( ! hasZ )
		{
			LWDEBUG(3, "Geometry has no Z, won't provide one");

			want3d = 0;
		}
	}

/*
	if ( GEOSisEmpty(geom) )
	{
		return (LWGEOM*)lwcollection_construct_empty(COLLECTIONTYPE, SRID, want3d, 0);
	}
*/

	switch (type)
	{
		const GEOSCoordSequence *cs;
		POINTARRAY *pa, **ppaa;
		const GEOSGeometry *g;
		LWGEOM **geoms;
		uint32_t i, ngeoms;

	case GEOS_POINT:
		LWDEBUG(4, "lwgeom_from_geometry: it's a Point");
		cs = GEOSGeom_getCoordSeq(geom);
		if ( GEOSisEmpty(geom) )
		  return (LWGEOM*)lwpoint_construct_empty(SRID, want3d, 0);
		pa = ptarray_from_GEOSCoordSeq(cs, want3d);
		return (LWGEOM *)lwpoint_construct(SRID, NULL, pa);

	case GEOS_LINESTRING:
	case GEOS_LINEARRING:
		LWDEBUG(4, "lwgeom_from_geometry: it's a LineString or LinearRing");
		if ( GEOSisEmpty(geom) )
		  return (LWGEOM*)lwline_construct_empty(SRID, want3d, 0);

		cs = GEOSGeom_getCoordSeq(geom);
		pa = ptarray_from_GEOSCoordSeq(cs, want3d);
		return (LWGEOM *)lwline_construct(SRID, NULL, pa);

	case GEOS_POLYGON:
		LWDEBUG(4, "lwgeom_from_geometry: it's a Polygon");
		if ( GEOSisEmpty(geom) )
		  return (LWGEOM*)lwpoly_construct_empty(SRID, want3d, 0);
		ngeoms = GEOSGetNumInteriorRings(geom);
		ppaa = lwalloc(sizeof(POINTARRAY *)*(ngeoms+1));
		g = GEOSGetExteriorRing(geom);
		cs = GEOSGeom_getCoordSeq(g);
		ppaa[0] = ptarray_from_GEOSCoordSeq(cs, want3d);
		for (i=0; i<ngeoms; i++)
		{
			g = GEOSGetInteriorRingN(geom, i);
			cs = GEOSGeom_getCoordSeq(g);
			ppaa[i+1] = ptarray_from_GEOSCoordSeq(cs,
			                                      want3d);
		}
		return (LWGEOM *)lwpoly_construct(SRID, NULL,
		                                  ngeoms+1, ppaa);

	case GEOS_MULTIPOINT:
	case GEOS_MULTILINESTRING:
	case GEOS_MULTIPOLYGON:
	case GEOS_GEOMETRYCOLLECTION:
		LWDEBUG(4, "lwgeom_from_geometry: it's a Collection or Multi");

		ngeoms = GEOSGetNumGeometries(geom);
		geoms = NULL;
		if ( ngeoms )
		{
			geoms = lwalloc(sizeof(LWGEOM *)*ngeoms);
			for (i=0; i<ngeoms; i++)
			{
				g = GEOSGetGeometryN(geom, i);
				geoms[i] = GEOS2LWGEOM(g, want3d);
			}
		}
		return (LWGEOM *)lwcollection_construct(type,
		                                        SRID, NULL, ngeoms, geoms);

	default:
		lwerror("GEOS2LWGEOM: unknown geometry type: %d", type);
		return NULL;

	}

}



GEOSCoordSeq ptarray_to_GEOSCoordSeq(const POINTARRAY *, int fix_ring);
<<<<<<< HEAD

=======
>>>>>>> 13fbaa13

GEOSCoordSeq
ptarray_to_GEOSCoordSeq(const POINTARRAY *pa, int fix_ring)
{
	uint32_t dims = 2;
	uint32_t i;
	int append_points = 0;
	const POINT3DZ *p3d;
	const POINT2D *p2d;
	GEOSCoordSeq sq;

	if ( FLAGS_GET_Z(pa->flags) )
		dims = 3;

	if ( fix_ring )
	{
		if (pa->npoints < 1)
		{
			lwerror("ptarray_to_GEOSCoordSeq called with fix_ring and 0 vertices in ring, cannot fix");
			return NULL;
		}
		else
		{
			if ( pa->npoints < 4 )
			{
				append_points = 4 - pa->npoints;
			}
			if ( ! ptarray_is_closed_2d(pa) && append_points == 0 )
			{
				append_points = 1;
			}
		}
	}

	if ( ! (sq = GEOSCoordSeq_create(pa->npoints + append_points, dims)) )
	{
		lwerror("Error creating GEOS Coordinate Sequence");
		return NULL;
	}

	for ( i=0; i < pa->npoints; i++ )
	{
		if ( dims == 3 )
		{
			p3d = getPoint3dz_cp(pa, i);
			p2d = (const POINT2D *)p3d;
			LWDEBUGF(4, "Point: %g,%g,%g", p3d->x, p3d->y, p3d->z);
		}
		else
		{
			p2d = getPoint2d_cp(pa, i);
			LWDEBUGF(4, "Point: %g,%g", p2d->x, p2d->y);
		}

		GEOSCoordSeq_setX(sq, i, p2d->x);
		GEOSCoordSeq_setY(sq, i, p2d->y);

		if ( dims == 3 )
		{
			GEOSCoordSeq_setZ(sq, i, p3d->z);
		}
	}

	if ( append_points )
	{
		if ( dims == 3 )
		{
			p3d = getPoint3dz_cp(pa, 0);
			p2d = (const POINT2D *)p3d;
		}
		else
		{
			p2d = getPoint2d_cp(pa, 0);
		}
		for ( i = pa->npoints; i < pa->npoints + append_points; i++ )
		{
			GEOSCoordSeq_setX(sq, i, p2d->x);
			GEOSCoordSeq_setY(sq, i, p2d->y);

			if ( dims == 3 )
			{
				GEOSCoordSeq_setZ(sq, i, p3d->z);
			}
		}
	}

	return sq;
}

<<<<<<< HEAD

=======
>>>>>>> 13fbaa13
static inline GEOSGeometry *
ptarray_to_GEOSLinearRing(const POINTARRAY *pa, int autofix)
{
	GEOSCoordSeq sq;
	GEOSGeom g;
	sq = ptarray_to_GEOSCoordSeq(pa, autofix);
	g = GEOSGeom_createLinearRing(sq);
	return g;
}


GEOSGeometry *
GBOX2GEOS(const GBOX *box)
{
	GEOSGeometry* envelope;
	GEOSGeometry* ring;
	GEOSCoordSequence* seq = GEOSCoordSeq_create(5, 2);
	if (!seq)
	{
		return NULL;
	}

	GEOSCoordSeq_setX(seq, 0, box->xmin);
	GEOSCoordSeq_setY(seq, 0, box->ymin);

	GEOSCoordSeq_setX(seq, 1, box->xmax);
	GEOSCoordSeq_setY(seq, 1, box->ymin);

	GEOSCoordSeq_setX(seq, 2, box->xmax);
	GEOSCoordSeq_setY(seq, 2, box->ymax);

	GEOSCoordSeq_setX(seq, 3, box->xmin);
	GEOSCoordSeq_setY(seq, 3, box->ymax);

	GEOSCoordSeq_setX(seq, 4, box->xmin);
	GEOSCoordSeq_setY(seq, 4, box->ymin);

	ring = GEOSGeom_createLinearRing(seq);
	if (!ring)
	{
		GEOSCoordSeq_destroy(seq);
		return NULL;
	}

	envelope = GEOSGeom_createPolygon(ring, NULL, 0);
	if (!envelope)
	{
		GEOSGeom_destroy(ring);
		return NULL;
	}

	return envelope;
}

GEOSGeometry *
LWGEOM2GEOS(const LWGEOM *lwgeom, int autofix)
{
	GEOSCoordSeq sq;
	GEOSGeom g, shell;
	GEOSGeom *geoms = NULL;
	/*
	LWGEOM *tmp;
	*/
	uint32_t ngeoms, i, j;
	int geostype;
#if LWDEBUG_LEVEL >= 4
	char *wkt;
#endif

	LWDEBUGF(4, "LWGEOM2GEOS got a %s", lwtype_name(lwgeom->type));

	if (lwgeom_has_arc(lwgeom))
	{
		LWGEOM *lwgeom_stroked = lwgeom_stroke(lwgeom, 32);
		GEOSGeometry *g = LWGEOM2GEOS(lwgeom_stroked, autofix);
		lwgeom_free(lwgeom_stroked);
		return g;
	}

	switch (lwgeom->type)
	{
		LWPOINT *lwp = NULL;
		LWPOLY *lwpoly = NULL;
		LWLINE *lwl = NULL;
		LWCOLLECTION *lwc = NULL;

	case POINTTYPE:
		lwp = (LWPOINT *)lwgeom;

		if ( lwgeom_is_empty(lwgeom) )
		{
			g = GEOSGeom_createEmptyPolygon();
		}
		else
		{
			sq = ptarray_to_GEOSCoordSeq(lwp->point, 0);
			g = GEOSGeom_createPoint(sq);
		}
		if ( ! g )
		{
			/* lwnotice("Exception in LWGEOM2GEOS"); */
			return NULL;
		}
		break;
	case LINETYPE:
		lwl = (LWLINE *)lwgeom;
		/* TODO: if (autofix) */
		if ( lwl->points->npoints == 1 ) {
			/* Duplicate point, to make geos-friendly */
			lwl->points = ptarray_addPoint(lwl->points,
			                       getPoint_internal(lwl->points, 0),
			                       FLAGS_NDIMS(lwl->points->flags),
			                       lwl->points->npoints);
		}
		sq = ptarray_to_GEOSCoordSeq(lwl->points, 0);
		g = GEOSGeom_createLineString(sq);
		if ( ! g )
		{
			/* lwnotice("Exception in LWGEOM2GEOS"); */
			return NULL;
		}
		break;

	case POLYGONTYPE:
		lwpoly = (LWPOLY *)lwgeom;
		if ( lwgeom_is_empty(lwgeom) )
		{
			g = GEOSGeom_createEmptyPolygon();
		}
		else
		{
			shell = ptarray_to_GEOSLinearRing(lwpoly->rings[0], autofix);
			if ( ! shell ) return NULL;
			/*lwerror("LWGEOM2GEOS: exception during polygon shell conversion"); */
			ngeoms = lwpoly->nrings-1;
			if ( ngeoms > 0 )
				geoms = malloc(sizeof(GEOSGeom)*ngeoms);

			for (i=1; i<lwpoly->nrings; ++i)
			{
				geoms[i-1] = ptarray_to_GEOSLinearRing(lwpoly->rings[i], autofix);
				if ( ! geoms[i-1] )
				{
					--i;
					while (i) GEOSGeom_destroy(geoms[--i]);
					free(geoms);
					GEOSGeom_destroy(shell);
					return NULL;
				}
				/*lwerror("LWGEOM2GEOS: exception during polygon hole conversion"); */
			}
			g = GEOSGeom_createPolygon(shell, geoms, ngeoms);
			if (geoms) free(geoms);
		}
		if ( ! g ) return NULL;
		break;
	case MULTIPOINTTYPE:
	case MULTILINETYPE:
	case MULTIPOLYGONTYPE:
	case COLLECTIONTYPE:
		if ( lwgeom->type == MULTIPOINTTYPE )
			geostype = GEOS_MULTIPOINT;
		else if ( lwgeom->type == MULTILINETYPE )
			geostype = GEOS_MULTILINESTRING;
		else if ( lwgeom->type == MULTIPOLYGONTYPE )
			geostype = GEOS_MULTIPOLYGON;
		else
			geostype = GEOS_GEOMETRYCOLLECTION;

		lwc = (LWCOLLECTION *)lwgeom;

		ngeoms = lwc->ngeoms;
		if ( ngeoms > 0 )
			geoms = malloc(sizeof(GEOSGeom)*ngeoms);

		j = 0;
		for (i=0; i<ngeoms; ++i)
		{
			GEOSGeometry* g;

			if( lwgeom_is_empty(lwc->geoms[i]) )
				continue;

			g = LWGEOM2GEOS(lwc->geoms[i], 0);
			if ( ! g )
			{
				while (j) GEOSGeom_destroy(geoms[--j]);
				free(geoms);
				return NULL;
			}
			geoms[j++] = g;
		}
		g = GEOSGeom_createCollection(geostype, geoms, j);
		if ( geoms ) free(geoms);
		if ( ! g ) return NULL;
		break;

	default:
		lwerror("Unknown geometry type: %d - %s", lwgeom->type, lwtype_name(lwgeom->type));
		return NULL;
	}

	GEOSSetSRID(g, lwgeom->srid);

#if LWDEBUG_LEVEL >= 4
	wkt = GEOSGeomToWKT(g);
	LWDEBUGF(4, "LWGEOM2GEOS: GEOSGeom: %s", wkt);
	free(wkt);
#endif

	return g;
}

GEOSGeometry*
make_geos_point(double x, double y)
{
	GEOSCoordSequence* seq = GEOSCoordSeq_create(1, 2);
	GEOSGeometry* geom = NULL;

	if (!seq)
		return NULL;

	GEOSCoordSeq_setX(seq, 0, x);
	GEOSCoordSeq_setY(seq, 0, y);

	geom = GEOSGeom_createPoint(seq);
	if (!geom)
		GEOSCoordSeq_destroy(seq);
	return geom;
}

GEOSGeometry*
make_geos_segment(double x1, double y1, double x2, double y2)
{
	GEOSCoordSequence* seq = GEOSCoordSeq_create(2, 2);
	GEOSGeometry* geom = NULL;

	if (!seq)
		return NULL;

	GEOSCoordSeq_setX(seq, 0, x1);
	GEOSCoordSeq_setY(seq, 0, y1);
	GEOSCoordSeq_setX(seq, 1, x2);
	GEOSCoordSeq_setY(seq, 1, y2);

	geom = GEOSGeom_createLineString(seq);
	if (!geom)
		GEOSCoordSeq_destroy(seq);
	return geom;
}

const char*
lwgeom_geos_version()
{
	const char *ver = GEOSversion();
	return ver;
}

LWGEOM *
lwgeom_normalize(const LWGEOM *geom1)
{
	LWGEOM *result ;
	GEOSGeometry *g1;
	int is3d ;
	int srid ;

	srid = (int)(geom1->srid);
	is3d = FLAGS_GET_Z(geom1->flags);

	initGEOS(lwnotice, lwgeom_geos_error);

	g1 = LWGEOM2GEOS(geom1, 0);
	if ( 0 == g1 )   /* exception thrown at construction */
	{
		lwerror("First argument geometry could not be converted to GEOS: %s", lwgeom_geos_errmsg);
		return NULL ;
	}

	if ( -1 == GEOSNormalize(g1) )
	{
	  lwerror("Error in GEOSNormalize: %s", lwgeom_geos_errmsg);
		return NULL; /* never get here */
	}

	GEOSSetSRID(g1, srid); /* needed ? */
	result = GEOS2LWGEOM(g1, is3d);
	GEOSGeom_destroy(g1);

	if (result == NULL)
	{
		lwerror("Error performing intersection: GEOS2LWGEOM: %s", lwgeom_geos_errmsg);
		return NULL ; /* never get here */
	}

	return result ;
}

LWGEOM *
lwgeom_intersection(const LWGEOM *geom1, const LWGEOM *geom2)
{
	LWGEOM *result ;
	GEOSGeometry *g1, *g2, *g3 ;
	int is3d ;
	int srid ;

	/* A.Intersection(Empty) == Empty */
	if ( lwgeom_is_empty(geom2) )
		return lwgeom_clone_deep(geom2);

	/* Empty.Intersection(A) == Empty */
	if ( lwgeom_is_empty(geom1) )
		return lwgeom_clone_deep(geom1);

	/* ensure srids are identical */
	srid = (int)(geom1->srid);
	error_if_srid_mismatch(srid, (int)(geom2->srid));

	is3d = (FLAGS_GET_Z(geom1->flags) || FLAGS_GET_Z(geom2->flags)) ;

	initGEOS(lwnotice, lwgeom_geos_error);

	LWDEBUG(3, "intersection() START");

	g1 = LWGEOM2GEOS(geom1, 0);
	if ( 0 == g1 )   /* exception thrown at construction */
	{
		lwerror("First argument geometry could not be converted to GEOS: %s", lwgeom_geos_errmsg);
		return NULL ;
	}

	g2 = LWGEOM2GEOS(geom2, 0);
	if ( 0 == g2 )   /* exception thrown at construction */
	{
		lwerror("Second argument geometry could not be converted to GEOS.");
		GEOSGeom_destroy(g1);
		return NULL ;
	}

	LWDEBUG(3, " constructed geometrys - calling geos");
	LWDEBUGF(3, " g1 = %s", GEOSGeomToWKT(g1));
	LWDEBUGF(3, " g2 = %s", GEOSGeomToWKT(g2));
	/*LWDEBUGF(3, "g2 is valid = %i",GEOSisvalid(g2)); */
	/*LWDEBUGF(3, "g1 is valid = %i",GEOSisvalid(g1)); */

	g3 = GEOSIntersection(g1,g2);

	LWDEBUG(3, " intersection finished");

	if (g3 == NULL)
	{
		GEOSGeom_destroy(g1);
		GEOSGeom_destroy(g2);
		lwerror("Error performing intersection: %s",
		        lwgeom_geos_errmsg);
		return NULL; /* never get here */
	}

	LWDEBUGF(3, "result: %s", GEOSGeomToWKT(g3) ) ;

	GEOSSetSRID(g3, srid);

	result = GEOS2LWGEOM(g3, is3d);

	if (result == NULL)
	{
		GEOSGeom_destroy(g1);
		GEOSGeom_destroy(g2);
		GEOSGeom_destroy(g3);
		lwerror("Error performing intersection: GEOS2LWGEOM: %s",
		        lwgeom_geos_errmsg);
		return NULL ; /* never get here */
	}

	GEOSGeom_destroy(g1);
	GEOSGeom_destroy(g2);
	GEOSGeom_destroy(g3);

	return result ;
}

LWGEOM *
lwgeom_linemerge(const LWGEOM *geom1)
{
	LWGEOM *result ;
	GEOSGeometry *g1, *g3 ;
	int is3d = FLAGS_GET_Z(geom1->flags);
	int srid = geom1->srid;

	/* Empty.Linemerge() == Empty */
	if ( lwgeom_is_empty(geom1) )
		return (LWGEOM*)lwcollection_construct_empty( COLLECTIONTYPE, srid, is3d,
                                         lwgeom_has_m(geom1) );

	initGEOS(lwnotice, lwgeom_geos_error);

	LWDEBUG(3, "linemerge() START");

	g1 = LWGEOM2GEOS(geom1, 0);
	if ( 0 == g1 )   /* exception thrown at construction */
	{
		lwerror("First argument geometry could not be converted to GEOS: %s", lwgeom_geos_errmsg);
		return NULL ;
	}

	LWDEBUG(3, " constructed geometrys - calling geos");
	LWDEBUGF(3, " g1 = %s", GEOSGeomToWKT(g1));
	/*LWDEBUGF(3, "g1 is valid = %i",GEOSisvalid(g1)); */

	g3 = GEOSLineMerge(g1);

	LWDEBUG(3, " linemerge finished");

	if (g3 == NULL)
	{
		GEOSGeom_destroy(g1);
		lwerror("Error performing linemerge: %s",
		        lwgeom_geos_errmsg);
		return NULL; /* never get here */
	}

	LWDEBUGF(3, "result: %s", GEOSGeomToWKT(g3) ) ;

	GEOSSetSRID(g3, srid);

	result = GEOS2LWGEOM(g3, is3d);

	if (result == NULL)
	{
		GEOSGeom_destroy(g1);
		GEOSGeom_destroy(g3);
		lwerror("Error performing linemerge: GEOS2LWGEOM: %s",
		        lwgeom_geos_errmsg);
		return NULL ; /* never get here */
	}

	GEOSGeom_destroy(g1);
	GEOSGeom_destroy(g3);

	return result ;
}

LWGEOM *
lwgeom_unaryunion(const LWGEOM *geom1)
{
	LWGEOM *result ;
	GEOSGeometry *g1, *g3 ;
	int is3d = FLAGS_GET_Z(geom1->flags);
	int srid = geom1->srid;

	/* Empty.UnaryUnion() == Empty */
	if ( lwgeom_is_empty(geom1) )
		return lwgeom_clone_deep(geom1);

	initGEOS(lwnotice, lwgeom_geos_error);

	g1 = LWGEOM2GEOS(geom1, 0);
	if ( 0 == g1 )   /* exception thrown at construction */
	{
		lwerror("First argument geometry could not be converted to GEOS: %s", lwgeom_geos_errmsg);
		return NULL ;
	}

	g3 = GEOSUnaryUnion(g1);

	if (g3 == NULL)
	{
		GEOSGeom_destroy(g1);
		lwerror("Error performing unaryunion: %s",
		        lwgeom_geos_errmsg);
		return NULL; /* never get here */
	}

	LWDEBUGF(3, "result: %s", GEOSGeomToWKT(g3) ) ;

	GEOSSetSRID(g3, srid);

	result = GEOS2LWGEOM(g3, is3d);

	if (result == NULL)
	{
		GEOSGeom_destroy(g1);
		GEOSGeom_destroy(g3);
		lwerror("Error performing unaryunion: GEOS2LWGEOM: %s",
		        lwgeom_geos_errmsg);
		return NULL ; /* never get here */
	}

	GEOSGeom_destroy(g1);
	GEOSGeom_destroy(g3);

	return result ;
}

LWGEOM *
lwgeom_difference(const LWGEOM *geom1, const LWGEOM *geom2)
{
	GEOSGeometry *g1, *g2, *g3;
	LWGEOM *result;
	int is3d;
	int srid;

	/* A.Difference(Empty) == A */
	if ( lwgeom_is_empty(geom2) )
		return lwgeom_clone_deep(geom1);

	/* Empty.Intersection(A) == Empty */
	if ( lwgeom_is_empty(geom1) )
		return lwgeom_clone_deep(geom1);

	/* ensure srids are identical */
	srid = (int)(geom1->srid);
	error_if_srid_mismatch(srid, (int)(geom2->srid));

	is3d = (FLAGS_GET_Z(geom1->flags) || FLAGS_GET_Z(geom2->flags)) ;

	initGEOS(lwnotice, lwgeom_geos_error);

	g1 = LWGEOM2GEOS(geom1, 0);
	if ( 0 == g1 )   /* exception thrown at construction */
	{
		lwerror("First argument geometry could not be converted to GEOS: %s", lwgeom_geos_errmsg);
		return NULL;
	}

	g2 = LWGEOM2GEOS(geom2, 0);
	if ( 0 == g2 )   /* exception thrown at construction */
	{
		GEOSGeom_destroy(g1);
		lwerror("Second argument geometry could not be converted to GEOS: %s", lwgeom_geos_errmsg);
		return NULL;
	}

	g3 = GEOSDifference(g1,g2);

	if (g3 == NULL)
	{
		GEOSGeom_destroy(g1);
		GEOSGeom_destroy(g2);
		lwerror("GEOSDifference: %s", lwgeom_geos_errmsg);
		return NULL ; /* never get here */
	}

	LWDEBUGF(3, "result: %s", GEOSGeomToWKT(g3) ) ;

	GEOSSetSRID(g3, srid);

	result = GEOS2LWGEOM(g3, is3d);

	if (result == NULL)
	{
		GEOSGeom_destroy(g1);
		GEOSGeom_destroy(g2);
		GEOSGeom_destroy(g3);
		lwerror("Error performing difference: GEOS2LWGEOM: %s",
		        lwgeom_geos_errmsg);
		return NULL; /* never get here */
	}

	GEOSGeom_destroy(g1);
	GEOSGeom_destroy(g2);
	GEOSGeom_destroy(g3);

	/* compressType(result); */

	return result;
}

LWGEOM *
lwgeom_symdifference(const LWGEOM* geom1, const LWGEOM* geom2)
{
	GEOSGeometry *g1, *g2, *g3;
	LWGEOM *result;
	int is3d;
	int srid;

	/* A.SymDifference(Empty) == A */
	if ( lwgeom_is_empty(geom2) )
		return lwgeom_clone_deep(geom1);

	/* Empty.DymDifference(B) == B */
	if ( lwgeom_is_empty(geom1) )
		return lwgeom_clone_deep(geom2);

	/* ensure srids are identical */
	srid = (int)(geom1->srid);
	error_if_srid_mismatch(srid, (int)(geom2->srid));

	is3d = (FLAGS_GET_Z(geom1->flags) || FLAGS_GET_Z(geom2->flags)) ;

	initGEOS(lwnotice, lwgeom_geos_error);

	g1 = LWGEOM2GEOS(geom1, 0);

	if ( 0 == g1 )   /* exception thrown at construction */
	{
		lwerror("First argument geometry could not be converted to GEOS: %s", lwgeom_geos_errmsg);
		return NULL;
	}

	g2 = LWGEOM2GEOS(geom2, 0);

	if ( 0 == g2 )   /* exception thrown at construction */
	{
		lwerror("Second argument geometry could not be converted to GEOS: %s", lwgeom_geos_errmsg);
		GEOSGeom_destroy(g1);
		return NULL;
	}

	g3 = GEOSSymDifference(g1,g2);

	if (g3 == NULL)
	{
		GEOSGeom_destroy(g1);
		GEOSGeom_destroy(g2);
		lwerror("GEOSSymDifference: %s", lwgeom_geos_errmsg);
		return NULL; /*never get here */
	}

	LWDEBUGF(3, "result: %s", GEOSGeomToWKT(g3));

	GEOSSetSRID(g3, srid);

	result = GEOS2LWGEOM(g3, is3d);

	if (result == NULL)
	{
		GEOSGeom_destroy(g1);
		GEOSGeom_destroy(g2);
		GEOSGeom_destroy(g3);
		lwerror("GEOS symdifference() threw an error (result postgis geometry formation)!");
		return NULL ; /*never get here */
	}

	GEOSGeom_destroy(g1);
	GEOSGeom_destroy(g2);
	GEOSGeom_destroy(g3);

	return result;
}

LWGEOM *
lwgeom_centroid(const LWGEOM* geom)
{
	GEOSGeometry *g, *g_centroid;
	LWGEOM *centroid;
	int srid, is3d;

	if (lwgeom_is_empty(geom))
	{
		LWPOINT *lwp = lwpoint_construct_empty(
		                   lwgeom_get_srid(geom),
		                   lwgeom_has_z(geom),
		                   lwgeom_has_m(geom));
		return lwpoint_as_lwgeom(lwp);
	}

	srid = lwgeom_get_srid(geom);
	is3d = lwgeom_has_z(geom);

	initGEOS(lwnotice, lwgeom_geos_error);

	g = LWGEOM2GEOS(geom, 0);

	if (0 == g)   /* exception thrown at construction */
	{
		lwerror("Geometry could not be converted to GEOS: %s", lwgeom_geos_errmsg);
		return NULL;
	}

	g_centroid = GEOSGetCentroid(g);
	GEOSGeom_destroy(g);

	if (g_centroid == NULL)
	{
		lwerror("GEOSGetCentroid: %s", lwgeom_geos_errmsg);
		return NULL; /*never get here */
	}

	LWDEBUGF(3, "result: %s", GEOSGeomToWKT(g_centroid));

	GEOSSetSRID(g_centroid, srid);

	centroid = GEOS2LWGEOM(g_centroid, is3d);
	GEOSGeom_destroy(g_centroid);

	if (centroid == NULL)
	{
		lwerror("GEOS GEOSGetCentroid() threw an error (result postgis geometry formation)!");
		return NULL ; /*never get here */
	}

	return centroid;
}

LWGEOM*
lwgeom_union(const LWGEOM *geom1, const LWGEOM *geom2)
{
	int is3d;
	int srid;
	GEOSGeometry *g1, *g2, *g3;
	LWGEOM *result;

	LWDEBUG(2, "in geomunion");

	/* A.Union(empty) == A */
	if ( lwgeom_is_empty(geom1) )
		return lwgeom_clone_deep(geom2);

	/* B.Union(empty) == B */
	if ( lwgeom_is_empty(geom2) )
		return lwgeom_clone_deep(geom1);


	/* ensure srids are identical */
	srid = (int)(geom1->srid);
	error_if_srid_mismatch(srid, (int)(geom2->srid));

	is3d = (FLAGS_GET_Z(geom1->flags) || FLAGS_GET_Z(geom2->flags)) ;

	initGEOS(lwnotice, lwgeom_geos_error);

	g1 = LWGEOM2GEOS(geom1, 0);

	if ( 0 == g1 )   /* exception thrown at construction */
	{
		lwerror("First argument geometry could not be converted to GEOS: %s", lwgeom_geos_errmsg);
		return NULL;
	}

	g2 = LWGEOM2GEOS(geom2, 0);

	if ( 0 == g2 )   /* exception thrown at construction */
	{
		GEOSGeom_destroy(g1);
		lwerror("Second argument geometry could not be converted to GEOS: %s", lwgeom_geos_errmsg);
		return NULL;
	}

	LWDEBUGF(3, "g1=%s", GEOSGeomToWKT(g1));
	LWDEBUGF(3, "g2=%s", GEOSGeomToWKT(g2));

	g3 = GEOSUnion(g1,g2);

	LWDEBUGF(3, "g3=%s", GEOSGeomToWKT(g3));

	GEOSGeom_destroy(g1);
	GEOSGeom_destroy(g2);

	if (g3 == NULL)
	{
		lwerror("GEOSUnion: %s", lwgeom_geos_errmsg);
		return NULL; /* never get here */
	}


	GEOSSetSRID(g3, srid);

	result = GEOS2LWGEOM(g3, is3d);

	GEOSGeom_destroy(g3);

	if (result == NULL)
	{
		lwerror("Error performing union: GEOS2LWGEOM: %s",
		        lwgeom_geos_errmsg);
		return NULL; /*never get here */
	}

	return result;
}

LWGEOM *
lwgeom_clip_by_rect(const LWGEOM *geom1, double x0, double y0, double x1, double y1)
{
#if POSTGIS_GEOS_VERSION < 35
	lwerror("The GEOS version this postgis binary "
	        "was compiled against (%d) doesn't support "
	        "'GEOSClipByRect' function (3.5.0+ required)",
	        POSTGIS_GEOS_VERSION);
	return NULL;
#else /* POSTGIS_GEOS_VERSION >= 35 */
	LWGEOM *result ;
	GEOSGeometry *g1, *g3 ;
	int is3d ;

	/* A.Intersection(Empty) == Empty */
	if ( lwgeom_is_empty(geom1) )
		return lwgeom_clone_deep(geom1);

	is3d = FLAGS_GET_Z(geom1->flags);

	initGEOS(lwnotice, lwgeom_geos_error);

	LWDEBUG(3, "clip_by_rect() START");

	g1 = LWGEOM2GEOS(geom1, 1); /* auto-fix structure */
	if ( 0 == g1 )   /* exception thrown at construction */
	{
		lwerror("First argument geometry could not be converted to GEOS: %s", lwgeom_geos_errmsg);
		return NULL ;
	}

	LWDEBUG(3, " constructed geometrys - calling geos");
	LWDEBUGF(3, " g1 = %s", GEOSGeomToWKT(g1));
	/*LWDEBUGF(3, "g1 is valid = %i",GEOSisvalid(g1)); */

	g3 = GEOSClipByRect(g1,x0,y0,x1,y1);
	GEOSGeom_destroy(g1);

	LWDEBUG(3, " clip_by_rect finished");

	if (g3 == NULL)
	{
		lwnotice("Error performing rectangular clipping: %s", lwgeom_geos_errmsg);
		return NULL;
	}

	LWDEBUGF(3, "result: %s", GEOSGeomToWKT(g3) ) ;

	result = GEOS2LWGEOM(g3, is3d);
	GEOSGeom_destroy(g3);

	if (result == NULL)
	{
		lwerror("Error performing intersection: GEOS2LWGEOM: %s", lwgeom_geos_errmsg);
		return NULL ; /* never get here */
	}

	result->srid = geom1->srid;

	return result ;
#endif /* POSTGIS_GEOS_VERSION >= 35 */
}


/* ------------ BuildArea stuff ---------------------------------------------------------------------{ */

typedef struct Face_t {
  const GEOSGeometry* geom;
  GEOSGeometry* env;
  double envarea;
  struct Face_t* parent; /* if this face is an hole of another one, or NULL */
} Face;

static Face* newFace(const GEOSGeometry* g);
static void delFace(Face* f);
static unsigned int countParens(const Face* f);
static void findFaceHoles(Face** faces, int nfaces);

static Face*
newFace(const GEOSGeometry* g)
{
  Face* f = lwalloc(sizeof(Face));
  f->geom = g;
  f->env = GEOSEnvelope(f->geom);
  GEOSArea(f->env, &f->envarea);
  f->parent = NULL;
  /* lwnotice("Built Face with area %g and %d holes", f->envarea, GEOSGetNumInteriorRings(f->geom)); */
  return f;
}

static unsigned int
countParens(const Face* f)
{
  unsigned int pcount = 0;
  while ( f->parent ) {
    ++pcount;
    f = f->parent;
  }
  return pcount;
}

/* Destroy the face and release memory associated with it */
static void
delFace(Face* f)
{
  GEOSGeom_destroy(f->env);
  lwfree(f);
}


static int
compare_by_envarea(const void* g1, const void* g2)
{
  Face* f1 = *(Face**)g1;
  Face* f2 = *(Face**)g2;
  double n1 = f1->envarea;
  double n2 = f2->envarea;

  if ( n1 < n2 ) return 1;
  if ( n1 > n2 ) return -1;
  return 0;
}

/* Find holes of each face */
static void
findFaceHoles(Face** faces, int nfaces)
{
  int i, j, h;

  /* We sort by envelope area so that we know holes are only
   * after their shells */
  qsort(faces, nfaces, sizeof(Face*), compare_by_envarea);
  for (i=0; i<nfaces; ++i) {
    Face* f = faces[i];
    int nholes = GEOSGetNumInteriorRings(f->geom);
    LWDEBUGF(2, "Scanning face %d with env area %g and %d holes", i, f->envarea, nholes);
    for (h=0; h<nholes; ++h) {
      const GEOSGeometry *hole = GEOSGetInteriorRingN(f->geom, h);
      LWDEBUGF(2, "Looking for hole %d/%d of face %d among %d other faces", h+1, nholes, i, nfaces-i-1);
      for (j=i+1; j<nfaces; ++j) {
		const GEOSGeometry *f2er;
        Face* f2 = faces[j];
        if ( f2->parent ) continue; /* hole already assigned */
        f2er = GEOSGetExteriorRing(f2->geom);
        /* TODO: can be optimized as the ring would have the
         *       same vertices, possibly in different order.
         *       maybe comparing number of points could already be
         *       useful.
         */
        if ( GEOSEquals(f2er, hole) ) {
          LWDEBUGF(2, "Hole %d/%d of face %d is face %d", h+1, nholes, i, j);
          f2->parent = f;
          break;
        }
      }
    }
  }
}

static GEOSGeometry*
collectFacesWithEvenAncestors(Face** faces, int nfaces)
{
  GEOSGeometry **geoms = lwalloc(sizeof(GEOSGeometry*)*nfaces);
  GEOSGeometry *ret;
  unsigned int ngeoms = 0;
  int i;

  for (i=0; i<nfaces; ++i) {
    Face *f = faces[i];
    if ( countParens(f) % 2 ) continue; /* we skip odd parents geoms */
    geoms[ngeoms++] = GEOSGeom_clone(f->geom);
  }

  ret = GEOSGeom_createCollection(GEOS_MULTIPOLYGON, geoms, ngeoms);
  lwfree(geoms);
  return ret;
}

GEOSGeometry*
LWGEOM_GEOS_buildArea(const GEOSGeometry* geom_in)
{
  GEOSGeometry *tmp;
  GEOSGeometry *geos_result, *shp;
  GEOSGeometry const *vgeoms[1];
  uint32_t i, ngeoms;
  int srid = GEOSGetSRID(geom_in);
  Face ** geoms;

  vgeoms[0] = geom_in;
#ifdef LWGEOM_PROFILE_BUILDAREA
  lwnotice("Polygonizing");
#endif
  geos_result = GEOSPolygonize(vgeoms, 1);

  LWDEBUGF(3, "GEOSpolygonize returned @ %p", geos_result);

  /* Null return from GEOSpolygonize (an exception) */
  if ( ! geos_result ) return 0;

  /*
   * We should now have a collection
   */
#if PARANOIA_LEVEL > 0
  if ( GEOSGeomTypeId(geos_result) != COLLECTIONTYPE )
  {
    GEOSGeom_destroy(geos_result);
    lwerror("%s [%d] Unexpected return from GEOSpolygonize", __FILE__, __LINE__);
    return 0;
  }
#endif

  ngeoms = GEOSGetNumGeometries(geos_result);
#ifdef LWGEOM_PROFILE_BUILDAREA
  lwnotice("Num geometries from polygonizer: %d", ngeoms);
#endif


  LWDEBUGF(3, "GEOSpolygonize: ngeoms in polygonize output: %d", ngeoms);
  LWDEBUGF(3, "GEOSpolygonize: polygonized:%s",
              lwgeom_to_ewkt(GEOS2LWGEOM(geos_result, 0)));

  /*
   * No geometries in collection, early out
   */
  if ( ngeoms == 0 )
  {
    GEOSSetSRID(geos_result, srid);
    return geos_result;
  }

  /*
   * Return first geometry if we only have one in collection,
   * to avoid the unnecessary Geometry clone below.
   */
  if ( ngeoms == 1 )
  {
    tmp = (GEOSGeometry *)GEOSGetGeometryN(geos_result, 0);
    if ( ! tmp )
    {
      GEOSGeom_destroy(geos_result);
      return 0; /* exception */
    }
    shp = GEOSGeom_clone(tmp);
    GEOSGeom_destroy(geos_result); /* only safe after the clone above */
    GEOSSetSRID(shp, srid);
    return shp;
  }

  LWDEBUGF(2, "Polygonize returned %d geoms", ngeoms);

  /*
   * Polygonizer returns a polygon for each face in the built topology.
   *
   * This means that for any face with holes we'll have other faces
   * representing each hole. We can imagine a parent-child relationship
   * between these faces.
   *
   * In order to maximize the number of visible rings in output we
   * only use those faces which have an even number of parents.
   *
   * Example:
   *
   *   +---------------+
   *   |     L0        |  L0 has no parents
   *   |  +---------+  |
   *   |  |   L1    |  |  L1 is an hole of L0
   *   |  |  +---+  |  |
   *   |  |  |L2 |  |  |  L2 is an hole of L1 (which is an hole of L0)
   *   |  |  |   |  |  |
   *   |  |  +---+  |  |
   *   |  +---------+  |
   *   |               |
   *   +---------------+
   *
   * See http://trac.osgeo.org/postgis/ticket/1806
   *
   */

#ifdef LWGEOM_PROFILE_BUILDAREA
  lwnotice("Preparing face structures");
#endif

  /* Prepare face structures for later analysis */
  geoms = lwalloc(sizeof(Face**)*ngeoms);
  for (i=0; i<ngeoms; ++i)
    geoms[i] = newFace(GEOSGetGeometryN(geos_result, i));

#ifdef LWGEOM_PROFILE_BUILDAREA
  lwnotice("Finding face holes");
#endif

  /* Find faces representing other faces holes */
  findFaceHoles(geoms, ngeoms);

#ifdef LWGEOM_PROFILE_BUILDAREA
  lwnotice("Colletting even ancestor faces");
#endif

  /* Build a MultiPolygon composed only by faces with an
   * even number of ancestors */
  tmp = collectFacesWithEvenAncestors(geoms, ngeoms);

#ifdef LWGEOM_PROFILE_BUILDAREA
  lwnotice("Cleaning up");
#endif

  /* Cleanup face structures */
  for (i=0; i<ngeoms; ++i) delFace(geoms[i]);
  lwfree(geoms);

  /* Faces referenced memory owned by geos_result.
   * It is safe to destroy geos_result after deleting them. */
  GEOSGeom_destroy(geos_result);

#ifdef LWGEOM_PROFILE_BUILDAREA
  lwnotice("Self-unioning");
#endif

  /* Run a single overlay operation to dissolve shared edges */
  shp = GEOSUnionCascaded(tmp);
  if ( ! shp )
  {
    GEOSGeom_destroy(tmp);
    return 0; /* exception */
  }

#ifdef LWGEOM_PROFILE_BUILDAREA
  lwnotice("Final cleanup");
#endif

  GEOSGeom_destroy(tmp);

  GEOSSetSRID(shp, srid);

  return shp;
}

LWGEOM*
lwgeom_buildarea(const LWGEOM *geom)
{
	GEOSGeometry* geos_in;
	GEOSGeometry* geos_out;
	LWGEOM* geom_out;
	int SRID = (int)(geom->srid);
	int is3d = FLAGS_GET_Z(geom->flags);

	/* Can't build an area from an empty! */
	if ( lwgeom_is_empty(geom) )
	{
		return (LWGEOM*)lwpoly_construct_empty(SRID, is3d, 0);
	}

	LWDEBUG(3, "buildarea called");

	LWDEBUGF(3, "ST_BuildArea got geom @ %p", geom);

	initGEOS(lwnotice, lwgeom_geos_error);

	geos_in = LWGEOM2GEOS(geom, 0);

	if ( 0 == geos_in )   /* exception thrown at construction */
	{
		lwerror("First argument geometry could not be converted to GEOS: %s", lwgeom_geos_errmsg);
		return NULL;
	}
	geos_out = LWGEOM_GEOS_buildArea(geos_in);
	GEOSGeom_destroy(geos_in);

	if ( ! geos_out ) /* exception thrown.. */
	{
		lwerror("LWGEOM_GEOS_buildArea: %s", lwgeom_geos_errmsg);
		return NULL;
	}

	/* If no geometries are in result collection, return NULL */
	if ( GEOSGetNumGeometries(geos_out) == 0 )
	{
		GEOSGeom_destroy(geos_out);
		return NULL;
	}

	geom_out = GEOS2LWGEOM(geos_out, is3d);
	GEOSGeom_destroy(geos_out);

#if PARANOIA_LEVEL > 0
	if ( geom_out == NULL )
	{
		lwerror("%s [%s] serialization error", __FILE__, __LINE__);
		return NULL;
	}

#endif

	return geom_out;
}

int
lwgeom_is_simple(const LWGEOM *geom)
{
	GEOSGeometry* geos_in;
	int simple;

	/* Empty is always simple */
	if ( lwgeom_is_empty(geom) )
	{
		return 1;
	}

	initGEOS(lwnotice, lwgeom_geos_error);

	geos_in = LWGEOM2GEOS(geom, 0);
	if ( 0 == geos_in )   /* exception thrown at construction */
	{
		lwerror("First argument geometry could not be converted to GEOS: %s", lwgeom_geos_errmsg);
		return -1;
	}
	simple = GEOSisSimple(geos_in);
	GEOSGeom_destroy(geos_in);

	if ( simple == 2 ) /* exception thrown */
	{
		lwerror("lwgeom_is_simple: %s", lwgeom_geos_errmsg);
		return -1;
	}

	return simple ? 1 : 0;
}

/* ------------ end of BuildArea stuff ---------------------------------------------------------------------} */

LWGEOM*
lwgeom_geos_noop(const LWGEOM* geom_in)
{
	GEOSGeometry *geosgeom;
	LWGEOM* geom_out;

	int is3d = FLAGS_GET_Z(geom_in->flags);

	initGEOS(lwnotice, lwgeom_geos_error);
	geosgeom = LWGEOM2GEOS(geom_in, 0);
	if ( ! geosgeom ) {
		lwerror("Geometry could not be converted to GEOS: %s",
			lwgeom_geos_errmsg);
		return NULL;
	}
	geom_out = GEOS2LWGEOM(geosgeom, is3d);
	GEOSGeom_destroy(geosgeom);
	if ( ! geom_out ) {
		lwerror("GEOS Geometry could not be converted to LWGEOM: %s",
			lwgeom_geos_errmsg);
	}
	return geom_out;

}

LWGEOM*
lwgeom_snap(const LWGEOM* geom1, const LWGEOM* geom2, double tolerance)
{
	int srid, is3d;
	GEOSGeometry *g1, *g2, *g3;
	LWGEOM* out;

	srid = geom1->srid;
	error_if_srid_mismatch(srid, (int)(geom2->srid));

	is3d = (FLAGS_GET_Z(geom1->flags) || FLAGS_GET_Z(geom2->flags)) ;

	initGEOS(lwnotice, lwgeom_geos_error);

	g1 = (GEOSGeometry *)LWGEOM2GEOS(geom1, 0);
	if ( 0 == g1 )   /* exception thrown at construction */
	{
		lwerror("First argument geometry could not be converted to GEOS: %s", lwgeom_geos_errmsg);
		return NULL;
	}

	g2 = (GEOSGeometry *)LWGEOM2GEOS(geom2, 0);
	if ( 0 == g2 )   /* exception thrown at construction */
	{
		lwerror("Second argument geometry could not be converted to GEOS: %s", lwgeom_geos_errmsg);
		GEOSGeom_destroy(g1);
		return NULL;
	}

	g3 = GEOSSnap(g1, g2, tolerance);
	if (g3 == NULL)
	{
		GEOSGeom_destroy(g1);
		GEOSGeom_destroy(g2);
		lwerror("GEOSSnap: %s", lwgeom_geos_errmsg);
		return NULL;
	}

	GEOSGeom_destroy(g1);
	GEOSGeom_destroy(g2);

	GEOSSetSRID(g3, srid);
	out = GEOS2LWGEOM(g3, is3d);
	if (out == NULL)
	{
		GEOSGeom_destroy(g3);
		lwerror("GEOSSnap() threw an error (result LWGEOM geometry formation)!");
		return NULL;
	}
	GEOSGeom_destroy(g3);

	return out;
}

LWGEOM*
lwgeom_sharedpaths(const LWGEOM* geom1, const LWGEOM* geom2)
{
	GEOSGeometry *g1, *g2, *g3;
	LWGEOM *out;
	int is3d, srid;

	srid = geom1->srid;
	error_if_srid_mismatch(srid, (int)(geom2->srid));

	is3d = (FLAGS_GET_Z(geom1->flags) || FLAGS_GET_Z(geom2->flags)) ;

	initGEOS(lwnotice, lwgeom_geos_error);

	g1 = (GEOSGeometry *)LWGEOM2GEOS(geom1, 0);
	if ( 0 == g1 )   /* exception thrown at construction */
	{
		lwerror("First argument geometry could not be converted to GEOS: %s", lwgeom_geos_errmsg);
		return NULL;
	}

	g2 = (GEOSGeometry *)LWGEOM2GEOS(geom2, 0);
	if ( 0 == g2 )   /* exception thrown at construction */
	{
		lwerror("Second argument geometry could not be converted to GEOS: %s", lwgeom_geos_errmsg);
		GEOSGeom_destroy(g1);
		return NULL;
	}

	g3 = GEOSSharedPaths(g1,g2);

	GEOSGeom_destroy(g1);
	GEOSGeom_destroy(g2);

	if (g3 == NULL)
	{
		lwerror("GEOSSharedPaths: %s", lwgeom_geos_errmsg);
		return NULL;
	}

	GEOSSetSRID(g3, srid);
	out = GEOS2LWGEOM(g3, is3d);
	GEOSGeom_destroy(g3);

	if (out == NULL)
	{
		lwerror("GEOS2LWGEOM threw an error");
		return NULL;
	}

	return out;
}

LWGEOM*
lwgeom_offsetcurve(const LWLINE *lwline, double size, int quadsegs, int joinStyle, double mitreLimit)
{
	GEOSGeometry *g1, *g3;
	LWGEOM *lwgeom_result;
	LWGEOM *lwgeom_in = lwline_as_lwgeom(lwline);

	initGEOS(lwnotice, lwgeom_geos_error);

	g1 = (GEOSGeometry *)LWGEOM2GEOS(lwgeom_in, 0);
	if ( ! g1 )
	{
		lwerror("lwgeom_offsetcurve: Geometry could not be converted to GEOS: %s", lwgeom_geos_errmsg);
		return NULL;
	}

	g3 = GEOSOffsetCurve(g1, size, quadsegs, joinStyle, mitreLimit);

	/* Don't need input geometry anymore */
	GEOSGeom_destroy(g1);

	if (g3 == NULL)
	{
		lwerror("GEOSOffsetCurve: %s", lwgeom_geos_errmsg);
		return NULL;
	}

	LWDEBUGF(3, "result: %s", GEOSGeomToWKT(g3));

	GEOSSetSRID(g3, lwgeom_get_srid(lwgeom_in));
	lwgeom_result = GEOS2LWGEOM(g3, lwgeom_has_z(lwgeom_in));
	GEOSGeom_destroy(g3);

	if (lwgeom_result == NULL)
	{
		lwerror("lwgeom_offsetcurve: GEOS2LWGEOM returned null");
		return NULL;
	}

	return lwgeom_result;
}



LWMPOINT*
lwpoly_to_points(const LWPOLY *lwpoly, int npoints)
{
	double area, bbox_area, bbox_width, bbox_height;
	GBOX bbox;
	const LWGEOM *lwgeom = (LWGEOM*)lwpoly;
	int sample_npoints, sample_sqrt, sample_width, sample_height;
	double sample_cell_size;
	int i, j, n;
	int iterations = 0;
	int npoints_generated = 0;
	int npoints_tested = 0;
	GEOSGeometry *g;
	const GEOSPreparedGeometry *gprep;
	GEOSGeometry *gpt;
	GEOSCoordSequence *gseq;
	LWMPOINT *mpt;
	int srid = lwgeom_get_srid(lwgeom);
	int done = 0;
	int *cells;
	const size_t size = 2*sizeof(int);
	char tmp[2*sizeof(int)];
	const size_t stride = 2*sizeof(int);


	if (lwgeom_get_type(lwgeom) != POLYGONTYPE)
	{
		lwerror("%s: only polygons supported", __func__);
		return NULL;
	}

	if (npoints == 0 || lwgeom_is_empty(lwgeom))
	{
		return NULL;
		// return lwmpoint_construct_empty(lwgeom_get_srid(poly), lwgeom_has_z(poly), lwgeom_has_m(poly));
	}

	if (!lwpoly->bbox)
	{
		lwgeom_calculate_gbox(lwgeom, &bbox);
	}
	else
	{
		bbox = *(lwpoly->bbox);
	}
	area = lwpoly_area(lwpoly);
	bbox_width = bbox.xmax - bbox.xmin;
	bbox_height = bbox.ymax - bbox.ymin;
	bbox_area = bbox_width * bbox_height;

	if (area == 0.0 || bbox_area == 0.0)
	{
		lwerror("%s: zero area input polygon, TBD", __func__);
		return NULL;
	}

	/* Gross up our test set a bit to increase odds of getting */
	/* coverage in one pass */
	sample_npoints = npoints * bbox_area / area;

	/* We're going to generate points using a sample grid */
	/* as described http://lin-ear-th-inking.blogspot.ca/2010/05/more-random-points-in-jts.html */
	/* to try and get a more uniform "random" set of points */
	/* So we have to figure out how to stick a grid into our box */
	sample_sqrt = lround(sqrt(sample_npoints));
	if (sample_sqrt == 0)
		sample_sqrt = 1;

	/* Calculate the grids we're going to randomize within */
	if (bbox_width > bbox_height)
	{
		sample_width = sample_sqrt;
		sample_height = ceil((double)sample_npoints / (double)sample_width);
		sample_cell_size = bbox_width / sample_width;
	}
	else
	{
		sample_height = sample_sqrt;
		sample_width = ceil((double)sample_npoints / (double)sample_height);
		sample_cell_size = bbox_height / sample_height;
	}

	/* Prepare the polygon for fast true/false testing */
	initGEOS(lwnotice, lwgeom_geos_error);
	g = (GEOSGeometry *)LWGEOM2GEOS(lwgeom, 0);
	if (!g)
	{
		lwerror("%s: Geometry could not be converted to GEOS: %s", __func__, lwgeom_geos_errmsg);
		return NULL;
	}
	gprep = GEOSPrepare(g);

	/* Get an empty multi-point ready to return */
	mpt = lwmpoint_construct_empty(srid, 0, 0);

	/* Init random number generator */
	srand(time(NULL));

	/* Now we fill in an array of cells, and then shuffle that array, */
	/* so we can visit the cells in random order to avoid visual ugliness */
	/* caused by visiting them sequentially */
	cells = lwalloc(2*sizeof(int)*sample_height*sample_width);
	for (i = 0; i < sample_width; i++)
	{
		for (j = 0; j < sample_height; j++)
		{
			cells[2*(i*sample_height+j)] = i;
			cells[2*(i*sample_height+j)+1] = j;
		}
	}

	/* shuffle */
	{
		n = sample_height*sample_width;
		if (n > 1) {
			for (i = 0; i < n - 1; ++i) {
				size_t rnd = (size_t) rand();
				size_t j = i + rnd / (RAND_MAX / (n - i) + 1);

				memcpy(tmp, (char *)cells + j * stride, size);
				memcpy((char *)cells + j * stride, (char *)cells + i * stride, size);
				memcpy((char *)cells + i * stride, tmp, size);
			}
		}
	}


	/* Start testing points */
	while (npoints_generated < npoints)
	{
		iterations++;
		for (i = 0; i < sample_width*sample_height; i++)
		{
			int contains = 0;
			double y = bbox.ymin + cells[2*i] * sample_cell_size;
			double x = bbox.xmin + cells[2*i+1] * sample_cell_size;
			x += rand() * sample_cell_size / RAND_MAX;
			y += rand() * sample_cell_size / RAND_MAX;
			if (x >= bbox.xmax || y >= bbox.ymax)
				continue;

			gseq = GEOSCoordSeq_create(1, 2);
			GEOSCoordSeq_setX(gseq, 0, x);
			GEOSCoordSeq_setY(gseq, 0, y);
			gpt = GEOSGeom_createPoint(gseq);

			contains = GEOSPreparedIntersects(gprep, gpt);

	        GEOSGeom_destroy(gpt);

			if (contains == 2)
			{
		        GEOSPreparedGeom_destroy(gprep);
		        GEOSGeom_destroy(g);
		        lwerror("%s: GEOS exception on PreparedContains: %s", __func__, lwgeom_geos_errmsg);
		        return NULL;
			}
			if (contains)
			{
				npoints_generated++;
				mpt = lwmpoint_add_lwpoint(mpt, lwpoint_make2d(srid, x, y));
				if (npoints_generated == npoints)
				{
					done = 1;
					break;
				}
			}

			/* Short-circuit check for ctrl-c occasionally */
			npoints_tested++;
			if (npoints_tested % 10000 == 0)
			{
				LW_ON_INTERRUPT(GEOSPreparedGeom_destroy(gprep); GEOSGeom_destroy(g); return NULL);
			}

			if (done) break;
		}
		if (done || iterations > 100) break;
	}

	GEOSPreparedGeom_destroy(gprep);
	GEOSGeom_destroy(g);
	lwfree(cells);

	return mpt;
}


/*
* Allocate points to sub-geometries by area, then call lwgeom_poly_to_points
* and bundle up final result in a single multipoint.
*/
LWMPOINT*
lwmpoly_to_points(const LWMPOLY *lwmpoly, int npoints)
{
	const LWGEOM *lwgeom = (LWGEOM*)lwmpoly;
	double area;
	int i;
	LWMPOINT *mpt = NULL;

	if (lwgeom_get_type(lwgeom) != MULTIPOLYGONTYPE)
	{
		lwerror("%s: only multipolygons supported", __func__);
		return NULL;
	}
	if (npoints == 0 || lwgeom_is_empty(lwgeom))
	{
		return NULL;
	}

	area = lwgeom_area(lwgeom);

	for (i = 0; i < lwmpoly->ngeoms; i++)
	{
		double sub_area = lwpoly_area(lwmpoly->geoms[i]);
		int sub_npoints = lround(npoints * sub_area / area);
		if(sub_npoints > 0)
		{
			LWMPOINT *sub_mpt = lwpoly_to_points(lwmpoly->geoms[i], sub_npoints);
			if (!mpt)
			{
				mpt = sub_mpt;
			}
			else
			{
				int j;
				for (j = 0; j < sub_mpt->ngeoms; j++)
				{
					mpt = lwmpoint_add_lwpoint(mpt, sub_mpt->geoms[j]);
				}
				/* Just free the shell, leave the underlying lwpoints alone, as they
				   are now owed by the returning multipoint */
				lwfree(sub_mpt->geoms);
				lwgeom_release((LWGEOM*)sub_mpt);
			}
		}
	}

	return mpt;
}


LWMPOINT*
lwgeom_to_points(const LWGEOM *lwgeom, int npoints)
{
	switch(lwgeom_get_type(lwgeom))
	{
		case MULTIPOLYGONTYPE:
			return lwmpoly_to_points((LWMPOLY*)lwgeom, npoints);
		case POLYGONTYPE:
			return lwpoly_to_points((LWPOLY*)lwgeom, npoints);
		default:
			lwerror("%s: unsupported geometry type '%s'", __func__, lwtype_name(lwgeom_get_type(lwgeom)));
			return NULL;
	}
}




LWTIN *lwtin_from_geos(const GEOSGeometry *geom, int want3d) {
	int type = GEOSGeomTypeId(geom);
	int hasZ;
	int SRID = GEOSGetSRID(geom);

	/* GEOS's 0 is equivalent to our unknown as for SRID values */
	if ( SRID == 0 ) SRID = SRID_UNKNOWN;

	if ( want3d ) {
		hasZ = GEOSHasZ(geom);
		if ( ! hasZ ) {
			LWDEBUG(3, "Geometry has no Z, won't provide one");
			want3d = 0;
		}
	}

	switch (type) {
		LWTRIANGLE **geoms;
		uint32_t i, ngeoms;
	case GEOS_GEOMETRYCOLLECTION:
		LWDEBUG(4, "lwgeom_from_geometry: it's a Collection or Multi");

		ngeoms = GEOSGetNumGeometries(geom);
		geoms = NULL;
		if ( ngeoms ) {
			geoms = lwalloc(ngeoms * sizeof *geoms);
			if (!geoms) {
				lwerror("lwtin_from_geos: can't allocate geoms");
				return NULL;
			}
			for (i=0; i<ngeoms; i++) {
				const GEOSGeometry *poly, *ring;
				const GEOSCoordSequence *cs;
				POINTARRAY *pa;

				poly = GEOSGetGeometryN(geom, i);
				ring = GEOSGetExteriorRing(poly);
				cs = GEOSGeom_getCoordSeq(ring);
				pa = ptarray_from_GEOSCoordSeq(cs, want3d);

				geoms[i] = lwtriangle_construct(SRID, NULL, pa);
			}
		}
		return (LWTIN *)lwcollection_construct(TINTYPE, SRID, NULL, ngeoms, (LWGEOM **)geoms);
	case GEOS_POLYGON:
	case GEOS_MULTIPOINT:
	case GEOS_MULTILINESTRING:
	case GEOS_MULTIPOLYGON:
	case GEOS_LINESTRING:
	case GEOS_LINEARRING:
	case GEOS_POINT:
		lwerror("lwtin_from_geos: invalid geometry type for tin: %d", type);
		break;

	default:
		lwerror("GEOS2LWGEOM: unknown geometry type: %d", type);
		return NULL;
	}

	/* shouldn't get here */
	return NULL;
}
/*
 * output = 1 for edges, 2 for TIN, 0 for polygons
 */
LWGEOM* lwgeom_delaunay_triangulation(const LWGEOM *lwgeom_in, double tolerance, int output) {
#if POSTGIS_GEOS_VERSION < 34
	lwerror("lwgeom_delaunay_triangulation: GEOS 3.4 or higher required");
	return NULL;
#else
	GEOSGeometry *g1, *g3;
	LWGEOM *lwgeom_result;

	if (output < 0 || output > 2) {
		lwerror("lwgeom_delaunay_triangulation: invalid output type specified %d", output);
		return NULL;
	}

	initGEOS(lwnotice, lwgeom_geos_error);

	g1 = (GEOSGeometry *)LWGEOM2GEOS(lwgeom_in, 0);
	if ( ! g1 )
	{
		lwerror("lwgeom_delaunay_triangulation: Geometry could not be converted to GEOS: %s", lwgeom_geos_errmsg);
		return NULL;
	}

	/* if output != 1 we want polys */
	g3 = GEOSDelaunayTriangulation(g1, tolerance, output == 1);

	/* Don't need input geometry anymore */
	GEOSGeom_destroy(g1);

	if (g3 == NULL)
	{
		lwerror("GEOSDelaunayTriangulation: %s", lwgeom_geos_errmsg);
		return NULL;
	}

	/* LWDEBUGF(3, "result: %s", GEOSGeomToWKT(g3)); */

	GEOSSetSRID(g3, lwgeom_get_srid(lwgeom_in));

	if (output == 2) {
		lwgeom_result = (LWGEOM *)lwtin_from_geos(g3, lwgeom_has_z(lwgeom_in));
	} else {
		lwgeom_result = GEOS2LWGEOM(g3, lwgeom_has_z(lwgeom_in));
	}

	GEOSGeom_destroy(g3);

	if (lwgeom_result == NULL) {
		if (output != 2) {
			lwerror("lwgeom_delaunay_triangulation: GEOS2LWGEOM returned null");
		} else {
			lwerror("lwgeom_delaunay_triangulation: lwtin_from_geos returned null");
		}
		return NULL;
	}

	return lwgeom_result;

#endif /* POSTGIS_GEOS_VERSION < 34 */
}

static
GEOSCoordSequence* lwgeom_get_geos_coordseq_2d(const LWGEOM* g, uint32_t num_points)
{
	uint32_t i = 0;
	uint8_t num_dims = 2;
	LWPOINTITERATOR* it;
	GEOSCoordSequence* coords;
	POINT4D tmp;

	coords = GEOSCoordSeq_create(num_points, num_dims);
	if (!coords)
		return NULL;

	it = lwpointiterator_create(g);
	while(lwpointiterator_next(it, &tmp))
	{
		if(i >= num_points)
		{
			lwerror("Incorrect num_points provided to lwgeom_get_geos_coordseq_2d");
			GEOSCoordSeq_destroy(coords);
			lwpointiterator_destroy(it);
			return NULL;
		}

		if(!GEOSCoordSeq_setX(coords, i, tmp.x) || !GEOSCoordSeq_setY(coords, i, tmp.y))
		{
			GEOSCoordSeq_destroy(coords);
			lwpointiterator_destroy(it);
			return NULL;
		}
		i++;
	}
	lwpointiterator_destroy(it);

	return coords;
}

LWGEOM* lwgeom_voronoi_diagram(const LWGEOM* g, const GBOX* env, double tolerance, int output_edges) {
#if POSTGIS_GEOS_VERSION < 35
	lwerror("lwgeom_voronoi_diagram: GEOS 3.5 or higher required");
	return NULL;
#else
	uint32_t num_points = lwgeom_count_vertices(g);
	LWGEOM *lwgeom_result;
	char is_3d = LW_FALSE;
	int srid = lwgeom_get_srid(g);
	GEOSCoordSequence* coords;
	GEOSGeometry* geos_geom;
	GEOSGeometry* geos_env = NULL;
	GEOSGeometry* geos_result;

	if (num_points < 2)
	{
		LWCOLLECTION* empty = lwcollection_construct_empty(COLLECTIONTYPE, lwgeom_get_srid(g), 0, 0);
		return lwcollection_as_lwgeom(empty);
	}

	initGEOS(lwnotice, lwgeom_geos_error);

	/* Instead of using the standard LWGEOM2GEOS transformer, we read the vertices of the
	 * LWGEOM directly and put them into a single GEOS CoordinateSeq that can be used to
	 * define a LineString.  This allows us to process geometry types that may not be
	 * supported by GEOS, and reduces the memory requirements in cases of many geometries
	 * with few points (such as LWMPOINT).
	 */
	coords = lwgeom_get_geos_coordseq_2d(g, num_points);
	if (!coords)
		return NULL;

	geos_geom = GEOSGeom_createLineString(coords);
	if (!geos_geom)
	{
		GEOSCoordSeq_destroy(coords);
		return NULL;
	}

	if (env)
		geos_env = GBOX2GEOS(env);

	geos_result = GEOSVoronoiDiagram(geos_geom, geos_env, tolerance, output_edges);

	GEOSGeom_destroy(geos_geom);
	if (env)
		GEOSGeom_destroy(geos_env);

	if (!geos_result)
	{
		lwerror("GEOSVoronoiDiagram: %s", lwgeom_geos_errmsg);
		return NULL;
	}

	lwgeom_result = GEOS2LWGEOM(geos_result, is_3d);
	GEOSGeom_destroy(geos_result);

	lwgeom_set_srid(lwgeom_result, srid);

	return lwgeom_result;
#endif /* POSTGIS_GEOS_VERSION < 35 */
}
<|MERGE_RESOLUTION|>--- conflicted
+++ resolved
@@ -207,13 +207,7 @@
 
 }
 
-
-
 GEOSCoordSeq ptarray_to_GEOSCoordSeq(const POINTARRAY *, int fix_ring);
-<<<<<<< HEAD
-
-=======
->>>>>>> 13fbaa13
 
 GEOSCoordSeq
 ptarray_to_GEOSCoordSeq(const POINTARRAY *pa, int fix_ring)
@@ -303,10 +297,7 @@
 	return sq;
 }
 
-<<<<<<< HEAD
-
-=======
->>>>>>> 13fbaa13
+
 static inline GEOSGeometry *
 ptarray_to_GEOSLinearRing(const POINTARRAY *pa, int autofix)
 {
