/**********************************************************************
 *
 * PostGIS - Spatial Types for PostgreSQL
 * http://postgis.net
 *
 * PostGIS is free software: you can redistribute it and/or modify
 * it under the terms of the GNU General Public License as published by
 * the Free Software Foundation, either version 2 of the License, or
 * (at your option) any later version.
 *
 * PostGIS is distributed in the hope that it will be useful,
 * but WITHOUT ANY WARRANTY; without even the implied warranty of
 * MERCHANTABILITY or FITNESS FOR A PARTICULAR PURPOSE.  See the
 * GNU General Public License for more details.
 *
 * You should have received a copy of the GNU General Public License
 * along with PostGIS.  If not, see <http://www.gnu.org/licenses/>.
 *
 **********************************************************************
 *
 * Copyright 2014 Kashif Rasul <kashif.rasul@gmail.com> and
 *                Shoaib Burq <saburq@gmail.com>
 *
 **********************************************************************/

#include "stringbuffer.h"
#include "liblwgeom_internal.h"

static char* lwline_to_encoded_polyline(const LWLINE*, int precision);
static char* lwmmpoint_to_encoded_polyline(const LWMPOINT*, int precision);
static char* pointarray_to_encoded_polyline(const POINTARRAY*, int precision);

/* takes a GEOMETRY and returns an Encoded Polyline representation */
extern char*
lwgeom_to_encoded_polyline(const LWGEOM* geom, int precision)
{
	int type = geom->type;
	switch (type)
	{
	case LINETYPE:
		return lwline_to_encoded_polyline((LWLINE*)geom, precision);
	case MULTIPOINTTYPE:
		return lwmmpoint_to_encoded_polyline((LWMPOINT*)geom, precision);
	default:
		lwerror("lwgeom_to_encoded_polyline: '%s' geometry type not supported",
				lwtype_name(type));
		return NULL;
	}
}

static char*
lwline_to_encoded_polyline(const LWLINE* line, int precision)
{
	return pointarray_to_encoded_polyline(line->points, precision);
}

static char*
lwmmpoint_to_encoded_polyline(const LWMPOINT* mpoint, int precision)
{
	LWLINE* line = lwline_from_lwmpoint(mpoint->srid, mpoint);
	char* encoded_polyline = lwline_to_encoded_polyline(line, precision);

	lwline_free(line);
	return encoded_polyline;
}

static char*
pointarray_to_encoded_polyline(const POINTARRAY* pa, int precision)
{
	int i;
	const POINT2D* prevPoint;
	int* delta;
	char* encoded_polyline = NULL;
	stringbuffer_t* sb;
	double scale = pow(10, precision);

<<<<<<< HEAD
	/* Empty input is empty string */
	if (pa->npoints == 0) {
		encoded_polyline = lwalloc(1 * sizeof(char));
		encoded_polyline[0] = 0;
		return encoded_polyline;
	}

	delta = lwalloc(2 * sizeof(int) * pa->npoints);

	/* Take the double value and multiply it by 1x10^precision, rounding the result */
=======
	/* Take the double value and multiply it by 1x10^precision, rounding the
	 * result */
>>>>>>> 45f0ac02
	prevPoint = getPoint2d_cp(pa, 0);
	delta[0] = round(prevPoint->y * scale);
	delta[1] = round(prevPoint->x * scale);

	/* Points only include the offset from the previous point */
	for (i = 1; i < pa->npoints; i++)
	{
		const POINT2D* point = getPoint2d_cp(pa, i);
		delta[2 * i] = round(point->y * scale) - round(prevPoint->y * scale);
		delta[(2 * i) + 1] =
			round(point->x * scale) - round(prevPoint->x * scale);
		prevPoint = point;
	}

	/* value to binary: a negative value must be calculated using its two's
	 * complement */
	for (i = 0; i < pa->npoints * 2; i++)
	{
		/* Multiply by 2 for a signed left shift */
		delta[i] *= 2;
		/* if value is negative, invert this encoding */
		if (delta[i] < 0) {
			delta[i] = ~(delta[i]);
		}
	}

	sb = stringbuffer_create();
	for (i = 0; i < pa->npoints * 2; i++)
	{
		int numberToEncode = delta[i];

		while (numberToEncode >= 0x20)
		{
			/* Place the 5-bit chunks into reverse order or
			 each value with 0x20 if another bit chunk follows and add 63*/
			int nextValue = (0x20 | (numberToEncode & 0x1f)) + 63;
			stringbuffer_aprintf(sb, "%c", (char)nextValue);

			/* Break the binary value out into 5-bit chunks */
			numberToEncode >>= 5;
		}

		numberToEncode += 63;
		stringbuffer_aprintf(sb, "%c", (char)numberToEncode);
	}

	lwfree(delta);
	encoded_polyline = stringbuffer_getstringcopy(sb);
	stringbuffer_destroy(sb);

	return encoded_polyline;
}<|MERGE_RESOLUTION|>--- conflicted
+++ resolved
@@ -74,7 +74,6 @@
 	stringbuffer_t* sb;
 	double scale = pow(10, precision);
 
-<<<<<<< HEAD
 	/* Empty input is empty string */
 	if (pa->npoints == 0) {
 		encoded_polyline = lwalloc(1 * sizeof(char));
@@ -84,11 +83,8 @@
 
 	delta = lwalloc(2 * sizeof(int) * pa->npoints);
 
-	/* Take the double value and multiply it by 1x10^precision, rounding the result */
-=======
 	/* Take the double value and multiply it by 1x10^precision, rounding the
 	 * result */
->>>>>>> 45f0ac02
 	prevPoint = getPoint2d_cp(pa, 0);
 	delta[0] = round(prevPoint->y * scale);
 	delta[1] = round(prevPoint->x * scale);
