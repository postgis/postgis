--- conflicted
+++ resolved
@@ -13,17 +13,10 @@
 #define _LWGEODETIC_H 1
 
 /* For NAN */
-#ifdef __GNUC__
-<<<<<<< HEAD
-#define _GNU_SOURCE
-#endif
-=======
 #ifndef _GNU_SOURCE
 #define _GNU_SOURCE
 #endif
-#endif
 
->>>>>>> c16bc221
 #ifdef _MSC_VER
 #define _USE_MATH_DEFINES
 #endif
