-- - - - - - - - - - - - - - - - - - - - - - - - - - - - - - - - - - - - - - -
--
--
-- PostGIS Raster - Raster Type for PostGIS
-- http://trac.osgeo.org/postgis/wiki/WKTRaster
--
-- Copyright (c) 2015-2017 Regina Obe <lr@pcorp.us>
-- Copyright (c) 2009-2012 Sandro Santilli <strk@kbt.io>
-- Copyright (c) 2009-2010 Pierre Racine <pierre.racine@sbf.ulaval.ca>
-- Copyright (c) 2009-2010 Jorge Arevalo <jorge.arevalo@deimos-space.com>
-- Copyright (c) 2009-2010 Mateusz Loskot <mateusz@loskot.net>
-- Copyright (c) 2010 David Zwarg <dzwarg@azavea.com>
-- Copyright (c) 2011-2013 Regents of the University of California
--   <bkpark@ucdavis.edu>
-- Copyright (c) 2013-2017 Bborie Park <dustymugs@gmail.com>
--
-- This program is free software; you can redistribute it and/or
-- modify it under the terms of the GNU General Public License
-- as published by the Free Software Foundation; either version 2
-- of the License, or (at your option) any later version.
--
-- This program is distributed in the hope that it will be useful,
-- but WITHOUT ANY WARRANTY; without even the implied warranty of
-- MERCHANTABILITY or FITNESS FOR A PARTICULAR PURPOSE.  See the
-- GNU General Public License for more details.
--
-- You should have received a copy of the GNU General Public License
-- along with this program; if not, write to the Free Software Foundation,
-- Inc., 51 Franklin Street, Fifth Floor, Boston, MA 02110-1301, USA.
--
-- - - - - - - - - - - - - - - - - - - - - - - - - - - - - - - - - - - - - - -
--
-- WARNING: Any change in this file must be evaluated for compatibility.
--
-- - - - - - - - - - - - - - - - - - - - - - - - - - - - - - - - - - - - - - -

#include "../../postgis/sqldefines.h"

-- INSTALL VERSION: POSTGIS_LIB_VERSION

BEGIN;
SET LOCAL client_min_messages TO warning;

-- Check that postgis raster is not already installed
DO $$
DECLARE
  rec RECORD;
BEGIN
  FOR rec IN
    SELECT n.nspname, p.proname FROM pg_proc p, pg_namespace n
    WHERE p.proname = 'postgis_raster_lib_version'
    AND p.pronamespace = n.oid
  LOOP
    RAISE EXCEPTION 'PostGIS Raster is already installed in schema ''%''', rec.nspname;
  END LOOP;
END
$$ LANGUAGE 'plpgsql';

-- Check that postgis raster is being installed in the same
-- schema as PostGIS
DO $$
DECLARE
  nsp TEXT;
BEGIN
  SELECT n.nspname
	INTO nsp FROM pg_proc p, pg_namespace n
  WHERE p.proname = 'postgis_lib_version'
  AND p.pronamespace = n.oid;

	IF nsp != current_schema() THEN
    RAISE EXCEPTION
			'PostGIS Raster must be in the same schema as PostGIS (%)',
			nsp;
	END IF;
END
$$ LANGUAGE 'plpgsql';

------------------------------------------------------------------------------
-- RASTER Type
------------------------------------------------------------------------------

-- part of Raster type
-- expects input to be Hex WKB
CREATE OR REPLACE FUNCTION raster_in(cstring)
    RETURNS raster
    AS 'MODULE_PATHNAME','RASTER_in'
    LANGUAGE 'c' IMMUTABLE STRICT PARALLEL SAFE;

-- part of Raster type
-- expects output to be Hex WKB
CREATE OR REPLACE FUNCTION raster_out(raster)
    RETURNS cstring
    AS 'MODULE_PATHNAME','RASTER_out'
    LANGUAGE 'c' IMMUTABLE STRICT PARALLEL SAFE;

-- Availability: 2.0.0
CREATE TYPE raster (
    alignment = double,
    internallength = variable,
    input = raster_in,
    output = raster_out,
    storage = extended
);

------------------------------------------------------------------------------
-- FUNCTIONS
------------------------------------------------------------------------------

-----------------------------------------------------------------------
-- Raster Version
-----------------------------------------------------------------------

CREATE OR REPLACE FUNCTION postgis_raster_lib_version()
    RETURNS text
    AS 'MODULE_PATHNAME', 'RASTER_lib_version'
    LANGUAGE 'c' IMMUTABLE PARALLEL SAFE; -- a new lib will require a new session

CREATE OR REPLACE FUNCTION postgis_raster_scripts_installed() RETURNS text
       AS _POSTGIS_SQL_SELECT_POSTGIS_SCRIPTS_VERSION
       LANGUAGE 'sql' IMMUTABLE PARALLEL SAFE;

CREATE OR REPLACE FUNCTION postgis_raster_lib_build_date()
    RETURNS text
    AS 'MODULE_PATHNAME', 'RASTER_lib_build_date'
    LANGUAGE 'c' IMMUTABLE PARALLEL SAFE; -- a new lib will require a new session

CREATE OR REPLACE FUNCTION postgis_gdal_version()
    RETURNS text
    AS 'MODULE_PATHNAME', 'RASTER_gdal_version'
    LANGUAGE 'c' IMMUTABLE PARALLEL SAFE;

-----------------------------------------------------------------------
-- generic composite type of a raster and its band index
-----------------------------------------------------------------------

-- Availability: 2.1.0
CREATE TYPE rastbandarg AS (
	rast raster,
	nband integer
);

-----------------------------------------------------------------------
-- generic composite type of a geometry and value
-----------------------------------------------------------------------

-- Availability: 2.0.0
CREATE TYPE geomval AS (
	geom geometry,
	val double precision
);

-----------------------------------------------------------------------
-- Raster Accessors
-----------------------------------------------------------------------

CREATE OR REPLACE FUNCTION st_envelope(raster)
	RETURNS geometry
	AS 'MODULE_PATHNAME','RASTER_envelope'
	LANGUAGE 'c' IMMUTABLE STRICT PARALLEL SAFE;

-- Availability: 2.0.0
-- Changed: 2.1.4 raised cost
-- used to cast raster -> geometry
CREATE OR REPLACE FUNCTION st_convexhull(raster)
    RETURNS geometry
    AS 'MODULE_PATHNAME','RASTER_convex_hull'
    LANGUAGE 'c' IMMUTABLE STRICT
    COST 300;

CREATE OR REPLACE FUNCTION st_minconvexhull(
	rast raster,
	nband integer DEFAULT NULL
)
	RETURNS geometry
	AS 'MODULE_PATHNAME','RASTER_convex_hull'
	LANGUAGE 'c' IMMUTABLE PARALLEL SAFE;

-- used to cast raster -> box3d
CREATE OR REPLACE FUNCTION box3d(raster)
    RETURNS box3d
    AS 'select box3d( @extschema@.ST_convexhull($1))'
    LANGUAGE 'sql' IMMUTABLE STRICT PARALLEL SAFE;

CREATE OR REPLACE FUNCTION st_height(raster)
    RETURNS integer
    AS 'MODULE_PATHNAME','RASTER_getHeight'
    LANGUAGE 'c' IMMUTABLE STRICT PARALLEL SAFE;

CREATE OR REPLACE FUNCTION st_numbands(raster)
    RETURNS integer
    AS 'MODULE_PATHNAME','RASTER_getNumBands'
    LANGUAGE 'c' IMMUTABLE STRICT PARALLEL SAFE;

CREATE OR REPLACE FUNCTION st_scalex(raster)
    RETURNS float8
    AS 'MODULE_PATHNAME','RASTER_getXScale'
    LANGUAGE 'c' IMMUTABLE STRICT PARALLEL SAFE;

CREATE OR REPLACE FUNCTION st_scaley(raster)
    RETURNS float8
    AS 'MODULE_PATHNAME','RASTER_getYScale'
    LANGUAGE 'c' IMMUTABLE STRICT PARALLEL SAFE;

CREATE OR REPLACE FUNCTION st_skewx(raster)
    RETURNS float8
    AS 'MODULE_PATHNAME','RASTER_getXSkew'
    LANGUAGE 'c' IMMUTABLE STRICT PARALLEL SAFE;

CREATE OR REPLACE FUNCTION st_skewy(raster)
    RETURNS float8
    AS 'MODULE_PATHNAME','RASTER_getYSkew'
    LANGUAGE 'c' IMMUTABLE STRICT PARALLEL SAFE;

CREATE OR REPLACE FUNCTION st_srid(raster)
    RETURNS integer
    AS 'MODULE_PATHNAME','RASTER_getSRID'
    LANGUAGE 'c' IMMUTABLE STRICT PARALLEL SAFE;

CREATE OR REPLACE FUNCTION st_upperleftx(raster)
    RETURNS float8
    AS 'MODULE_PATHNAME','RASTER_getXUpperLeft'
    LANGUAGE 'c' IMMUTABLE STRICT PARALLEL SAFE;

CREATE OR REPLACE FUNCTION st_upperlefty(raster)
    RETURNS float8
    AS 'MODULE_PATHNAME','RASTER_getYUpperLeft'
    LANGUAGE 'c' IMMUTABLE STRICT PARALLEL SAFE;

CREATE OR REPLACE FUNCTION st_width(raster)
    RETURNS integer
    AS 'MODULE_PATHNAME','RASTER_getWidth'
    LANGUAGE 'c' IMMUTABLE STRICT PARALLEL SAFE;

CREATE OR REPLACE FUNCTION st_pixelwidth(raster)
    RETURNS float8
    AS 'MODULE_PATHNAME', 'RASTER_getPixelWidth'
    LANGUAGE 'c' IMMUTABLE STRICT PARALLEL SAFE;

CREATE OR REPLACE FUNCTION st_pixelheight(raster)
    RETURNS float8
    AS 'MODULE_PATHNAME', 'RASTER_getPixelHeight'
    LANGUAGE 'c' IMMUTABLE STRICT PARALLEL SAFE;

CREATE OR REPLACE FUNCTION st_geotransform(raster,
    OUT imag double precision,
    OUT jmag double precision,
    OUT theta_i double precision,
    OUT theta_ij double precision,
    OUT xoffset double precision,
    OUT yoffset double precision)
    AS 'MODULE_PATHNAME', 'RASTER_getGeotransform'
    LANGUAGE 'c' IMMUTABLE PARALLEL SAFE;

CREATE OR REPLACE FUNCTION st_rotation(raster)
    RETURNS float8
    AS $$ SELECT ( @extschema@.ST_Geotransform($1)).theta_i $$
    LANGUAGE 'sql' VOLATILE;

CREATE OR REPLACE FUNCTION st_metadata(
	rast raster,
	OUT upperleftx double precision,
	OUT upperlefty double precision,
	OUT width int,
	OUT height int,
	OUT scalex double precision,
	OUT scaley double precision,
	OUT skewx double precision,
	OUT skewy double precision,
	OUT srid int,
	OUT numbands int
)
	AS 'MODULE_PATHNAME', 'RASTER_metadata'
	LANGUAGE 'c' IMMUTABLE STRICT PARALLEL SAFE;

CREATE OR REPLACE FUNCTION st_summary(rast raster)
	RETURNS text
	AS $$
	DECLARE
		extent box2d;
		metadata record;
		bandmetadata record;
		msg text;
		msgset text[];
	BEGIN
		extent := @extschema@.ST_Extent(rast::geometry);
		metadata := @extschema@.ST_Metadata(rast);

		msg := 'Raster of ' || metadata.width || 'x' || metadata.height || ' pixels has ' || metadata.numbands || ' ';

		IF metadata.numbands = 1 THEN
			msg := msg || 'band ';
		ELSE
			msg := msg || 'bands ';
		END IF;
		msg := msg || 'and extent of ' || extent;

		IF
			round(metadata.skewx::numeric, 10) <> round(0::numeric, 10) OR
			round(metadata.skewy::numeric, 10) <> round(0::numeric, 10)
		THEN
			msg := 'Skewed ' || overlay(msg placing 'r' from 1 for 1);
		END IF;

		msgset := Array[]::text[] || msg;

		FOR bandmetadata IN SELECT * FROM @extschema@.ST_BandMetadata(rast, ARRAY[]::int[]) LOOP
			msg := 'band ' || bandmetadata.bandnum || ' of pixtype ' || bandmetadata.pixeltype || ' is ';
			IF bandmetadata.isoutdb IS FALSE THEN
				msg := msg || 'in-db ';
			ELSE
				msg := msg || 'out-db ';
			END IF;

			msg := msg || 'with ';
			IF bandmetadata.nodatavalue IS NOT NULL THEN
				msg := msg || 'NODATA value of ' || bandmetadata.nodatavalue;
			ELSE
				msg := msg || 'no NODATA value';
			END IF;

			msgset := msgset || ('    ' || msg);
		END LOOP;

		RETURN array_to_string(msgset, E'\n');
	END;
	$$ LANGUAGE 'plpgsql' STABLE STRICT;

-- Availability: 2.2.0
CREATE OR REPLACE FUNCTION ST_MemSize(raster)
	RETURNS int4
	AS 'MODULE_PATHNAME', 'RASTER_memsize'
	LANGUAGE 'c' IMMUTABLE STRICT PARALLEL SAFE;

-----------------------------------------------------------------------
-- Constructor ST_MakeEmptyRaster
-----------------------------------------------------------------------
CREATE OR REPLACE FUNCTION st_makeemptyraster(width int, height int, upperleftx float8, upperlefty float8, scalex float8, scaley float8, skewx float8, skewy float8, srid int4 DEFAULT 0)
    RETURNS RASTER
    AS 'MODULE_PATHNAME', 'RASTER_makeEmpty'
    LANGUAGE 'c' IMMUTABLE STRICT PARALLEL SAFE;

CREATE OR REPLACE FUNCTION st_makeemptyraster(width int, height int, upperleftx float8, upperlefty float8, pixelsize float8)
    RETURNS raster
    AS $$ SELECT  @extschema@.ST_makeemptyraster($1, $2, $3, $4, $5, -($5), 0, 0, @extschema@.ST_SRID('POINT(0 0)'::geometry)) $$
    LANGUAGE 'sql' IMMUTABLE STRICT PARALLEL SAFE;

CREATE OR REPLACE FUNCTION st_makeemptyraster(rast raster)
    RETURNS raster
    AS $$
		DECLARE
			w int;
			h int;
			ul_x double precision;
			ul_y double precision;
			scale_x double precision;
			scale_y double precision;
			skew_x double precision;
			skew_y double precision;
			sr_id int;
		BEGIN
			SELECT width, height, upperleftx, upperlefty, scalex, scaley, skewx, skewy, srid INTO w, h, ul_x, ul_y, scale_x, scale_y, skew_x, skew_y, sr_id FROM @extschema@.ST_Metadata(rast);
			RETURN  @extschema@.ST_makeemptyraster(w, h, ul_x, ul_y, scale_x, scale_y, skew_x, skew_y, sr_id);
		END;
    $$ LANGUAGE 'plpgsql' IMMUTABLE STRICT PARALLEL SAFE;

-----------------------------------------------------------------------
-- Constructor ST_AddBand
-----------------------------------------------------------------------

-- Availability: 2.1.0
CREATE TYPE addbandarg AS (
	index int,
	pixeltype text,
	initialvalue float8,
	nodataval float8
);

CREATE OR REPLACE FUNCTION st_addband(rast raster, addbandargset addbandarg[])
	RETURNS RASTER
	AS 'MODULE_PATHNAME', 'RASTER_addBand'
	LANGUAGE 'c' IMMUTABLE STRICT PARALLEL SAFE;

-- This function can not be STRICT, because nodataval can be NULL indicating that no nodata value should be set
CREATE OR REPLACE FUNCTION st_addband(
	rast raster,
	index int,
	pixeltype text,
	initialvalue float8 DEFAULT 0.,
	nodataval float8 DEFAULT NULL
)
	RETURNS raster
	AS $$ SELECT  @extschema@.ST_addband($1, ARRAY[ROW($2, $3, $4, $5)]::addbandarg[]) $$
	LANGUAGE 'sql' IMMUTABLE PARALLEL SAFE;

-- This function can not be STRICT, because nodataval can be NULL indicating that no nodata value should be set
CREATE OR REPLACE FUNCTION st_addband(
	rast raster,
	pixeltype text,
	initialvalue float8 DEFAULT 0.,
	nodataval float8 DEFAULT NULL
)
	RETURNS raster
	AS $$ SELECT  @extschema@.ST_addband($1, ARRAY[ROW(NULL, $2, $3, $4)]::addbandarg[]) $$
	LANGUAGE 'sql' IMMUTABLE PARALLEL SAFE;

-- This function can not be STRICT, because torastindex can not be determined (could be st_numbands(raster) though)
CREATE OR REPLACE FUNCTION st_addband(
	torast raster,
	fromrast raster,
	fromband int DEFAULT 1,
	torastindex int DEFAULT NULL
)
	RETURNS raster
	AS 'MODULE_PATHNAME', 'RASTER_copyBand'
	LANGUAGE 'c' IMMUTABLE PARALLEL SAFE;

CREATE OR REPLACE FUNCTION st_addband(
	torast raster,
	fromrasts raster[], fromband integer DEFAULT 1,
	torastindex int DEFAULT NULL
)
	RETURNS raster
	AS 'MODULE_PATHNAME', 'RASTER_addBandRasterArray'
	LANGUAGE 'c' IMMUTABLE PARALLEL SAFE;

CREATE OR REPLACE FUNCTION st_addband(
	rast raster,
	index int,
	outdbfile text, outdbindex int[],
	nodataval double precision DEFAULT NULL
)
	RETURNS raster
	AS 'MODULE_PATHNAME', 'RASTER_addBandOutDB'
	LANGUAGE 'c' IMMUTABLE PARALLEL SAFE;

CREATE OR REPLACE FUNCTION st_addband(
	rast raster,
	outdbfile text, outdbindex int[],
	index int DEFAULT NULL,
	nodataval double precision DEFAULT NULL
)
	RETURNS raster
	AS $$ SELECT @extschema@.ST_AddBand($1, $4, $2, $3, $5) $$
	LANGUAGE 'sql' IMMUTABLE PARALLEL SAFE;

-----------------------------------------------------------------------
-- Constructor ST_Band
-----------------------------------------------------------------------
CREATE OR REPLACE FUNCTION st_band(rast raster, nbands int[] DEFAULT ARRAY[1])
	RETURNS RASTER
	AS 'MODULE_PATHNAME', 'RASTER_band'
	LANGUAGE 'c' IMMUTABLE STRICT PARALLEL SAFE;

CREATE OR REPLACE FUNCTION st_band(rast raster, nband int)
	RETURNS RASTER
	AS $$ SELECT  @extschema@.ST_band($1, ARRAY[$2]) $$
	LANGUAGE 'sql' IMMUTABLE STRICT PARALLEL SAFE;

CREATE OR REPLACE FUNCTION st_band(rast raster, nbands text, delimiter char DEFAULT ',')
	RETURNS RASTER
	AS $$ SELECT  @extschema@.ST_band($1, regexp_split_to_array(regexp_replace($2, '[[:space:]]', '', 'g'), E'\\' || array_to_string(regexp_split_to_array($3, ''), E'\\'))::int[]) $$
	LANGUAGE 'sql' IMMUTABLE STRICT PARALLEL SAFE;

-----------------------------------------------------------------------
-- ST_SummaryStats and ST_ApproxSummaryStats
-----------------------------------------------------------------------

-- NOTE: existed in 2.0.0 but was removed in 2.1.0.
-- See http://trac.osgeo.org/postgis/ticket/3082#comment:5
-- Availability: 2.0.0
-- Missing in: 2.1.0
CREATE TYPE summarystats AS (
	count bigint,
	sum double precision,
	mean double precision,
	stddev double precision,
	min double precision,
	max double precision
);

CREATE OR REPLACE FUNCTION _st_summarystats(
	rast raster,
	nband int DEFAULT 1,
	exclude_nodata_value boolean DEFAULT TRUE,
	sample_percent double precision DEFAULT 1
)
	RETURNS summarystats
	AS 'MODULE_PATHNAME','RASTER_summaryStats'
	LANGUAGE 'c' IMMUTABLE PARALLEL SAFE;

CREATE OR REPLACE FUNCTION st_summarystats(
	rast raster,
	nband int DEFAULT 1,
	exclude_nodata_value boolean DEFAULT TRUE
)
	RETURNS summarystats
	AS $$ SELECT @extschema@._ST_summarystats($1, $2, $3, 1) $$
	LANGUAGE 'sql' IMMUTABLE STRICT PARALLEL SAFE;

CREATE OR REPLACE FUNCTION st_summarystats(
	rast raster,
	exclude_nodata_value boolean
)
	RETURNS summarystats
	AS $$ SELECT @extschema@._ST_summarystats($1, 1, $2, 1) $$
	LANGUAGE 'sql' IMMUTABLE STRICT PARALLEL SAFE;

CREATE OR REPLACE FUNCTION st_approxsummarystats(
	rast raster,
	nband int DEFAULT 1,
	exclude_nodata_value boolean DEFAULT TRUE,
	sample_percent double precision DEFAULT 0.1
)
	RETURNS summarystats
	AS $$ SELECT @extschema@._ST_summarystats($1, $2, $3, $4) $$
	LANGUAGE 'sql' IMMUTABLE STRICT PARALLEL SAFE;

CREATE OR REPLACE FUNCTION st_approxsummarystats(
	rast raster,
	nband int,
	sample_percent double precision
)
	RETURNS summarystats
	AS $$ SELECT @extschema@._ST_summarystats($1, $2, TRUE, $3) $$
	LANGUAGE 'sql' IMMUTABLE STRICT PARALLEL SAFE;

CREATE OR REPLACE FUNCTION st_approxsummarystats(
	rast raster,
	exclude_nodata_value boolean,
	sample_percent double precision DEFAULT 0.1
)
	RETURNS summarystats
	AS $$ SELECT @extschema@._ST_summarystats($1, 1, $2, $3) $$
	LANGUAGE 'sql' IMMUTABLE STRICT PARALLEL SAFE;

CREATE OR REPLACE FUNCTION st_approxsummarystats(
	rast raster,
	sample_percent double precision
)
	RETURNS summarystats
	AS $$ SELECT @extschema@._ST_summarystats($1, 1, TRUE, $2) $$
	LANGUAGE 'sql' IMMUTABLE STRICT PARALLEL SAFE;

-----------------------------------------------------------------------
-- ST_SummaryStatsAgg
-----------------------------------------------------------------------

CREATE OR REPLACE FUNCTION _st_summarystats_finalfn(internal)
	RETURNS summarystats
	AS 'MODULE_PATHNAME', 'RASTER_summaryStats_finalfn'
	LANGUAGE 'c' IMMUTABLE PARALLEL SAFE;

CREATE OR REPLACE FUNCTION _st_summarystats_transfn(
	internal,
	raster, integer,
	boolean, double precision
)
	RETURNS internal
	AS 'MODULE_PATHNAME', 'RASTER_summaryStats_transfn'
	LANGUAGE 'c' IMMUTABLE PARALLEL SAFE;

-- Availability: 2.2.0
-- Changed: 2.4.0 marked parallel safe
CREATE AGGREGATE st_summarystatsagg(raster, integer, boolean, double precision) (
	SFUNC = _st_summarystats_transfn,
	STYPE = internal,
	parallel = safe,
	FINALFUNC = _st_summarystats_finalfn
);

CREATE OR REPLACE FUNCTION _st_summarystats_transfn(
	internal,
	raster, boolean, double precision
)
	RETURNS internal
	AS 'MODULE_PATHNAME', 'RASTER_summaryStats_transfn'
	LANGUAGE 'c' IMMUTABLE PARALLEL SAFE;

-- Availability: 2.2.0
-- Changed: 2.4.0 marked parallel safe
CREATE AGGREGATE st_summarystatsagg(raster, boolean, double precision) (
	SFUNC = _st_summarystats_transfn,
	STYPE = internal,
	parallel = safe,
	FINALFUNC = _st_summarystats_finalfn
);

CREATE OR REPLACE FUNCTION _st_summarystats_transfn(
	internal,
	raster, int, boolean
)
	RETURNS internal
	AS 'MODULE_PATHNAME', 'RASTER_summaryStats_transfn'
	LANGUAGE 'c' IMMUTABLE PARALLEL SAFE;

-- Availability: 2.2.0
-- Changed: 2.4.0 marked parallel safe
CREATE AGGREGATE st_summarystatsagg(raster, int, boolean) (
	SFUNC = _st_summarystats_transfn,
	STYPE = internal,
	parallel = safe,
#
	FINALFUNC = _st_summarystats_finalfn
);


-----------------------------------------------------------------------
-- ST_Count and ST_ApproxCount
-----------------------------------------------------------------------

CREATE OR REPLACE FUNCTION _st_count(rast raster, nband int DEFAULT 1, exclude_nodata_value boolean DEFAULT TRUE, sample_percent double precision DEFAULT 1)
	RETURNS bigint
	AS $$
	DECLARE
		rtn bigint;
	BEGIN
		IF exclude_nodata_value IS FALSE THEN
			SELECT width * height INTO rtn FROM @extschema@.ST_Metadata(rast);
		ELSE
			SELECT count INTO rtn FROM @extschema@._ST_summarystats($1, $2, $3, $4);
		END IF;

		RETURN rtn;
	END;
	$$ LANGUAGE 'plpgsql' IMMUTABLE STRICT PARALLEL SAFE;

CREATE OR REPLACE FUNCTION st_count(rast raster, nband int DEFAULT 1, exclude_nodata_value boolean DEFAULT TRUE)
	RETURNS bigint
	AS $$ SELECT @extschema@._ST_count($1, $2, $3, 1) $$
	LANGUAGE 'sql' IMMUTABLE STRICT PARALLEL SAFE;

CREATE OR REPLACE FUNCTION st_count(rast raster, exclude_nodata_value boolean)
	RETURNS bigint
	AS $$ SELECT @extschema@._ST_count($1, 1, $2, 1) $$
	LANGUAGE 'sql' IMMUTABLE STRICT PARALLEL SAFE;

CREATE OR REPLACE FUNCTION st_approxcount(rast raster, nband int DEFAULT 1, exclude_nodata_value boolean DEFAULT TRUE, sample_percent double precision DEFAULT 0.1)
	RETURNS bigint
	AS $$ SELECT @extschema@._ST_count($1, $2, $3, $4) $$
	LANGUAGE 'sql' IMMUTABLE STRICT PARALLEL SAFE;

CREATE OR REPLACE FUNCTION st_approxcount(rast raster, nband int, sample_percent double precision)
	RETURNS bigint
	AS $$ SELECT @extschema@._ST_count($1, $2, TRUE, $3) $$
	LANGUAGE 'sql' IMMUTABLE STRICT PARALLEL SAFE;

CREATE OR REPLACE FUNCTION st_approxcount(rast raster, exclude_nodata_value boolean, sample_percent double precision DEFAULT 0.1)
	RETURNS bigint
	AS $$ SELECT @extschema@._ST_count($1, 1, $2, $3) $$
	LANGUAGE 'sql' IMMUTABLE STRICT PARALLEL SAFE;

CREATE OR REPLACE FUNCTION st_approxcount(rast raster, sample_percent double precision)
	RETURNS bigint
	AS $$ SELECT @extschema@._ST_count($1, 1, TRUE, $2) $$
	LANGUAGE 'sql' IMMUTABLE STRICT PARALLEL SAFE;

-----------------------------------------------------------------------
-- ST_CountAgg
-----------------------------------------------------------------------

-- Availability: 2.2.0
CREATE TYPE agg_count AS (
	count bigint,
	nband integer,
	exclude_nodata_value boolean,
	sample_percent double precision
);

CREATE OR REPLACE FUNCTION _st_countagg_finalfn(agg agg_count)
	RETURNS bigint
	AS $$
	BEGIN
		IF agg IS NULL THEN
			RAISE EXCEPTION 'Cannot count coverage';
		END IF;

		RETURN agg.count;
	END;
	$$ LANGUAGE 'plpgsql' IMMUTABLE PARALLEL SAFE;

CREATE OR REPLACE FUNCTION __st_countagg_transfn(
	agg agg_count,
	rast raster,
 	nband integer DEFAULT 1, exclude_nodata_value boolean DEFAULT TRUE,
	sample_percent double precision DEFAULT 1
)
	RETURNS agg_count
	AS $$
	DECLARE
		_count bigint;
		rtn_agg agg_count;
	BEGIN

		-- only process parameter args once
		IF agg IS NULL THEN
			rtn_agg.count := 0;

			IF nband < 1 THEN
				RAISE EXCEPTION 'Band index must be greater than zero (1-based)';
			ELSE
				rtn_agg.nband := nband;
			END IF;

			IF exclude_nodata_value IS FALSE THEN
				rtn_agg.exclude_nodata_value := FALSE;
			ELSE
				rtn_agg.exclude_nodata_value := TRUE;
			END IF;

			IF sample_percent < 0. OR sample_percent > 1. THEN
				RAISE EXCEPTION 'Sample percent must be between zero and one';
			ELSE
				rtn_agg.sample_percent := sample_percent;
			END IF;
		ELSE
			rtn_agg := agg;
		END IF;

		IF rast IS NOT NULL THEN
			IF rtn_agg.exclude_nodata_value IS FALSE THEN
				SELECT width * height INTO _count FROM @extschema@.ST_Metadata(rast);
			ELSE
				SELECT count INTO _count FROM @extschema@._ST_summarystats(
					rast,
				 	rtn_agg.nband, rtn_agg.exclude_nodata_value,
					rtn_agg.sample_percent
				);
			END IF;
		END IF;

		rtn_agg.count := rtn_agg.count + _count;
		RETURN rtn_agg;
	END;
	$$ LANGUAGE 'plpgsql' IMMUTABLE PARALLEL SAFE;

CREATE OR REPLACE FUNCTION _st_countagg_transfn(
	agg agg_count,
	rast raster,
 	nband integer, exclude_nodata_value boolean,
	sample_percent double precision
)
	RETURNS agg_count
	AS $$
	DECLARE
		rtn_agg agg_count;
	BEGIN
		rtn_agg :=  @extschema@.__st_countagg_transfn(
			agg,
			rast,
			nband, exclude_nodata_value,
			sample_percent
		);
		RETURN rtn_agg;
	END;
	$$ LANGUAGE 'plpgsql' IMMUTABLE PARALLEL SAFE;

-- Availability: 2.2.0
CREATE AGGREGATE st_countagg(raster, integer, boolean, double precision) (
	SFUNC = _st_countagg_transfn,
	STYPE = agg_count,
	parallel = safe,
	FINALFUNC = _st_countagg_finalfn
);

CREATE OR REPLACE FUNCTION _st_countagg_transfn(
	agg agg_count,
	rast raster,
 	nband integer, exclude_nodata_value boolean
)
	RETURNS agg_count
	AS $$
	DECLARE
		rtn_agg agg_count;
	BEGIN
		rtn_agg :=  @extschema@.__ST_countagg_transfn(
			agg,
			rast,
			nband, exclude_nodata_value,
			1
		);
		RETURN rtn_agg;
	END;
	$$ LANGUAGE 'plpgsql' IMMUTABLE PARALLEL SAFE;

-- Availability: 2.2.0
CREATE AGGREGATE st_countagg(raster, integer, boolean) (
	SFUNC = _st_countagg_transfn,
	STYPE = agg_count,
	parallel = safe,
	FINALFUNC = _st_countagg_finalfn
);

CREATE OR REPLACE FUNCTION _st_countagg_transfn(
	agg agg_count,
	rast raster,
 	exclude_nodata_value boolean
)
	RETURNS agg_count
	AS $$
	DECLARE
		rtn_agg agg_count;
	BEGIN
		rtn_agg :=  @extschema@.__ST_countagg_transfn(
			agg,
			rast,
			1, exclude_nodata_value,
			1
		);
		RETURN rtn_agg;
	END;
	$$ LANGUAGE 'plpgsql' IMMUTABLE PARALLEL SAFE;

-- Availability: 2.2.0
-- Changed: Mark parallel safe
CREATE AGGREGATE st_countagg(raster, boolean) (
	SFUNC = _st_countagg_transfn,
	STYPE = agg_count,
	parallel = safe,
	FINALFUNC = _st_countagg_finalfn
);

-----------------------------------------------------------------------
-- ST_Histogram and ST_ApproxHistogram
-----------------------------------------------------------------------

-- Cannot be strict as "width", "min" and "max" can be NULL
CREATE OR REPLACE FUNCTION _st_histogram(
	rast raster, nband int DEFAULT 1,
	exclude_nodata_value boolean DEFAULT TRUE,
	sample_percent double precision DEFAULT 1,
	bins int DEFAULT 0, width double precision[] DEFAULT NULL,
	right boolean DEFAULT FALSE,
	min double precision DEFAULT NULL, max double precision DEFAULT NULL,
	OUT min double precision,
	OUT max double precision,
	OUT count bigint,
	OUT percent double precision
)
	RETURNS SETOF record
	AS 'MODULE_PATHNAME','RASTER_histogram'
	LANGUAGE 'c' IMMUTABLE PARALLEL SAFE;

-- Cannot be strict as "width" can be NULL
CREATE OR REPLACE FUNCTION st_histogram(
	rast raster, nband int DEFAULT 1,
	exclude_nodata_value boolean DEFAULT TRUE,
	bins int DEFAULT 0, width double precision[] DEFAULT NULL,
	right boolean DEFAULT FALSE,
	OUT min double precision,
	OUT max double precision,
	OUT count bigint,
	OUT percent double precision
)
	RETURNS SETOF record
	AS $$ SELECT min, max, count, percent FROM @extschema@._ST_histogram($1, $2, $3, 1, $4, $5, $6) $$
	LANGUAGE 'sql' IMMUTABLE PARALLEL SAFE;

CREATE OR REPLACE FUNCTION st_histogram(
	rast raster, nband int,
	exclude_nodata_value boolean,
	bins int,
	right boolean,
	OUT min double precision,
	OUT max double precision,
	OUT count bigint,
	OUT percent double precision
)
	RETURNS SETOF record
	AS $$ SELECT min, max, count, percent FROM @extschema@._ST_histogram($1, $2, $3, 1, $4, NULL, $5) $$
	LANGUAGE 'sql' IMMUTABLE STRICT PARALLEL SAFE;

-- Cannot be strict as "width" can be NULL
CREATE OR REPLACE FUNCTION st_histogram(
	rast raster, nband int,
	bins int, width double precision[] DEFAULT NULL,
	right boolean DEFAULT FALSE,
	OUT min double precision,
	OUT max double precision,
	OUT count bigint,
	OUT percent double precision
)
	RETURNS SETOF record
	AS $$ SELECT min, max, count, percent FROM @extschema@._ST_histogram($1, $2, TRUE, 1, $3, $4, $5) $$
	LANGUAGE 'sql' IMMUTABLE PARALLEL SAFE;

CREATE OR REPLACE FUNCTION st_histogram(
	rast raster, nband int,
	bins int,
	right boolean,
	OUT min double precision,
	OUT max double precision,
	OUT count bigint,
	OUT percent double precision
)
	RETURNS SETOF record
	AS $$ SELECT min, max, count, percent FROM @extschema@._ST_histogram($1, $2, TRUE, 1, $3, NULL, $4) $$
	LANGUAGE 'sql' IMMUTABLE STRICT PARALLEL SAFE;

-- Cannot be strict as "width" can be NULL
CREATE OR REPLACE FUNCTION st_approxhistogram(
	rast raster, nband int DEFAULT 1,
	exclude_nodata_value boolean DEFAULT TRUE,
	sample_percent double precision DEFAULT 0.1,
	bins int DEFAULT 0, width double precision[] DEFAULT NULL,
	right boolean DEFAULT FALSE,
	OUT min double precision,
	OUT max double precision,
	OUT count bigint,
	OUT percent double precision
)
	RETURNS SETOF record
	AS $$ SELECT min, max, count, percent FROM @extschema@._ST_histogram($1, $2, $3, $4, $5, $6, $7) $$
	LANGUAGE 'sql' IMMUTABLE PARALLEL SAFE;

CREATE OR REPLACE FUNCTION st_approxhistogram(
	rast raster, nband int,
	exclude_nodata_value boolean,
	sample_percent double precision,
	bins int,
	right boolean,
	OUT min double precision,
	OUT max double precision,
	OUT count bigint,
	OUT percent double precision
)
	RETURNS SETOF record
	AS $$ SELECT min, max, count, percent FROM @extschema@._ST_histogram($1, $2, $3, $4, $5, NULL, $6) $$
	LANGUAGE 'sql' IMMUTABLE STRICT PARALLEL SAFE;

CREATE OR REPLACE FUNCTION st_approxhistogram(
	rast raster, nband int,
	sample_percent double precision,
	OUT min double precision,
	OUT max double precision,
	OUT count bigint,
	OUT percent double precision
)
	RETURNS SETOF record
	AS $$ SELECT min, max, count, percent FROM @extschema@._ST_histogram($1, $2, TRUE, $3, 0, NULL, FALSE) $$
	LANGUAGE 'sql' IMMUTABLE STRICT PARALLEL SAFE;

CREATE OR REPLACE FUNCTION st_approxhistogram(
	rast raster,
	sample_percent double precision,
	OUT min double precision,
	OUT max double precision,
	OUT count bigint,
	OUT percent double precision
)
	RETURNS SETOF record
	AS $$ SELECT min, max, count, percent FROM @extschema@._ST_histogram($1, 1, TRUE, $2, 0, NULL, FALSE) $$
	LANGUAGE 'sql' IMMUTABLE STRICT PARALLEL SAFE;

-- Cannot be strict as "width" can be NULL
CREATE OR REPLACE FUNCTION st_approxhistogram(
	rast raster, nband int,
	sample_percent double precision,
	bins int, width double precision[] DEFAULT NULL,
	right boolean DEFAULT FALSE,
	OUT min double precision,
	OUT max double precision,
	OUT count bigint,
	OUT percent double precision
)
	RETURNS SETOF record
	AS $$ SELECT min, max, count, percent FROM @extschema@._ST_histogram($1, $2, TRUE, $3, $4, $5, $6) $$
	LANGUAGE 'sql' IMMUTABLE STRICT PARALLEL SAFE;

CREATE OR REPLACE FUNCTION st_approxhistogram(
	rast raster, nband int,
	sample_percent double precision,
	bins int, right boolean,
	OUT min double precision,
	OUT max double precision,
	OUT count bigint,
	OUT percent double precision
)
	RETURNS SETOF record
	AS $$ SELECT min, max, count, percent FROM @extschema@._ST_histogram($1, $2, TRUE, $3, $4, NULL, $5) $$
	LANGUAGE 'sql' IMMUTABLE STRICT PARALLEL SAFE;


-----------------------------------------------------------------------
-- ST_Quantile and ST_ApproxQuantile
-----------------------------------------------------------------------
-- Cannot be strict as "quantiles" can be NULL
CREATE OR REPLACE FUNCTION _st_quantile(
	rast raster,
	nband int DEFAULT 1,
	exclude_nodata_value boolean DEFAULT TRUE,
	sample_percent double precision DEFAULT 1,
	quantiles double precision[] DEFAULT NULL,
	OUT quantile double precision,
	OUT value double precision
)
	RETURNS SETOF record
	AS 'MODULE_PATHNAME','RASTER_quantile'
	LANGUAGE 'c' IMMUTABLE PARALLEL SAFE;

-- Cannot be strict as "quantiles" can be NULL
CREATE OR REPLACE FUNCTION st_quantile(
	rast raster,
	nband int DEFAULT 1,
	exclude_nodata_value boolean DEFAULT TRUE,
	quantiles double precision[] DEFAULT NULL,
	OUT quantile double precision,
	OUT value double precision
)
	RETURNS SETOF record
	AS $$ SELECT @extschema@._ST_quantile($1, $2, $3, 1, $4) $$
	LANGUAGE 'sql' IMMUTABLE PARALLEL SAFE;

CREATE OR REPLACE FUNCTION st_quantile(
	rast raster,
	nband int,
	quantiles double precision[],
	OUT quantile double precision,
	OUT value double precision
)
	RETURNS SETOF record
	AS $$ SELECT @extschema@._ST_quantile($1, $2, TRUE, 1, $3) $$
	LANGUAGE 'sql' IMMUTABLE STRICT PARALLEL SAFE;

CREATE OR REPLACE FUNCTION st_quantile(
	rast raster,
	quantiles double precision[],
	OUT quantile double precision,
	OUT value double precision
)
	RETURNS SETOF record
	AS $$ SELECT @extschema@._ST_quantile($1, 1, TRUE, 1, $2) $$
	LANGUAGE 'sql' IMMUTABLE STRICT PARALLEL SAFE;

CREATE OR REPLACE FUNCTION st_quantile(rast raster, nband int, exclude_nodata_value boolean, quantile double precision)
	RETURNS double precision
	AS $$ SELECT ( @extschema@._ST_quantile($1, $2, $3, 1, ARRAY[$4]::double precision[])).value $$
	LANGUAGE 'sql' IMMUTABLE STRICT PARALLEL SAFE;

CREATE OR REPLACE FUNCTION st_quantile(rast raster, nband int, quantile double precision)
	RETURNS double precision
	AS $$ SELECT ( @extschema@._ST_quantile($1, $2, TRUE, 1, ARRAY[$3]::double precision[])).value $$
	LANGUAGE 'sql' IMMUTABLE STRICT PARALLEL SAFE;

-- Cannot be strict as "quantile" can be NULL
CREATE OR REPLACE FUNCTION st_quantile(rast raster, exclude_nodata_value boolean, quantile double precision DEFAULT NULL)
	RETURNS double precision
	AS $$ SELECT ( @extschema@._ST_quantile($1, 1, $2, 1, ARRAY[$3]::double precision[])).value $$
	LANGUAGE 'sql' IMMUTABLE PARALLEL SAFE;

CREATE OR REPLACE FUNCTION st_quantile(rast raster, quantile double precision)
	RETURNS double precision
	AS $$ SELECT ( @extschema@._ST_quantile($1, 1, TRUE, 1, ARRAY[$2]::double precision[])).value $$
	LANGUAGE 'sql' IMMUTABLE STRICT PARALLEL SAFE;

-- Cannot be strict as "quantiles" can be NULL
CREATE OR REPLACE FUNCTION st_approxquantile(
	rast raster,
	nband int DEFAULT 1,
	exclude_nodata_value boolean DEFAULT TRUE,
	sample_percent double precision DEFAULT 0.1,
	quantiles double precision[] DEFAULT NULL,
	OUT quantile double precision,
	OUT value double precision
)
	RETURNS SETOF record
	AS $$ SELECT @extschema@._ST_quantile($1, $2, $3, $4, $5) $$
	LANGUAGE 'sql' IMMUTABLE PARALLEL SAFE;

-- Cannot be strict as "quantiles" can be NULL
CREATE OR REPLACE FUNCTION st_approxquantile(
	rast raster,
	nband int,
	sample_percent double precision,
	quantiles double precision[] DEFAULT NULL,
	OUT quantile double precision,
	OUT value double precision
)
	RETURNS SETOF record
	AS $$ SELECT @extschema@._ST_quantile($1, $2, TRUE, $3, $4) $$
	LANGUAGE 'sql' IMMUTABLE PARALLEL SAFE;

-- Cannot be strict as "quantiles" can be NULL
CREATE OR REPLACE FUNCTION st_approxquantile(
	rast raster,
	sample_percent double precision,
	quantiles double precision[] DEFAULT NULL,
	OUT quantile double precision,
	OUT value double precision
)
	RETURNS SETOF record
	AS $$ SELECT @extschema@._ST_quantile($1, 1, TRUE, $2, $3) $$
	LANGUAGE 'sql' IMMUTABLE PARALLEL SAFE;

CREATE OR REPLACE FUNCTION st_approxquantile(
	rast raster,
	quantiles double precision[],
	OUT quantile double precision,
	OUT value double precision
)
	RETURNS SETOF record
	AS $$ SELECT @extschema@._ST_quantile($1, 1, TRUE, 0.1, $2) $$
	LANGUAGE 'sql' IMMUTABLE STRICT PARALLEL SAFE;

CREATE OR REPLACE FUNCTION st_approxquantile(rast raster, nband int, exclude_nodata_value boolean, sample_percent double precision, quantile double precision)
	RETURNS double precision
	AS $$ SELECT ( @extschema@._ST_quantile($1, $2, $3, $4, ARRAY[$5]::double precision[])).value $$
	LANGUAGE 'sql' IMMUTABLE STRICT PARALLEL SAFE;

CREATE OR REPLACE FUNCTION st_approxquantile(rast raster, nband int, sample_percent double precision, quantile double precision)
	RETURNS double precision
	AS $$ SELECT ( @extschema@._ST_quantile($1, $2, TRUE, $3, ARRAY[$4]::double precision[])).value $$
	LANGUAGE 'sql' IMMUTABLE STRICT PARALLEL SAFE;

CREATE OR REPLACE FUNCTION st_approxquantile(rast raster, sample_percent double precision, quantile double precision)
	RETURNS double precision
	AS $$ SELECT ( @extschema@._ST_quantile($1, 1, TRUE, $2, ARRAY[$3]::double precision[])).value $$
	LANGUAGE 'sql' IMMUTABLE STRICT PARALLEL SAFE;

-- Cannot be strict as "quantile" can be NULL
CREATE OR REPLACE FUNCTION st_approxquantile(rast raster, exclude_nodata_value boolean, quantile double precision DEFAULT NULL)
	RETURNS double precision
	AS $$ SELECT ( @extschema@._ST_quantile($1, 1, $2, 0.1, ARRAY[$3]::double precision[])).value $$
	LANGUAGE 'sql' IMMUTABLE PARALLEL SAFE;

CREATE OR REPLACE FUNCTION st_approxquantile(rast raster, quantile double precision)
	RETURNS double precision
	AS $$ SELECT ( @extschema@._ST_quantile($1, 1, TRUE, 0.1, ARRAY[$2]::double precision[])).value $$
	LANGUAGE 'sql' IMMUTABLE PARALLEL SAFE;


-----------------------------------------------------------------------
-- ST_ValueCount and ST_ValuePercent
-----------------------------------------------------------------------

-- None of the "valuecount" functions with "searchvalues" can be strict as "searchvalues" and "roundto" can be NULL
-- Allowing "searchvalues" to be NULL instructs the function to count all values

CREATE OR REPLACE FUNCTION _st_valuecount(
	rast raster, nband integer DEFAULT 1,
	exclude_nodata_value boolean DEFAULT TRUE,
	searchvalues double precision[] DEFAULT NULL,
	roundto double precision DEFAULT 0,
	OUT value double precision,
	OUT count integer,
	OUT percent double precision
)
	RETURNS SETOF record
	AS 'MODULE_PATHNAME', 'RASTER_valueCount'
	LANGUAGE 'c' IMMUTABLE PARALLEL SAFE;

CREATE OR REPLACE FUNCTION st_valuecount(
	rast raster, nband integer DEFAULT 1,
	exclude_nodata_value boolean DEFAULT TRUE,
	searchvalues double precision[] DEFAULT NULL,
	roundto double precision DEFAULT 0,
	OUT value double precision, OUT count integer
)
	RETURNS SETOF record
	AS $$ SELECT value, count FROM @extschema@._ST_valuecount($1, $2, $3, $4, $5) $$
	LANGUAGE 'sql' IMMUTABLE PARALLEL SAFE;

CREATE OR REPLACE FUNCTION st_valuecount(rast raster, nband integer, searchvalues double precision[], roundto double precision DEFAULT 0, OUT value double precision, OUT count integer)
	RETURNS SETOF record
	AS $$ SELECT value, count FROM @extschema@._ST_valuecount($1, $2, TRUE, $3, $4) $$
	LANGUAGE 'sql' IMMUTABLE PARALLEL SAFE;

CREATE OR REPLACE FUNCTION st_valuecount(rast raster, searchvalues double precision[], roundto double precision DEFAULT 0, OUT value double precision, OUT count integer)
	RETURNS SETOF record
	AS $$ SELECT value, count FROM @extschema@._ST_valuecount($1, 1, TRUE, $2, $3) $$
	LANGUAGE 'sql' IMMUTABLE PARALLEL SAFE;

CREATE OR REPLACE FUNCTION st_valuecount(rast raster, nband integer, exclude_nodata_value boolean, searchvalue double precision, roundto double precision DEFAULT 0)
	RETURNS integer
	AS $$ SELECT ( @extschema@._ST_valuecount($1, $2, $3, ARRAY[$4]::double precision[], $5)).count $$
	LANGUAGE 'sql' IMMUTABLE STRICT PARALLEL SAFE;

CREATE OR REPLACE FUNCTION st_valuecount(rast raster, nband integer, searchvalue double precision, roundto double precision DEFAULT 0)
	RETURNS integer
	AS $$ SELECT ( @extschema@._ST_valuecount($1, $2, TRUE, ARRAY[$3]::double precision[], $4)).count $$
	LANGUAGE 'sql' IMMUTABLE STRICT PARALLEL SAFE;

CREATE OR REPLACE FUNCTION st_valuecount(rast raster, searchvalue double precision, roundto double precision DEFAULT 0)
	RETURNS integer
	AS $$ SELECT ( @extschema@._ST_valuecount($1, 1, TRUE, ARRAY[$2]::double precision[], $3)).count $$
	LANGUAGE 'sql' IMMUTABLE STRICT PARALLEL SAFE;

CREATE OR REPLACE FUNCTION st_valuepercent(
	rast raster, nband integer DEFAULT 1,
	exclude_nodata_value boolean DEFAULT TRUE,
	searchvalues double precision[] DEFAULT NULL,
	roundto double precision DEFAULT 0,
	OUT value double precision, OUT percent double precision
)
	RETURNS SETOF record
	AS $$ SELECT value, percent FROM @extschema@._ST_valuecount($1, $2, $3, $4, $5) $$
	LANGUAGE 'sql' IMMUTABLE PARALLEL SAFE;

CREATE OR REPLACE FUNCTION st_valuepercent(rast raster, nband integer, searchvalues double precision[], roundto double precision DEFAULT 0, OUT value double precision, OUT percent double precision)
	RETURNS SETOF record
	AS $$ SELECT value, percent FROM @extschema@._ST_valuecount($1, $2, TRUE, $3, $4) $$
	LANGUAGE 'sql' IMMUTABLE PARALLEL SAFE;

CREATE OR REPLACE FUNCTION st_valuepercent(rast raster, searchvalues double precision[], roundto double precision DEFAULT 0, OUT value double precision, OUT percent double precision)
	RETURNS SETOF record
	AS $$ SELECT value, percent FROM @extschema@._ST_valuecount($1, 1, TRUE, $2, $3) $$
	LANGUAGE 'sql' IMMUTABLE PARALLEL SAFE;

CREATE OR REPLACE FUNCTION st_valuepercent(rast raster, nband integer, exclude_nodata_value boolean, searchvalue double precision, roundto double precision DEFAULT 0)
	RETURNS double precision
	AS $$ SELECT ( @extschema@._ST_valuecount($1, $2, $3, ARRAY[$4]::double precision[], $5)).percent $$
	LANGUAGE 'sql' IMMUTABLE STRICT PARALLEL SAFE;

CREATE OR REPLACE FUNCTION st_valuepercent(rast raster, nband integer, searchvalue double precision, roundto double precision DEFAULT 0)
	RETURNS double precision
	AS $$ SELECT ( @extschema@._ST_valuecount($1, $2, TRUE, ARRAY[$3]::double precision[], $4)).percent $$
	LANGUAGE 'sql' IMMUTABLE STRICT PARALLEL SAFE;

CREATE OR REPLACE FUNCTION st_valuepercent(rast raster, searchvalue double precision, roundto double precision DEFAULT 0)
	RETURNS double precision
	AS $$ SELECT ( @extschema@._ST_valuecount($1, 1, TRUE, ARRAY[$2]::double precision[], $3)).percent $$
	LANGUAGE 'sql' IMMUTABLE STRICT PARALLEL SAFE;

CREATE OR REPLACE FUNCTION _st_valuecount(
	rastertable text,
	rastercolumn text,
	nband integer DEFAULT 1,
	exclude_nodata_value boolean DEFAULT TRUE,
	searchvalues double precision[] DEFAULT NULL,
	roundto double precision DEFAULT 0,
	OUT value double precision,
	OUT count integer,
	OUT percent double precision
)
	RETURNS SETOF record
	AS 'MODULE_PATHNAME', 'RASTER_valueCountCoverage'
	LANGUAGE 'c' STABLE;

CREATE OR REPLACE FUNCTION st_valuecount(
	rastertable text, rastercolumn text,
	nband integer DEFAULT 1,
	exclude_nodata_value boolean DEFAULT TRUE,
	searchvalues double precision[] DEFAULT NULL,
	roundto double precision DEFAULT 0,
	OUT value double precision, OUT count integer
)
	RETURNS SETOF record
	AS $$ SELECT value, count FROM @extschema@._ST_valuecount($1, $2, $3, $4, $5, $6) $$
	LANGUAGE 'sql' STABLE;

CREATE OR REPLACE FUNCTION st_valuecount(rastertable text, rastercolumn text, nband integer, searchvalues double precision[], roundto double precision DEFAULT 0, OUT value double precision, OUT count integer)
	RETURNS SETOF record
	AS $$ SELECT value, count FROM @extschema@._ST_valuecount($1, $2, $3, TRUE, $4, $5) $$
	LANGUAGE 'sql' STABLE;

CREATE OR REPLACE FUNCTION st_valuecount(rastertable text, rastercolumn text, searchvalues double precision[], roundto double precision DEFAULT 0, OUT value double precision, OUT count integer)
	RETURNS SETOF record
	AS $$ SELECT value, count FROM @extschema@._ST_valuecount($1, $2, 1, TRUE, $3, $4) $$
	LANGUAGE 'sql' STABLE;

CREATE OR REPLACE FUNCTION st_valuecount(rastertable text, rastercolumn text, nband integer, exclude_nodata_value boolean, searchvalue double precision, roundto double precision DEFAULT 0)
	RETURNS integer
	AS $$ SELECT ( @extschema@._ST_valuecount($1, $2, $3, $4, ARRAY[$5]::double precision[], $6)).count $$
	LANGUAGE 'sql' STABLE STRICT;

CREATE OR REPLACE FUNCTION st_valuecount(rastertable text, rastercolumn text, nband integer, searchvalue double precision, roundto double precision DEFAULT 0)
	RETURNS integer
	AS $$ SELECT ( @extschema@._ST_valuecount($1, $2, $3, TRUE, ARRAY[$4]::double precision[], $5)).count $$
	LANGUAGE 'sql' STABLE STRICT;

CREATE OR REPLACE FUNCTION st_valuecount(rastertable text, rastercolumn text, searchvalue double precision, roundto double precision DEFAULT 0)
	RETURNS integer
	AS $$ SELECT ( @extschema@._ST_valuecount($1, $2, 1, TRUE, ARRAY[$3]::double precision[], $4)).count $$
	LANGUAGE 'sql' STABLE STRICT;

CREATE OR REPLACE FUNCTION st_valuepercent(
	rastertable text, rastercolumn text,
	nband integer DEFAULT 1,
	exclude_nodata_value boolean DEFAULT TRUE,
	searchvalues double precision[] DEFAULT NULL,
	roundto double precision DEFAULT 0,
	OUT value double precision, OUT percent double precision
)
	RETURNS SETOF record
	AS $$ SELECT value, percent FROM @extschema@._ST_valuecount($1, $2, $3, $4, $5, $6) $$
	LANGUAGE 'sql' STABLE;

CREATE OR REPLACE FUNCTION st_valuepercent(rastertable text, rastercolumn text, nband integer, searchvalues double precision[], roundto double precision DEFAULT 0, OUT value double precision, OUT percent double precision)
	RETURNS SETOF record
	AS $$ SELECT value, percent FROM @extschema@._ST_valuecount($1, $2, $3, TRUE, $4, $5) $$
	LANGUAGE 'sql' STABLE;

CREATE OR REPLACE FUNCTION st_valuepercent(rastertable text, rastercolumn text, searchvalues double precision[], roundto double precision DEFAULT 0, OUT value double precision, OUT percent double precision)
	RETURNS SETOF record
	AS $$ SELECT value, percent FROM @extschema@._ST_valuecount($1, $2, 1, TRUE, $3, $4) $$
	LANGUAGE 'sql' STABLE;

CREATE OR REPLACE FUNCTION st_valuepercent(rastertable text, rastercolumn text, nband integer, exclude_nodata_value boolean, searchvalue double precision, roundto double precision DEFAULT 0)
	RETURNS double precision
	AS $$ SELECT ( @extschema@._ST_valuecount($1, $2, $3, $4, ARRAY[$5]::double precision[], $6)).percent $$
	LANGUAGE 'sql' STABLE STRICT;

CREATE OR REPLACE FUNCTION st_valuepercent(rastertable text, rastercolumn text, nband integer, searchvalue double precision, roundto double precision DEFAULT 0)
	RETURNS double precision
	AS $$ SELECT ( @extschema@._ST_valuecount($1, $2, $3, TRUE, ARRAY[$4]::double precision[], $5)).percent $$
	LANGUAGE 'sql' STABLE STRICT;

CREATE OR REPLACE FUNCTION st_valuepercent(rastertable text, rastercolumn text, searchvalue double precision, roundto double precision DEFAULT 0)
	RETURNS double precision
	AS $$ SELECT ( @extschema@._ST_valuecount($1, $2, 1, TRUE, ARRAY[$3]::double precision[], $4)).percent $$
	LANGUAGE 'sql' STABLE STRICT;

-----------------------------------------------------------------------
-- ST_Reclass
-----------------------------------------------------------------------
-- Availability: 2.0.0
CREATE TYPE reclassarg AS (
	nband int,
	reclassexpr text,
	pixeltype text,
	nodataval double precision
);

CREATE OR REPLACE FUNCTION _st_reclass(rast raster, VARIADIC reclassargset reclassarg[])
	RETURNS raster
	AS 'MODULE_PATHNAME', 'RASTER_reclass'
	LANGUAGE 'c' IMMUTABLE STRICT PARALLEL SAFE;

CREATE OR REPLACE FUNCTION st_reclass(rast raster, VARIADIC reclassargset reclassarg[])
	RETURNS raster
	AS $$
	DECLARE
		i int;
		expr text;
	BEGIN
		-- for each reclassarg, validate elements as all except nodataval cannot be NULL
		FOR i IN SELECT * FROM generate_subscripts($2, 1) LOOP
			IF $2[i].nband IS NULL OR $2[i].reclassexpr IS NULL OR $2[i].pixeltype IS NULL THEN
				RAISE WARNING 'Values are required for the nband, reclassexpr and pixeltype attributes.';
				RETURN rast;
			END IF;
		END LOOP;

		RETURN @extschema@._ST_reclass($1, VARIADIC $2);
	END;
	$$ LANGUAGE 'plpgsql' IMMUTABLE STRICT PARALLEL SAFE;

-- Cannot be strict as "nodataval" can be NULL
CREATE OR REPLACE FUNCTION st_reclass(rast raster, nband int, reclassexpr text, pixeltype text, nodataval double precision DEFAULT NULL)
	RETURNS raster
	AS $$ SELECT st_reclass($1, ROW($2, $3, $4, $5)) $$
	LANGUAGE 'sql' IMMUTABLE PARALLEL SAFE;

CREATE OR REPLACE FUNCTION st_reclass(rast raster, reclassexpr text, pixeltype text)
	RETURNS raster
	AS $$ SELECT st_reclass($1, ROW(1, $2, $3, NULL)) $$
	LANGUAGE 'sql' IMMUTABLE STRICT PARALLEL SAFE;

-----------------------------------------------------------------------
-- ST_ColorMap
-----------------------------------------------------------------------

CREATE OR REPLACE FUNCTION _st_colormap(
	rast raster, nband int,
	colormap text,
	method text DEFAULT 'INTERPOLATE'
)
	RETURNS raster
	AS 'MODULE_PATHNAME', 'RASTER_colorMap'
	LANGUAGE 'c' IMMUTABLE STRICT PARALLEL SAFE;

CREATE OR REPLACE FUNCTION st_colormap(
	rast raster, nband int DEFAULT 1,
	colormap text DEFAULT 'grayscale',
	method text DEFAULT 'INTERPOLATE'
)
	RETURNS raster
	AS $$
	DECLARE
		_ismap boolean;
		_colormap text;
		_element text[];
	BEGIN
		_ismap := TRUE;

		-- clean colormap to see what it is
		_colormap := split_part(colormap, E'\n', 1);
		_colormap := regexp_replace(_colormap, E':+', ' ', 'g');
		_colormap := regexp_replace(_colormap, E',+', ' ', 'g');
		_colormap := regexp_replace(_colormap, E'\\t+', ' ', 'g');
		_colormap := regexp_replace(_colormap, E' +', ' ', 'g');
		_element := regexp_split_to_array(_colormap, ' ');

		-- treat as colormap
		IF (array_length(_element, 1) > 1) THEN
			_colormap := colormap;
		-- treat as keyword
		ELSE
			method := 'INTERPOLATE';
			CASE lower(trim(both from _colormap))
				WHEN 'grayscale', 'greyscale' THEN
					_colormap := '
100%   0
  0% 254
  nv 255
					';
				WHEN 'pseudocolor' THEN
					_colormap := '
100% 255   0   0 255
 50%   0 255   0 255
  0%   0   0 255 255
  nv   0   0   0   0
					';
				WHEN 'fire' THEN
					_colormap := '
  100% 243 255 221 255
93.75% 242 255 178 255
 87.5% 255 255 135 255
81.25% 255 228  96 255
   75% 255 187  53 255
68.75% 255 131   7 255
 62.5% 255  84   0 255
56.25% 255  42   0 255
   50% 255   0   0 255
43.75% 255  42   0 255
 37.5% 224  74   0 255
31.25% 183  91   0 255
   25% 140  93   0 255
18.75%  99  82   0 255
 12.5%  58  58   1 255
 6.25%  12  15   0 255
    0%   0   0   0 255
    nv   0   0   0   0
					';
				WHEN 'bluered' THEN
					_colormap := '
100.00% 165   0  33 255
 94.12% 216  21  47 255
 88.24% 247  39  53 255
 82.35% 255  61  61 255
 76.47% 255 120  86 255
 70.59% 255 172 117 255
 64.71% 255 214 153 255
 58.82% 255 241 188 255
 52.94% 255 255 234 255
 47.06% 234 255 255 255
 41.18% 188 249 255 255
 35.29% 153 234 255 255
 29.41% 117 211 255 255
 23.53%  86 176 255 255
 17.65%  61 135 255 255
 11.76%  40  87 255 255
  5.88%  24  28 247 255
  0.00%  36   0 216 255
     nv   0   0   0   0
					';
				ELSE
					RAISE EXCEPTION 'Unknown colormap keyword: %', colormap;
			END CASE;
		END IF;

		RETURN @extschema@._ST_colormap($1, $2, _colormap, $4);
	END;
	$$ LANGUAGE 'plpgsql' IMMUTABLE STRICT PARALLEL SAFE;

CREATE OR REPLACE FUNCTION st_colormap(
	rast raster,
	colormap text,
	method text DEFAULT 'INTERPOLATE'
)
	RETURNS RASTER
	AS $$ SELECT @extschema@.ST_ColorMap($1, 1, $2, $3) $$
	LANGUAGE 'sql' IMMUTABLE STRICT PARALLEL SAFE;

-----------------------------------------------------------------------
-- ST_FromGDALRaster
-----------------------------------------------------------------------
CREATE OR REPLACE FUNCTION st_fromgdalraster(gdaldata bytea, srid integer DEFAULT NULL)
	RETURNS raster
	AS 'MODULE_PATHNAME', 'RASTER_fromGDALRaster'
	LANGUAGE 'c' IMMUTABLE PARALLEL SAFE;

-----------------------------------------------------------------------
-- ST_AsGDALRaster and supporting functions
-----------------------------------------------------------------------
-- returns set of available and usable GDAL drivers
CREATE OR REPLACE FUNCTION st_gdaldrivers(
	OUT idx int,
	OUT short_name text,
	OUT long_name text,
	OUT can_read boolean,
	OUT can_write boolean,
	OUT create_options text
)
  RETURNS SETOF record
	AS 'MODULE_PATHNAME', 'RASTER_getGDALDrivers'
	LANGUAGE 'c' IMMUTABLE STRICT PARALLEL SAFE;

CREATE OR REPLACE FUNCTION st_gdalopenoptions(opts text[])
	RETURNS text[]
	AS 'MODULE_PATHNAME', 'RASTER_setGDALOpenOptions'
	LANGUAGE 'c' STRICT;

-- Cannot be strict as "options" and "srid" can be NULL
CREATE OR REPLACE FUNCTION st_asgdalraster(rast raster, format text, options text[] DEFAULT NULL, srid integer DEFAULT NULL)
	RETURNS bytea
	AS 'MODULE_PATHNAME', 'RASTER_asGDALRaster'
	LANGUAGE 'c' IMMUTABLE PARALLEL SAFE;

-- Availability 3.2.0
CREATE OR REPLACE FUNCTION st_gdalcontour(
		rast raster,
		bandnumber integer DEFAULT 1,
		level_interval float8 DEFAULT 100.0,
		level_base float8 DEFAULT 0.0,
		fixed_levels float8[] DEFAULT ARRAY[]::float8[],
		polygonize boolean DEFAULT false
		)
	RETURNS table(geom geometry, id integer, value float8)
	AS 'MODULE_PATHNAME', 'RASTER_GDALContour'
	LANGUAGE 'c' IMMUTABLE STRICT PARALLEL SAFE;

-----------------------------------------------------------------------
-- ST_AsTIFF
-----------------------------------------------------------------------
-- Cannot be strict as "options" and "srid" can be NULL
CREATE OR REPLACE FUNCTION st_astiff(rast raster, options text[] DEFAULT NULL, srid integer DEFAULT NULL)
	RETURNS bytea
	AS $$
	DECLARE
		i int;
		num_bands int;
		nodata double precision;
		last_nodata double precision;
	BEGIN
		IF rast IS NULL THEN
			RETURN NULL;
		END IF;

		num_bands := st_numbands($1);

		-- TIFF only allows one NODATA value for ALL bands
		FOR i IN 1..num_bands LOOP
			nodata := st_bandnodatavalue($1, i);
			IF last_nodata IS NULL THEN
				last_nodata := nodata;
			ELSEIF nodata != last_nodata THEN
				RAISE NOTICE 'The TIFF format only permits one NODATA value for all bands.  The value used will be the last band with a NODATA value.';
			END IF;
		END LOOP;

		RETURN st_asgdalraster($1, 'GTiff', $2, $3);
	END;
	$$ LANGUAGE 'plpgsql' IMMUTABLE PARALLEL SAFE;

-- Cannot be strict as "options" and "srid" can be NULL
CREATE OR REPLACE FUNCTION st_astiff(rast raster, nbands int[], options text[] DEFAULT NULL, srid integer DEFAULT NULL)
	RETURNS bytea
	AS $$ SELECT st_astiff(st_band($1, $2), $3, $4) $$
	LANGUAGE 'sql' IMMUTABLE PARALLEL SAFE;

-- Cannot be strict as "srid" can be NULL
CREATE OR REPLACE FUNCTION st_astiff(rast raster, compression text, srid integer DEFAULT NULL)
	RETURNS bytea
	AS $$
	DECLARE
		compression2 text;
		c_type text;
		c_level int;
		i int;
		num_bands int;
		options text[];
	BEGIN
		IF rast IS NULL THEN
			RETURN NULL;
		END IF;

		compression2 := trim(both from upper(compression));

		IF length(compression2) > 0 THEN
			-- JPEG
			IF position('JPEG' in compression2) != 0 THEN
				c_type := 'JPEG';
				c_level := substring(compression2 from '[0-9]+$');

				IF c_level IS NOT NULL THEN
					IF c_level > 100 THEN
						c_level := 100;
					ELSEIF c_level < 1 THEN
						c_level := 1;
					END IF;

					options := array_append(options, 'JPEG_QUALITY=' || c_level);
				END IF;

				-- per band pixel type check
				num_bands := st_numbands($1);
				FOR i IN 1..num_bands LOOP
					IF @extschema@.ST_BandPixelType($1, i) != '8BUI' THEN
						RAISE EXCEPTION 'The pixel type of band % in the raster is not 8BUI.  JPEG compression can only be used with the 8BUI pixel type.', i;
					END IF;
				END LOOP;

			-- DEFLATE
			ELSEIF position('DEFLATE' in compression2) != 0 THEN
				c_type := 'DEFLATE';
				c_level := substring(compression2 from '[0-9]+$');

				IF c_level IS NOT NULL THEN
					IF c_level > 9 THEN
						c_level := 9;
					ELSEIF c_level < 1 THEN
						c_level := 1;
					END IF;

					options := array_append(options, 'ZLEVEL=' || c_level);
				END IF;

			ELSE
				c_type := compression2;

				-- CCITT
				IF position('CCITT' in compression2) THEN
					-- per band pixel type check
					num_bands := st_numbands($1);
					FOR i IN 1..num_bands LOOP
						IF @extschema@.ST_BandPixelType($1, i) != '1BB' THEN
							RAISE EXCEPTION 'The pixel type of band % in the raster is not 1BB.  CCITT compression can only be used with the 1BB pixel type.', i;
						END IF;
					END LOOP;
				END IF;

			END IF;

			-- compression type check
			IF ARRAY[c_type] <@ ARRAY['JPEG', 'LZW', 'PACKBITS', 'DEFLATE', 'CCITTRLE', 'CCITTFAX3', 'CCITTFAX4', 'NONE'] THEN
				options := array_append(options, 'COMPRESS=' || c_type);
			ELSE
				RAISE NOTICE 'Unknown compression type: %.  The outputted TIFF will not be COMPRESSED.', c_type;
			END IF;
		END IF;

		RETURN st_astiff($1, options, $3);
	END;
	$$ LANGUAGE 'plpgsql' IMMUTABLE PARALLEL SAFE;

-- Cannot be strict as "srid" can be NULL
CREATE OR REPLACE FUNCTION st_astiff(rast raster, nbands int[], compression text, srid integer DEFAULT NULL)
	RETURNS bytea
	AS $$ SELECT st_astiff(st_band($1, $2), $3, $4) $$
	LANGUAGE 'sql' IMMUTABLE PARALLEL SAFE;

-----------------------------------------------------------------------
-- ST_AsJPEG
-----------------------------------------------------------------------
-- Cannot be strict as "options" can be NULL
CREATE OR REPLACE FUNCTION st_asjpeg(rast raster, options text[] DEFAULT NULL)
	RETURNS bytea
	AS $$
	DECLARE
		rast2 @extschema@.raster;
		num_bands int;
		i int;
	BEGIN
		IF rast IS NULL THEN
			RETURN NULL;
		END IF;

		num_bands := st_numbands($1);

		-- JPEG allows 1 or 3 bands
		IF num_bands <> 1 AND num_bands <> 3 THEN
			RAISE NOTICE 'The JPEG format only permits one or three bands.  The first band will be used.';
			rast2 := st_band(rast, ARRAY[1]);
			num_bands := st_numbands(rast);
		ELSE
			rast2 := rast;
		END IF;

		-- JPEG only supports 8BUI pixeltype
		FOR i IN 1..num_bands LOOP
			IF @extschema@.ST_BandPixelType(rast, i) != '8BUI' THEN
				RAISE EXCEPTION 'The pixel type of band % in the raster is not 8BUI.  The JPEG format can only be used with the 8BUI pixel type.', i;
			END IF;
		END LOOP;

		RETURN st_asgdalraster(rast2, 'JPEG', $2, NULL);
	END;
	$$ LANGUAGE 'plpgsql' IMMUTABLE PARALLEL SAFE;

-- Cannot be strict as "options" can be NULL
CREATE OR REPLACE FUNCTION st_asjpeg(rast raster, nbands int[], options text[] DEFAULT NULL)
	RETURNS bytea
	AS $$ SELECT st_asjpeg(st_band($1, $2), $3) $$
	LANGUAGE 'sql' IMMUTABLE PARALLEL SAFE;

CREATE OR REPLACE FUNCTION st_asjpeg(rast raster, nbands int[], quality int)
	RETURNS bytea
	AS $$
	DECLARE
		quality2 int;
		options text[];
	BEGIN
		IF quality IS NOT NULL THEN
			IF quality > 100 THEN
				quality2 := 100;
			ELSEIF quality < 10 THEN
				quality2 := 10;
			ELSE
				quality2 := quality;
			END IF;

			options := array_append(options, 'QUALITY=' || quality2);
		END IF;

		RETURN @extschema@.st_asjpeg(st_band($1, $2), options);
	END;
	$$ LANGUAGE 'plpgsql' IMMUTABLE STRICT PARALLEL SAFE;

-- Cannot be strict as "options" can be NULL
CREATE OR REPLACE FUNCTION st_asjpeg(rast raster, nband int, options text[] DEFAULT NULL)
	RETURNS bytea
	AS $$ SELECT @extschema@.st_asjpeg(st_band($1, $2), $3) $$
	LANGUAGE 'sql' IMMUTABLE PARALLEL SAFE;

CREATE OR REPLACE FUNCTION st_asjpeg(rast raster, nband int, quality int)
	RETURNS bytea
	AS $$ SELECT @extschema@.st_asjpeg($1, ARRAY[$2], $3) $$
	LANGUAGE 'sql' IMMUTABLE STRICT PARALLEL SAFE;

-----------------------------------------------------------------------
-- ST_AsPNG
-----------------------------------------------------------------------
-- Cannot be strict as "options" can be NULL
CREATE OR REPLACE FUNCTION st_aspng(rast raster, options text[] DEFAULT NULL)
	RETURNS bytea
	AS $$
	DECLARE
		rast2 @extschema@.raster;
		num_bands int;
		i int;
		pt text;
	BEGIN
		IF rast IS NULL THEN
			RETURN NULL;
		END IF;

		num_bands := st_numbands($1);

		-- PNG allows 1, 3 or 4 bands
		IF num_bands <> 1 AND num_bands <> 3 AND num_bands <> 4 THEN
			RAISE NOTICE 'The PNG format only permits one, three or four bands.  The first band will be used.';
			rast2 := @extschema@.st_band($1, ARRAY[1]);
			num_bands := @extschema@.st_numbands(rast2);
		ELSE
			rast2 := rast;
		END IF;

		-- PNG only supports 8BUI and 16BUI pixeltype
		FOR i IN 1..num_bands LOOP
			pt = @extschema@.ST_BandPixelType(rast, i);
			IF pt != '8BUI' AND pt != '16BUI' THEN
				RAISE EXCEPTION 'The pixel type of band % in the raster is not 8BUI or 16BUI.  The PNG format can only be used with 8BUI and 16BUI pixel types.', i;
			END IF;
		END LOOP;

		RETURN @extschema@.st_asgdalraster(rast2, 'PNG', $2, NULL);
	END;
	$$ LANGUAGE 'plpgsql' IMMUTABLE PARALLEL SAFE;

-- Cannot be strict as "options" can be NULL
CREATE OR REPLACE FUNCTION st_aspng(rast raster, nbands int[], options text[] DEFAULT NULL)
	RETURNS bytea
	AS $$ SELECT @extschema@.st_aspng(st_band($1, $2), $3) $$
	LANGUAGE 'sql' IMMUTABLE PARALLEL SAFE;

CREATE OR REPLACE FUNCTION st_aspng(rast raster, nbands int[], compression int)
	RETURNS bytea
	AS $$
	DECLARE
		compression2 int;
		options text[];
	BEGIN
		IF compression IS NOT NULL THEN
			IF compression > 9 THEN
				compression2 := 9;
			ELSEIF compression < 1 THEN
				compression2 := 1;
			ELSE
				compression2 := compression;
			END IF;

			options := array_append(options, 'ZLEVEL=' || compression2);
		END IF;

		RETURN @extschema@.st_aspng(st_band($1, $2), options);
	END;
	$$ LANGUAGE 'plpgsql' IMMUTABLE STRICT PARALLEL SAFE;

CREATE OR REPLACE FUNCTION st_aspng(rast raster, nband int, options text[] DEFAULT NULL)
	RETURNS bytea
	AS $$ SELECT @extschema@.st_aspng(st_band($1, $2), $3) $$
	LANGUAGE 'sql' IMMUTABLE PARALLEL SAFE;

CREATE OR REPLACE FUNCTION st_aspng(rast raster, nband int, compression int)
	RETURNS bytea
	AS $$ SELECT @extschema@.st_aspng($1, ARRAY[$2], $3) $$
	LANGUAGE 'sql' IMMUTABLE STRICT PARALLEL SAFE;

-----------------------------------------------------------------------
-- ST_AsRaster
-----------------------------------------------------------------------
-- None of the ST_AsRaster can be strict as some parameters can be NULL
CREATE OR REPLACE FUNCTION _st_asraster(
	geom geometry,
	scalex double precision DEFAULT 0, scaley double precision DEFAULT 0,
	width integer DEFAULT 0, height integer DEFAULT 0,
	pixeltype text[] DEFAULT ARRAY['8BUI']::text[],
	value double precision[] DEFAULT ARRAY[1]::double precision[],
	nodataval double precision[] DEFAULT ARRAY[0]::double precision[],
	upperleftx double precision DEFAULT NULL, upperlefty double precision DEFAULT NULL,
	gridx double precision DEFAULT NULL, gridy double precision DEFAULT NULL,
	skewx double precision DEFAULT 0, skewy double precision DEFAULT 0,
	touched boolean DEFAULT FALSE
)
	RETURNS raster
	AS 'MODULE_PATHNAME', 'RASTER_asRaster'
	LANGUAGE 'c' IMMUTABLE PARALLEL SAFE;

CREATE OR REPLACE FUNCTION st_asraster(
	geom geometry,
	scalex double precision, scaley double precision,
	gridx double precision DEFAULT NULL, gridy double precision DEFAULT NULL,
	pixeltype text[] DEFAULT ARRAY['8BUI']::text[],
	value double precision[] DEFAULT ARRAY[1]::double precision[],
	nodataval double precision[] DEFAULT ARRAY[0]::double precision[],
	skewx double precision DEFAULT 0, skewy double precision DEFAULT 0,
	touched boolean DEFAULT FALSE
)
	RETURNS raster
	AS $$ SELECT @extschema@._ST_asraster($1, $2, $3, NULL, NULL, $6, $7, $8, NULL, NULL, $4, $5, $9, $10, $11) $$
	LANGUAGE 'sql' IMMUTABLE PARALLEL SAFE;

CREATE OR REPLACE FUNCTION st_asraster(
	geom geometry,
	scalex double precision, scaley double precision,
	pixeltype text[],
	value double precision[] DEFAULT ARRAY[1]::double precision[],
	nodataval double precision[] DEFAULT ARRAY[0]::double precision[],
	upperleftx double precision DEFAULT NULL, upperlefty double precision DEFAULT NULL,
	skewx double precision DEFAULT 0, skewy double precision DEFAULT 0,
	touched boolean DEFAULT FALSE
)
	RETURNS raster
	AS $$ SELECT @extschema@._ST_asraster($1, $2, $3, NULL, NULL, $4, $5, $6, $7, $8, NULL, NULL,	$9, $10, $11) $$
	LANGUAGE 'sql' IMMUTABLE PARALLEL SAFE;

CREATE OR REPLACE FUNCTION st_asraster(
	geom geometry,
	width integer, height integer,
	gridx double precision DEFAULT NULL, gridy double precision DEFAULT NULL,
	pixeltype text[] DEFAULT ARRAY['8BUI']::text[],
	value double precision[] DEFAULT ARRAY[1]::double precision[],
	nodataval double precision[] DEFAULT ARRAY[0]::double precision[],
	skewx double precision DEFAULT 0, skewy double precision DEFAULT 0,
	touched boolean DEFAULT FALSE
)
	RETURNS raster
	AS $$ SELECT @extschema@._ST_asraster($1, NULL, NULL, $2, $3, $6, $7, $8, NULL, NULL, $4, $5, $9, $10, $11) $$
	LANGUAGE 'sql' IMMUTABLE PARALLEL SAFE;

CREATE OR REPLACE FUNCTION st_asraster(
	geom geometry,
	width integer, height integer,
	pixeltype text[],
	value double precision[] DEFAULT ARRAY[1]::double precision[],
	nodataval double precision[] DEFAULT ARRAY[0]::double precision[],
	upperleftx double precision DEFAULT NULL, upperlefty double precision DEFAULT NULL,
	skewx double precision DEFAULT 0, skewy double precision DEFAULT 0,
	touched boolean DEFAULT FALSE
)
	RETURNS raster
	AS $$ SELECT @extschema@._ST_asraster($1, NULL, NULL, $2, $3, $4, $5, $6, $7, $8, NULL, NULL,	$9, $10, $11) $$
	LANGUAGE 'sql' IMMUTABLE PARALLEL SAFE;

CREATE OR REPLACE FUNCTION st_asraster(
	geom geometry,
	scalex double precision, scaley double precision,
	gridx double precision, gridy double precision,
	pixeltype text,
	value double precision DEFAULT 1,
	nodataval double precision DEFAULT 0,
	skewx double precision DEFAULT 0, skewy double precision DEFAULT 0,
	touched boolean DEFAULT FALSE
)
	RETURNS raster
	AS $$ SELECT @extschema@._ST_asraster($1, $2, $3, NULL, NULL, ARRAY[$6]::text[], ARRAY[$7]::double precision[], ARRAY[$8]::double precision[], NULL, NULL, $4, $5, $9, $10, $11) $$
	LANGUAGE 'sql' IMMUTABLE PARALLEL SAFE;

CREATE OR REPLACE FUNCTION st_asraster(
	geom geometry,
	scalex double precision, scaley double precision,
	pixeltype text,
	value double precision DEFAULT 1,
	nodataval double precision DEFAULT 0,
	upperleftx double precision DEFAULT NULL, upperlefty double precision DEFAULT NULL,
	skewx double precision DEFAULT 0, skewy double precision DEFAULT 0,
	touched boolean DEFAULT FALSE
)
	RETURNS raster
	AS $$ SELECT @extschema@._ST_asraster($1, $2, $3, NULL, NULL, ARRAY[$4]::text[], ARRAY[$5]::double precision[], ARRAY[$6]::double precision[], $7, $8, NULL, NULL, $9, $10, $11) $$
	LANGUAGE 'sql' IMMUTABLE PARALLEL SAFE;

CREATE OR REPLACE FUNCTION st_asraster(
	geom geometry,
	width integer, height integer,
	gridx double precision, gridy double precision,
	pixeltype text,
	value double precision DEFAULT 1,
	nodataval double precision DEFAULT 0,
	skewx double precision DEFAULT 0, skewy double precision DEFAULT 0,
	touched boolean DEFAULT FALSE
)
	RETURNS raster
	AS $$ SELECT @extschema@._ST_asraster($1, NULL, NULL, $2, $3, ARRAY[$6]::text[], ARRAY[$7]::double precision[], ARRAY[$8]::double precision[], NULL, NULL, $4, $5, $9, $10, $11) $$
	LANGUAGE 'sql' IMMUTABLE PARALLEL SAFE;

CREATE OR REPLACE FUNCTION st_asraster(
	geom geometry,
	width integer, height integer,
	pixeltype text,
	value double precision DEFAULT 1,
	nodataval double precision DEFAULT 0,
	upperleftx double precision DEFAULT NULL, upperlefty double precision DEFAULT NULL,
	skewx double precision DEFAULT 0, skewy double precision DEFAULT 0,
	touched boolean DEFAULT FALSE
)
	RETURNS raster
	AS $$ SELECT @extschema@._ST_asraster($1, NULL, NULL, $2, $3, ARRAY[$4]::text[], ARRAY[$5]::double precision[], ARRAY[$6]::double precision[], $7, $8, NULL, NULL,$9, $10, $11) $$
	LANGUAGE 'sql' IMMUTABLE PARALLEL SAFE;

CREATE OR REPLACE FUNCTION st_asraster(
	geom geometry,
	ref raster,
	pixeltype text[] DEFAULT ARRAY['8BUI']::text[],
	value double precision[] DEFAULT ARRAY[1]::double precision[],
	nodataval double precision[] DEFAULT ARRAY[0]::double precision[],
	touched boolean DEFAULT FALSE
)
	RETURNS raster
	AS $$
	DECLARE
		g @extschema@.geometry;
		g_srid integer;

		ul_x double precision;
		ul_y double precision;
		scale_x double precision;
		scale_y double precision;
		skew_x double precision;
		skew_y double precision;
		sr_id integer;
	BEGIN
		SELECT upperleftx, upperlefty, scalex, scaley, skewx, skewy, srid INTO ul_x, ul_y, scale_x, scale_y, skew_x, skew_y, sr_id FROM @extschema@.ST_Metadata(ref);
		--RAISE NOTICE '%, %, %, %, %, %, %', ul_x, ul_y, scale_x, scale_y, skew_x, skew_y, sr_id;

		-- geometry and raster has different SRID
		g_srid := @extschema@.ST_SRID(geom);
		IF g_srid != sr_id THEN
			RAISE NOTICE 'The geometry''s SRID (%) is not the same as the raster''s SRID (%).  The geometry will be transformed to the raster''s projection', g_srid, sr_id;
			g := @extschema@.ST_Transform(geom, sr_id);
		ELSE
			g := geom;
		END IF;

		RETURN @extschema@._ST_asraster(g, scale_x, scale_y, NULL, NULL, $3, $4, $5, NULL, NULL, ul_x, ul_y, skew_x, skew_y, $6);
	END;
	$$ LANGUAGE 'plpgsql' IMMUTABLE PARALLEL SAFE;

CREATE OR REPLACE FUNCTION st_asraster(
	geom geometry,
	ref raster,
	pixeltype text,
	value double precision DEFAULT 1,
	nodataval double precision DEFAULT 0,
	touched boolean DEFAULT FALSE
)
	RETURNS raster
	AS $$ SELECT  @extschema@.ST_AsRaster($1, $2, ARRAY[$3]::text[], ARRAY[$4]::double precision[], ARRAY[$5]::double precision[], $6) $$
	LANGUAGE 'sql' IMMUTABLE PARALLEL SAFE;

-----------------------------------------------------------------------
-- ST_GDALWarp
-- has no public functions
-----------------------------------------------------------------------
-- cannot be strict as almost all parameters can be NULL
CREATE OR REPLACE FUNCTION _ST_gdalwarp(
	rast raster,
	algorithm text DEFAULT 'NearestNeighbour', maxerr double precision DEFAULT 0.125,
	srid integer DEFAULT NULL,
	scalex double precision DEFAULT 0, scaley double precision DEFAULT 0,
	gridx double precision DEFAULT NULL, gridy double precision DEFAULT NULL,
	skewx double precision DEFAULT 0, skewy double precision DEFAULT 0,
	width integer DEFAULT NULL, height integer DEFAULT NULL
)
	RETURNS raster
	AS 'MODULE_PATHNAME', 'RASTER_GDALWarp'
	LANGUAGE 'c' IMMUTABLE PARALLEL SAFE;

-----------------------------------------------------------------------
-- ST_Resample
-----------------------------------------------------------------------
CREATE OR REPLACE FUNCTION st_resample(
	rast raster,
	scalex double precision DEFAULT 0, scaley double precision DEFAULT 0,
	gridx double precision DEFAULT NULL, gridy double precision DEFAULT NULL,
	skewx double precision DEFAULT 0, skewy double precision DEFAULT 0,
	algorithm text DEFAULT 'NearestNeighbour', maxerr double precision DEFAULT 0.125
)
	RETURNS raster
	AS $$ SELECT @extschema@._ST_gdalwarp($1, $8,	$9, NULL, $2, $3, $4, $5, $6, $7) $$
	LANGUAGE 'sql' IMMUTABLE PARALLEL SAFE;

CREATE OR REPLACE FUNCTION st_resample(
	rast raster,
	width integer, height integer,
	gridx double precision DEFAULT NULL, gridy double precision DEFAULT NULL,
	skewx double precision DEFAULT 0, skewy double precision DEFAULT 0,
	algorithm text DEFAULT 'NearestNeighbour', maxerr double precision DEFAULT 0.125
)
	RETURNS raster
	AS $$ SELECT @extschema@._ST_gdalwarp($1, $8,	$9, NULL, NULL, NULL, $4, $5, $6, $7, $2, $3) $$
	LANGUAGE 'sql' IMMUTABLE PARALLEL SAFE;

CREATE OR REPLACE FUNCTION st_resample(
	rast raster,
	ref raster,
	algorithm text DEFAULT 'NearestNeighbour',
	maxerr double precision DEFAULT 0.125,
	usescale boolean DEFAULT TRUE
)
	RETURNS raster
	AS $$
	DECLARE
		rastsrid int;

		_srid int;
		_dimx int;
		_dimy int;
		_scalex double precision;
		_scaley double precision;
		_gridx double precision;
		_gridy double precision;
		_skewx double precision;
		_skewy double precision;
	BEGIN
		SELECT srid, width, height, scalex, scaley, upperleftx, upperlefty, skewx, skewy INTO _srid, _dimx, _dimy, _scalex, _scaley, _gridx, _gridy, _skewx, _skewy FROM st_metadata($2);

		rastsrid := @extschema@.ST_SRID($1);

		-- both rasters must have the same SRID
		IF (rastsrid != _srid) THEN
			RAISE EXCEPTION 'The raster to be resampled has a different SRID from the reference raster';
			RETURN NULL;
		END IF;

		IF usescale IS TRUE THEN
			_dimx := NULL;
			_dimy := NULL;
		ELSE
			_scalex := NULL;
			_scaley := NULL;
		END IF;

		RETURN @extschema@._ST_gdalwarp($1, $3, $4, NULL, _scalex, _scaley, _gridx, _gridy, _skewx, _skewy, _dimx, _dimy);
	END;
	$$ LANGUAGE 'plpgsql' IMMUTABLE STRICT PARALLEL SAFE;

CREATE OR REPLACE FUNCTION st_resample(
	rast raster,
	ref raster,
	usescale boolean,
	algorithm text DEFAULT 'NearestNeighbour',
	maxerr double precision DEFAULT 0.125
)
	RETURNS raster
	AS $$ SELECT @extschema@.st_resample($1, $2, $4, $5, $3) $$
	LANGUAGE 'sql' IMMUTABLE STRICT PARALLEL SAFE;

-----------------------------------------------------------------------
-- ST_Transform
-----------------------------------------------------------------------
CREATE OR REPLACE FUNCTION st_transform(rast raster, srid integer, algorithm text DEFAULT 'NearestNeighbour', maxerr double precision DEFAULT 0.125, scalex double precision DEFAULT 0, scaley double precision DEFAULT 0)
	RETURNS raster
	AS $$ SELECT @extschema@._ST_gdalwarp($1, $3, $4, $2, $5, $6) $$
	LANGUAGE 'sql' IMMUTABLE STRICT PARALLEL SAFE;

CREATE OR REPLACE FUNCTION st_transform(rast raster, srid integer, scalex double precision, scaley double precision, algorithm text DEFAULT 'NearestNeighbour', maxerr double precision DEFAULT 0.125)
	RETURNS raster
	AS $$ SELECT @extschema@._ST_gdalwarp($1, $5, $6, $2, $3, $4) $$
	LANGUAGE 'sql' IMMUTABLE STRICT PARALLEL SAFE;

CREATE OR REPLACE FUNCTION st_transform(rast raster, srid integer, scalexy double precision, algorithm text DEFAULT 'NearestNeighbour', maxerr double precision DEFAULT 0.125)
	RETURNS raster
	AS $$ SELECT @extschema@._ST_gdalwarp($1, $4, $5, $2, $3, $3) $$
	LANGUAGE 'sql' IMMUTABLE STRICT PARALLEL SAFE;

CREATE OR REPLACE FUNCTION st_transform(
	rast raster,
	alignto raster,
	algorithm text DEFAULT 'NearestNeighbour', maxerr double precision DEFAULT 0.125
)
	RETURNS raster
	AS $$
	DECLARE
		_srid integer;
		_scalex double precision;
		_scaley double precision;
		_gridx double precision;
		_gridy double precision;
		_skewx double precision;
		_skewy double precision;
	BEGIN
		SELECT srid, scalex, scaley, upperleftx, upperlefty, skewx, skewy INTO _srid, _scalex, _scaley, _gridx, _gridy, _skewx, _skewy FROM st_metadata($2);

		RETURN @extschema@._ST_gdalwarp($1, $3, $4, _srid, _scalex, _scaley, _gridx, _gridy, _skewx, _skewy, NULL, NULL);
	END;
	$$ LANGUAGE 'plpgsql' IMMUTABLE STRICT PARALLEL SAFE;

-----------------------------------------------------------------------
-- ST_Rescale
-----------------------------------------------------------------------
CREATE OR REPLACE FUNCTION st_rescale(rast raster, scalex double precision, scaley double precision, algorithm text DEFAULT 'NearestNeighbour', maxerr double precision DEFAULT 0.125)
	RETURNS raster
	AS $$ SELECT  @extschema@._ST_GdalWarp($1, $4, $5, NULL, $2, $3) $$
	LANGUAGE 'sql' IMMUTABLE STRICT PARALLEL SAFE;

CREATE OR REPLACE FUNCTION st_rescale(rast raster, scalexy double precision, algorithm text DEFAULT 'NearestNeighbour', maxerr double precision DEFAULT 0.125)
	RETURNS raster
	AS $$ SELECT  @extschema@._ST_GdalWarp($1, $3, $4, NULL, $2, $2) $$
	LANGUAGE 'sql' IMMUTABLE STRICT PARALLEL SAFE;

-----------------------------------------------------------------------
-- ST_Reskew
-----------------------------------------------------------------------
CREATE OR REPLACE FUNCTION st_reskew(rast raster, skewx double precision, skewy double precision, algorithm text DEFAULT 'NearestNeighbour', maxerr double precision DEFAULT 0.125)
	RETURNS raster
	AS $$ SELECT @extschema@._ST_GdalWarp($1, $4, $5, NULL, 0, 0, NULL, NULL, $2, $3) $$
	LANGUAGE 'sql' IMMUTABLE STRICT PARALLEL SAFE;

CREATE OR REPLACE FUNCTION st_reskew(rast raster, skewxy double precision, algorithm text DEFAULT 'NearestNeighbour', maxerr double precision DEFAULT 0.125)
	RETURNS raster
	AS $$ SELECT @extschema@._ST_GdalWarp($1, $3, $4, NULL, 0, 0, NULL, NULL, $2, $2) $$
	LANGUAGE 'sql' IMMUTABLE STRICT PARALLEL SAFE;

-----------------------------------------------------------------------
-- ST_SnapToGrid
-----------------------------------------------------------------------
CREATE OR REPLACE FUNCTION st_snaptogrid(
	rast raster,
	gridx double precision, gridy double precision,
	algorithm text DEFAULT 'NearestNeighbour', maxerr double precision DEFAULT 0.125,
	scalex double precision DEFAULT 0, scaley double precision DEFAULT 0
)
	RETURNS raster
	AS $$ SELECT @extschema@._ST_GdalWarp($1, $4, $5, NULL, $6, $7, $2, $3) $$
	LANGUAGE 'sql' IMMUTABLE STRICT PARALLEL SAFE;

CREATE OR REPLACE FUNCTION st_snaptogrid(
	rast raster,
	gridx double precision, gridy double precision,
	scalex double precision, scaley double precision,
	algorithm text DEFAULT 'NearestNeighbour', maxerr double precision DEFAULT 0.125
)
	RETURNS raster
	AS $$ SELECT @extschema@._ST_gdalwarp($1, $6, $7, NULL, $4, $5, $2, $3) $$
	LANGUAGE 'sql' IMMUTABLE STRICT PARALLEL SAFE;

CREATE OR REPLACE FUNCTION st_snaptogrid(
	rast raster,
	gridx double precision, gridy double precision,
	scalexy double precision,
	algorithm text DEFAULT 'NearestNeighbour', maxerr double precision DEFAULT 0.125
)
	RETURNS raster
	AS $$ SELECT @extschema@._ST_gdalwarp($1, $5, $6, NULL, $4, $4, $2, $3) $$
	LANGUAGE 'sql' IMMUTABLE STRICT PARALLEL SAFE;

-----------------------------------------------------------------------
-- ST_Resize
-----------------------------------------------------------------------
CREATE OR REPLACE FUNCTION st_resize(
	rast raster,
	width text, height text,
	algorithm text DEFAULT 'NearestNeighbour', maxerr double precision DEFAULT 0.125
)
	RETURNS raster
	AS $$
	DECLARE
		i integer;

		wh text[2];

		whi integer[2];
		whd double precision[2];

		_width integer;
		_height integer;
	BEGIN
		wh[1] := trim(both from $2);
		wh[2] := trim(both from $3);

		-- see if width and height are percentages
		FOR i IN 1..2 LOOP
			IF position('%' in wh[i]) > 0 THEN
				BEGIN
					wh[i] := (regexp_matches(wh[i], E'^(\\d*.?\\d*)%{1}$'))[1];
					IF length(wh[i]) < 1 THEN
						RAISE invalid_parameter_value;
					END IF;

					whd[i] := wh[i]::double precision * 0.01;
				EXCEPTION WHEN OTHERS THEN -- TODO: WHEN invalid_parameter_value !
					RAISE EXCEPTION 'Invalid percentage value provided for width/height';
					RETURN NULL;
				END;
			ELSE
				BEGIN
					whi[i] := abs(wh[i]::integer);
				EXCEPTION WHEN OTHERS THEN -- TODO: only handle appropriate SQLSTATE
					RAISE EXCEPTION 'Non-integer value provided for width/height';
					RETURN NULL;
				END;
			END IF;
		END LOOP;

		IF whd[1] IS NOT NULL OR whd[2] IS NOT NULL THEN
			SELECT foo.width, foo.height INTO _width, _height FROM @extschema@.ST_Metadata($1) AS foo;

			IF whd[1] IS NOT NULL THEN
				whi[1] := round(_width::double precision * whd[1])::integer;
			END IF;

			IF whd[2] IS NOT NULL THEN
				whi[2] := round(_height::double precision * whd[2])::integer;
			END IF;

		END IF;

		-- should NEVER be here
		IF whi[1] IS NULL OR whi[2] IS NULL THEN
			RAISE EXCEPTION 'Unable to determine appropriate width or height';
			RETURN NULL;
		END IF;

		FOR i IN 1..2 LOOP
			IF whi[i] < 1 THEN
				whi[i] = 1;
			END IF;
		END LOOP;

		RETURN @extschema@._ST_gdalwarp(
			$1,
			$4, $5,
			NULL,
			NULL, NULL,
			NULL, NULL,
			NULL, NULL,
			whi[1], whi[2]
		);
	END;
	$$ LANGUAGE 'plpgsql' IMMUTABLE STRICT PARALLEL SAFE;

CREATE OR REPLACE FUNCTION st_resize(
	rast raster,
	width integer, height integer,
	algorithm text DEFAULT 'NearestNeighbour', maxerr double precision DEFAULT 0.125
)
	RETURNS raster
	AS $$ SELECT @extschema@._ST_gdalwarp($1, $4, $5, NULL, NULL, NULL, NULL, NULL, NULL, NULL, abs($2), abs($3)) $$
	LANGUAGE 'sql' IMMUTABLE STRICT PARALLEL SAFE;

CREATE OR REPLACE FUNCTION st_resize(
	rast raster,
	percentwidth double precision, percentheight double precision,
	algorithm text DEFAULT 'NearestNeighbour', maxerr double precision DEFAULT 0.125
)
	RETURNS raster
	AS $$
	DECLARE
		_width integer;
		_height integer;
	BEGIN
		-- range check
		IF $2 <= 0. OR $2 > 1. OR $3 <= 0. OR $3 > 1. THEN
			RAISE EXCEPTION 'Percentages must be a value greater than zero and less than or equal to one, e.g. 0.5 for 50%%';
		END IF;

		SELECT width, height INTO _width, _height FROM @extschema@.ST_Metadata($1);

		_width := round(_width::double precision * $2)::integer;
		_height:= round(_height::double precision * $3)::integer;

		IF _width < 1 THEN
			_width := 1;
		END IF;
		IF _height < 1 THEN
			_height := 1;
		END IF;

		RETURN @extschema@._ST_gdalwarp(
			$1,
			$4, $5,
			NULL,
			NULL, NULL,
			NULL, NULL,
			NULL, NULL,
			_width, _height
		);
	END;
	$$ LANGUAGE 'plpgsql' IMMUTABLE STRICT PARALLEL SAFE;

-----------------------------------------------------------------------
-- One Raster ST_MapAlgebra
-----------------------------------------------------------------------
-- This function can not be STRICT, because nodataval can be NULL
-- or pixeltype can not be determined (could be ST_BandPixelType(raster, band) though)
CREATE OR REPLACE FUNCTION st_mapalgebraexpr(rast raster, band integer, pixeltype text,
        expression text, nodataval double precision DEFAULT NULL)
    RETURNS raster
    AS 'MODULE_PATHNAME', 'RASTER_mapAlgebraExpr'
    LANGUAGE 'c' IMMUTABLE PARALLEL SAFE;

-- This function can not be STRICT, because nodataval can be NULL
-- or pixeltype can not be determined (could be ST_BandPixelType(raster, band) though)
CREATE OR REPLACE FUNCTION st_mapalgebraexpr(rast raster, pixeltype text, expression text,
        nodataval double precision DEFAULT NULL)
    RETURNS raster
    AS $$ SELECT @extschema@.ST_mapalgebraexpr($1, 1, $2, $3, $4) $$
    LANGUAGE 'sql' IMMUTABLE PARALLEL SAFE;

-- All arguments supplied, use the C implementation.
CREATE OR REPLACE FUNCTION st_mapalgebrafct(rast raster, band integer,
        pixeltype text, onerastuserfunc regprocedure, variadic args text[])
    RETURNS raster
    AS 'MODULE_PATHNAME', 'RASTER_mapAlgebraFct'
    LANGUAGE 'c' IMMUTABLE PARALLEL SAFE;

-- Variant 1: missing user args
CREATE OR REPLACE FUNCTION st_mapalgebrafct(rast raster, band integer,
        pixeltype text, onerastuserfunc regprocedure)
    RETURNS raster
    AS $$ SELECT @extschema@.ST_mapalgebrafct($1, $2, $3, $4, NULL) $$
    LANGUAGE 'sql' IMMUTABLE PARALLEL SAFE;

-- Variant 2: missing pixeltype; default to pixeltype of rast
CREATE OR REPLACE FUNCTION st_mapalgebrafct(rast raster, band integer,
        onerastuserfunc regprocedure, variadic args text[])
    RETURNS raster
    AS $$ SELECT @extschema@.ST_mapalgebrafct($1, $2, NULL, $3, VARIADIC $4) $$
    LANGUAGE 'sql' IMMUTABLE PARALLEL SAFE;

-- Variant 3: missing pixeltype and user args; default to pixeltype of rast
CREATE OR REPLACE FUNCTION st_mapalgebrafct(rast raster, band integer,
        onerastuserfunc regprocedure)
    RETURNS raster
    AS $$ SELECT @extschema@.ST_mapalgebrafct($1, $2, NULL, $3, NULL) $$
    LANGUAGE 'sql' IMMUTABLE PARALLEL SAFE;

-- Variant 4: missing band; default to band 1
CREATE OR REPLACE FUNCTION st_mapalgebrafct(rast raster, pixeltype text,
        onerastuserfunc regprocedure, variadic args text[])
    RETURNS raster
    AS $$ SELECT @extschema@.ST_mapalgebrafct($1, 1, $2, $3, VARIADIC $4) $$
    LANGUAGE 'sql' IMMUTABLE PARALLEL SAFE;

-- Variant 5: missing band and user args; default to band 1
CREATE OR REPLACE FUNCTION st_mapalgebrafct(rast raster, pixeltype text,
        onerastuserfunc regprocedure)
    RETURNS raster
    AS $$ SELECT @extschema@.ST_mapalgebrafct($1, 1, $2, $3, NULL) $$
    LANGUAGE 'sql' IMMUTABLE PARALLEL SAFE;

-- Variant 6: missing band, and pixeltype; default to band 1, pixeltype of rast.
CREATE OR REPLACE FUNCTION st_mapalgebrafct(rast raster, onerastuserfunc regprocedure,
        variadic args text[])
    RETURNS raster
    AS $$ SELECT @extschema@.ST_mapalgebrafct($1, 1, NULL, $2, VARIADIC $3) $$
    LANGUAGE 'sql' IMMUTABLE PARALLEL SAFE;

-- Variant 7: missing band, pixeltype, and user args; default to band 1, pixeltype of rast.
CREATE OR REPLACE FUNCTION st_mapalgebrafct(rast raster, onerastuserfunc regprocedure)
    RETURNS raster
    AS $$ SELECT @extschema@.ST_mapalgebrafct($1, 1, NULL, $2, NULL) $$
    LANGUAGE 'sql' IMMUTABLE PARALLEL SAFE;

-----------------------------------------------------------------------
-- Two Raster ST_MapAlgebra
-----------------------------------------------------------------------
CREATE OR REPLACE FUNCTION st_mapalgebraexpr(
	rast1 raster, band1 integer,
	rast2 raster, band2 integer,
	expression text,
	pixeltype text DEFAULT NULL, extenttype text DEFAULT 'INTERSECTION',
	nodata1expr text DEFAULT NULL, nodata2expr text DEFAULT NULL,
	nodatanodataval double precision DEFAULT NULL
)
	RETURNS raster
	AS 'MODULE_PATHNAME', 'RASTER_mapAlgebra2'
	LANGUAGE 'c' IMMUTABLE PARALLEL SAFE;

CREATE OR REPLACE FUNCTION st_mapalgebraexpr(
	rast1 raster,
	rast2 raster,
	expression text,
	pixeltype text DEFAULT NULL, extenttype text DEFAULT 'INTERSECTION',
	nodata1expr text DEFAULT NULL, nodata2expr text DEFAULT NULL,
	nodatanodataval double precision DEFAULT NULL
)
	RETURNS raster
	AS $$ SELECT @extschema@.ST_mapalgebraexpr($1, 1, $2, 1, $3, $4, $5, $6, $7, $8) $$
	LANGUAGE 'sql' IMMUTABLE PARALLEL SAFE;

CREATE OR REPLACE FUNCTION st_mapalgebrafct(
	rast1 raster, band1 integer,
	rast2 raster, band2 integer,
	tworastuserfunc regprocedure,
	pixeltype text DEFAULT NULL, extenttype text DEFAULT 'INTERSECTION',
	VARIADIC userargs text[] DEFAULT NULL
)
	RETURNS raster
	AS 'MODULE_PATHNAME', 'RASTER_mapAlgebra2'
	LANGUAGE 'c' IMMUTABLE PARALLEL SAFE;

CREATE OR REPLACE FUNCTION st_mapalgebrafct(
	rast1 raster,
	rast2 raster,
	tworastuserfunc regprocedure,
	pixeltype text DEFAULT NULL, extenttype text DEFAULT 'INTERSECTION',
	VARIADIC userargs text[] DEFAULT NULL
)
	RETURNS raster
	AS $$ SELECT @extschema@.ST_mapalgebrafct($1, 1, $2, 1, $3, $4, $5, VARIADIC $6) $$
	LANGUAGE 'sql' IMMUTABLE PARALLEL SAFE;

-----------------------------------------------------------------------
-- Neighborhood single raster map algebra
-----------------------------------------------------------------------
CREATE OR REPLACE FUNCTION st_mapalgebrafctngb(
    rast raster,
    band integer,
    pixeltype text,
    ngbwidth integer,
    ngbheight integer,
    onerastngbuserfunc regprocedure,
    nodatamode text,
    variadic args text[]
)
    RETURNS raster
    AS 'MODULE_PATHNAME', 'RASTER_mapAlgebraFctNgb'
    LANGUAGE 'c' IMMUTABLE PARALLEL SAFE;

-----------------------------------------------------------------------
-- ST_MapAlgebraFctNgb() Neighborhood MapAlgebra processing functions.
-----------------------------------------------------------------------
CREATE OR REPLACE FUNCTION st_max4ma(matrix float[][], nodatamode text, variadic args text[])
    RETURNS float AS
    $$
    DECLARE
        _matrix float[][];
        max float;
    BEGIN
        _matrix := matrix;
        max := '-Infinity'::float;
        FOR x in array_lower(_matrix, 1)..array_upper(_matrix, 1) LOOP
            FOR y in array_lower(_matrix, 2)..array_upper(_matrix, 2) LOOP
                IF _matrix[x][y] IS NULL THEN
                    IF NOT nodatamode = 'ignore' THEN
                        _matrix[x][y] := nodatamode::float;
                    END IF;
                END IF;
                IF max < _matrix[x][y] THEN
                    max := _matrix[x][y];
                END IF;
            END LOOP;
        END LOOP;
        RETURN max;
    END;
    $$
    LANGUAGE 'plpgsql' IMMUTABLE PARALLEL SAFE;

CREATE OR REPLACE FUNCTION st_min4ma(matrix float[][], nodatamode text, variadic args text[])
    RETURNS float AS
    $$
    DECLARE
        _matrix float[][];
        min float;
    BEGIN
        _matrix := matrix;
        min := 'Infinity'::float;
        FOR x in array_lower(_matrix, 1)..array_upper(_matrix, 1) LOOP
            FOR y in array_lower(_matrix, 2)..array_upper(_matrix, 2) LOOP
                IF _matrix[x][y] IS NULL THEN
                    IF NOT nodatamode = 'ignore' THEN
                        _matrix[x][y] := nodatamode::float;
                    END IF;
                END IF;
                IF min > _matrix[x][y] THEN
                    min := _matrix[x][y];
                END IF;
            END LOOP;
        END LOOP;
        RETURN min;
    END;
    $$
    LANGUAGE 'plpgsql' IMMUTABLE PARALLEL SAFE;

CREATE OR REPLACE FUNCTION st_sum4ma(matrix float[][], nodatamode text, variadic args text[])
    RETURNS float AS
    $$
    DECLARE
        _matrix float[][];
        sum float;
    BEGIN
        _matrix := matrix;
        sum := 0;
        FOR x in array_lower(matrix, 1)..array_upper(matrix, 1) LOOP
            FOR y in array_lower(matrix, 2)..array_upper(matrix, 2) LOOP
                IF _matrix[x][y] IS NULL THEN
                    IF nodatamode = 'ignore' THEN
                        _matrix[x][y] := 0;
                    ELSE
                        _matrix[x][y] := nodatamode::float;
                    END IF;
                END IF;
                sum := sum + _matrix[x][y];
            END LOOP;
        END LOOP;
        RETURN sum;
    END;
    $$
    LANGUAGE 'plpgsql' IMMUTABLE PARALLEL SAFE;

CREATE OR REPLACE FUNCTION st_mean4ma(matrix float[][], nodatamode text, variadic args text[])
    RETURNS float AS
    $$
    DECLARE
        _matrix float[][];
        sum float;
        count float;
    BEGIN
        _matrix := matrix;
        sum := 0;
        count := 0;
        FOR x in array_lower(matrix, 1)..array_upper(matrix, 1) LOOP
            FOR y in array_lower(matrix, 2)..array_upper(matrix, 2) LOOP
                IF _matrix[x][y] IS NULL THEN
                    IF nodatamode = 'ignore' THEN
                        _matrix[x][y] := 0;
                    ELSE
                        _matrix[x][y] := nodatamode::float;
                        count := count + 1;
                    END IF;
                ELSE
                    count := count + 1;
                END IF;
                sum := sum + _matrix[x][y];
            END LOOP;
        END LOOP;
        IF count = 0 THEN
            RETURN NULL;
        END IF;
        RETURN sum / count;
    END;
    $$
    LANGUAGE 'plpgsql' IMMUTABLE PARALLEL SAFE;

CREATE OR REPLACE FUNCTION st_range4ma(matrix float[][], nodatamode text, variadic args text[])
    RETURNS float AS
    $$
    DECLARE
        _matrix float[][];
        min float;
        max float;
    BEGIN
        _matrix := matrix;
        min := 'Infinity'::float;
        max := '-Infinity'::float;
        FOR x in array_lower(matrix, 1)..array_upper(matrix, 1) LOOP
            FOR y in array_lower(matrix, 2)..array_upper(matrix, 2) LOOP
                IF _matrix[x][y] IS NULL THEN
                    IF NOT nodatamode = 'ignore' THEN
                        _matrix[x][y] := nodatamode::float;
                    END IF;
                END IF;
                IF min > _matrix[x][y] THEN
                    min = _matrix[x][y];
                END IF;
                IF max < _matrix[x][y] THEN
                    max = _matrix[x][y];
                END IF;
            END LOOP;
        END LOOP;
        IF max = '-Infinity'::float OR min = 'Infinity'::float THEN
            RETURN NULL;
        END IF;
        RETURN max - min;
    END;
    $$
    LANGUAGE 'plpgsql' IMMUTABLE PARALLEL SAFE;

CREATE OR REPLACE FUNCTION st_distinct4ma(matrix float[][], nodatamode TEXT, VARIADIC args TEXT[])
    RETURNS float AS
    $$ SELECT COUNT(DISTINCT unnest)::float FROM unnest($1) $$
    LANGUAGE 'sql' IMMUTABLE PARALLEL SAFE;

CREATE OR REPLACE FUNCTION st_stddev4ma(matrix float[][], nodatamode TEXT, VARIADIC args TEXT[])
    RETURNS float AS
    $$ SELECT stddev(unnest) FROM unnest($1) $$
    LANGUAGE 'sql' IMMUTABLE PARALLEL SAFE;

-----------------------------------------------------------------------
-- n-Raster ST_MapAlgebra
-----------------------------------------------------------------------

CREATE OR REPLACE FUNCTION _st_mapalgebra(
	rastbandargset rastbandarg[],
	callbackfunc regprocedure,
	pixeltype text DEFAULT NULL,
	distancex integer DEFAULT 0, distancey integer DEFAULT 0,
	extenttype text DEFAULT 'INTERSECTION', customextent raster DEFAULT NULL,
	mask double precision[][] DEFAULT NULL, weighted boolean DEFAULT NULL,
	VARIADIC userargs text[] DEFAULT NULL
)
	RETURNS raster
	AS 'MODULE_PATHNAME', 'RASTER_nMapAlgebra'
	LANGUAGE 'c' IMMUTABLE PARALLEL SAFE;

CREATE OR REPLACE FUNCTION st_mapalgebra(
	rastbandargset rastbandarg[],
	callbackfunc regprocedure,
	pixeltype text DEFAULT NULL,
	extenttype text DEFAULT 'INTERSECTION', customextent raster DEFAULT NULL,
	distancex integer DEFAULT 0, distancey integer DEFAULT 0,
	VARIADIC userargs text[] DEFAULT NULL
)
	RETURNS raster
	AS $$ SELECT @extschema@._ST_MapAlgebra($1, $2, $3, $6, $7, $4, $5,NULL::double precision [],NULL::boolean, VARIADIC $8) $$
	LANGUAGE 'sql' IMMUTABLE PARALLEL SAFE;

CREATE OR REPLACE FUNCTION st_mapalgebra(
	rast raster, nband int[],
	callbackfunc regprocedure,
	pixeltype text DEFAULT NULL,
	extenttype text DEFAULT 'FIRST', customextent raster DEFAULT NULL,
	distancex integer DEFAULT 0, distancey integer DEFAULT 0,
	VARIADIC userargs text[] DEFAULT NULL
)
	RETURNS raster
	AS $$
	DECLARE
		x int;
		argset rastbandarg[];
	BEGIN
		IF $2 IS NULL OR array_ndims($2) < 1 OR array_length($2, 1) < 1 THEN
			RAISE EXCEPTION 'Populated 1D array must be provided for nband';
			RETURN NULL;
		END IF;

		FOR x IN array_lower($2, 1)..array_upper($2, 1) LOOP
			IF $2[x] IS NULL THEN
				CONTINUE;
			END IF;

			argset := argset || ROW($1, $2[x])::rastbandarg;
		END LOOP;

		IF array_length(argset, 1) < 1 THEN
			RAISE EXCEPTION 'Populated 1D array must be provided for nband';
			RETURN NULL;
		END IF;

		RETURN @extschema@._ST_MapAlgebra(argset, $3, $4, $7, $8, $5, $6,NULL::double precision [],NULL::boolean, VARIADIC $9);
	END;
	$$ LANGUAGE 'plpgsql' IMMUTABLE PARALLEL SAFE;

CREATE OR REPLACE FUNCTION st_mapalgebra(
	rast raster, nband int,
	callbackfunc regprocedure,
	pixeltype text DEFAULT NULL,
	extenttype text DEFAULT 'FIRST', customextent raster DEFAULT NULL,
	distancex integer DEFAULT 0, distancey integer DEFAULT 0,
	VARIADIC userargs text[] DEFAULT NULL
)
	RETURNS raster
	AS $$ SELECT @extschema@._ST_MapAlgebra(ARRAY[ROW($1, $2)]::rastbandarg[], $3, $4, $7, $8, $5, $6,NULL::double precision [],NULL::boolean, VARIADIC $9) $$
	LANGUAGE 'sql' IMMUTABLE PARALLEL SAFE;

CREATE OR REPLACE FUNCTION st_mapalgebra(
	rast1 raster, nband1 int,
	rast2 raster, nband2 int,
	callbackfunc regprocedure,
	pixeltype text DEFAULT NULL,
	extenttype text DEFAULT 'INTERSECTION', customextent raster DEFAULT NULL,
	distancex integer DEFAULT 0, distancey integer DEFAULT 0,
	VARIADIC userargs text[] DEFAULT NULL
)
	RETURNS raster
	AS $$ SELECT @extschema@._ST_MapAlgebra(ARRAY[ROW($1, $2), ROW($3, $4)]::rastbandarg[], $5, $6, $9, $10, $7, $8,NULL::double precision [],NULL::boolean, VARIADIC $11) $$
	LANGUAGE 'sql' IMMUTABLE PARALLEL SAFE;

CREATE OR REPLACE FUNCTION st_mapalgebra(
	rast raster, nband int,
	callbackfunc regprocedure,
	mask double precision [][], weighted boolean,
	pixeltype text DEFAULT NULL,
	extenttype text DEFAULT 'INTERSECTION', customextent raster DEFAULT NULL,
	VARIADIC userargs text[] DEFAULT NULL
)
	RETURNS raster
	AS $$
	select @extschema@._ST_mapalgebra(ARRAY[ROW($1,$2)]::rastbandarg[],$3,$6,NULL::integer,NULL::integer,$7,$8,$4,$5,VARIADIC $9)
	$$ LANGUAGE 'sql' IMMUTABLE PARALLEL SAFE;

-----------------------------------------------------------------------
-- 1 or 2-Raster ST_MapAlgebra with expressions
-----------------------------------------------------------------------

CREATE OR REPLACE FUNCTION _st_mapalgebra(
	rastbandargset rastbandarg[],
	expression text,
	pixeltype text DEFAULT NULL, extenttype text DEFAULT 'INTERSECTION',
	nodata1expr text DEFAULT NULL, nodata2expr text DEFAULT NULL,
	nodatanodataval double precision DEFAULT NULL
)
	RETURNS raster
	AS 'MODULE_PATHNAME', 'RASTER_nMapAlgebraExpr'
	LANGUAGE 'c' IMMUTABLE PARALLEL SAFE;

CREATE OR REPLACE FUNCTION st_mapalgebra(
	rast raster, nband integer,
	pixeltype text,
	expression text, nodataval double precision DEFAULT NULL
)
	RETURNS raster
	AS $$ SELECT @extschema@._ST_mapalgebra(ARRAY[ROW($1, $2)]::rastbandarg[], $4, $3, 'FIRST', $5::text) $$
	LANGUAGE 'sql' IMMUTABLE PARALLEL SAFE;

CREATE OR REPLACE FUNCTION st_mapalgebra(
	rast raster,
	pixeltype text,
	expression text, nodataval double precision DEFAULT NULL
)
	RETURNS raster
	AS $$ SELECT @extschema@.ST_mapalgebra($1, 1, $2, $3, $4) $$
	LANGUAGE 'sql' IMMUTABLE PARALLEL SAFE;

CREATE OR REPLACE FUNCTION st_mapalgebra(
	rast1 raster, band1 integer,
	rast2 raster, band2 integer,
	expression text,
	pixeltype text DEFAULT NULL, extenttype text DEFAULT 'INTERSECTION',
	nodata1expr text DEFAULT NULL, nodata2expr text DEFAULT NULL,
	nodatanodataval double precision DEFAULT NULL
)
	RETURNS raster
	AS $$ SELECT @extschema@._ST_mapalgebra(ARRAY[ROW($1, $2), ROW($3, $4)]::rastbandarg[], $5, $6, $7, $8, $9, $10) $$
	LANGUAGE 'sql' IMMUTABLE PARALLEL SAFE;

CREATE OR REPLACE FUNCTION st_mapalgebra(
	rast1 raster,
	rast2 raster,
	expression text,
	pixeltype text DEFAULT NULL, extenttype text DEFAULT 'INTERSECTION',
	nodata1expr text DEFAULT NULL, nodata2expr text DEFAULT NULL,
	nodatanodataval double precision DEFAULT NULL
)
	RETURNS raster
	AS $$ SELECT @extschema@.ST_mapalgebra($1, 1, $2, 1, $3, $4, $5, $6, $7, $8) $$
	LANGUAGE 'sql' IMMUTABLE PARALLEL SAFE;

-----------------------------------------------------------------------
-- ST_MapAlgebra callback functions
-- Should be called with values for distancex and distancey
-- These functions are meant for one raster
-----------------------------------------------------------------------

-- helper function to convert 2D array to 3D array
CREATE OR REPLACE FUNCTION _st_convertarray4ma(value double precision[][])
	RETURNS double precision[][][]
	AS $$
	DECLARE
		_value double precision[][][];
		x int;
		y int;
	BEGIN
		IF array_ndims(value) != 2 THEN
			RAISE EXCEPTION 'Function parameter must be a 2-dimension array';
		END IF;

		_value := array_fill(NULL::double precision, ARRAY[1, array_length(value, 1), array_length(value, 2)]::int[], ARRAY[1, array_lower(value, 1), array_lower(value, 2)]::int[]);

		-- row
		FOR y IN array_lower(value, 1)..array_upper(value, 1) LOOP
			-- column
			FOR x IN array_lower(value, 2)..array_upper(value, 2) LOOP
				_value[1][y][x] = value[y][x];
			END LOOP;
		END LOOP;

		RETURN _value;
	END;
	$$ LANGUAGE 'plpgsql' IMMUTABLE STRICT PARALLEL SAFE;

CREATE OR REPLACE FUNCTION st_max4ma(value double precision[][][], pos integer[][], VARIADIC userargs text[] DEFAULT NULL)
	RETURNS double precision
	AS $$
	DECLARE
		_value double precision[][][];
		max double precision;
		x int;
		y int;
		z int;
		ndims int;
	BEGIN
		max := '-Infinity'::double precision;

		ndims := array_ndims(value);
		-- add a third dimension if 2-dimension
		IF ndims = 2 THEN
			_value := @extschema@._ST_convertarray4ma(value);
		ELSEIF ndims != 3 THEN
			RAISE EXCEPTION 'First parameter of function must be a 3-dimension array';
		ELSE
			_value := value;
		END IF;

		-- raster
		FOR z IN array_lower(_value, 1)..array_upper(_value, 1) LOOP
			-- row
			FOR y IN array_lower(_value, 2)..array_upper(_value, 2) LOOP
				-- column
				FOR x IN array_lower(_value, 3)..array_upper(_value, 3) LOOP
					IF _value[z][y][x] IS NULL THEN
						IF array_length(userargs, 1) > 0 THEN
							_value[z][y][x] = userargs[array_lower(userargs, 1)]::double precision;
						ELSE
							CONTINUE;
						END IF;
					END IF;

					IF _value[z][y][x] > max THEN
						max := _value[z][y][x];
					END IF;
				END LOOP;
			END LOOP;
		END LOOP;

		IF max = '-Infinity'::double precision THEN
			RETURN NULL;
		END IF;

		RETURN max;
	END;
	$$ LANGUAGE 'plpgsql' IMMUTABLE PARALLEL SAFE;

CREATE OR REPLACE FUNCTION st_min4ma(value double precision[][][], pos integer[][], VARIADIC userargs text[] DEFAULT NULL)
	RETURNS double precision
	AS $$
	DECLARE
		_value double precision[][][];
		min double precision;
		x int;
		y int;
		z int;
		ndims int;
	BEGIN
		min := 'Infinity'::double precision;

		ndims := array_ndims(value);
		-- add a third dimension if 2-dimension
		IF ndims = 2 THEN
			_value := @extschema@._ST_convertarray4ma(value);
		ELSEIF ndims != 3 THEN
			RAISE EXCEPTION 'First parameter of function must be a 3-dimension array';
		ELSE
			_value := value;
		END IF;

		-- raster
		FOR z IN array_lower(_value, 1)..array_upper(_value, 1) LOOP
			-- row
			FOR y IN array_lower(_value, 2)..array_upper(_value, 2) LOOP
				-- column
				FOR x IN array_lower(_value, 3)..array_upper(_value, 3) LOOP
					IF _value[z][y][x] IS NULL THEN
						IF array_length(userargs, 1) > 0 THEN
							_value[z][y][x] = userargs[array_lower(userargs, 1)]::double precision;
						ELSE
							CONTINUE;
						END IF;
					END IF;

					IF _value[z][y][x] < min THEN
						min := _value[z][y][x];
					END IF;
				END LOOP;
			END LOOP;
		END LOOP;

		IF min = 'Infinity'::double precision THEN
			RETURN NULL;
		END IF;

		RETURN min;
	END;
	$$ LANGUAGE 'plpgsql' IMMUTABLE PARALLEL SAFE;

CREATE OR REPLACE FUNCTION st_sum4ma(value double precision[][][], pos integer[][], VARIADIC userargs text[] DEFAULT NULL)
	RETURNS double precision
	AS $$
	DECLARE
		_value double precision[][][];
		sum double precision;
		x int;
		y int;
		z int;
		ndims int;
	BEGIN
		sum := 0;

		ndims := array_ndims(value);
		-- add a third dimension if 2-dimension
		IF ndims = 2 THEN
			_value := @extschema@._ST_convertarray4ma(value);
		ELSEIF ndims != 3 THEN
			RAISE EXCEPTION 'First parameter of function must be a 3-dimension array';
		ELSE
			_value := value;
		END IF;

		-- raster
		FOR z IN array_lower(_value, 1)..array_upper(_value, 1) LOOP
			-- row
			FOR y IN array_lower(_value, 2)..array_upper(_value, 2) LOOP
				-- column
				FOR x IN array_lower(_value, 3)..array_upper(_value, 3) LOOP
					IF _value[z][y][x] IS NULL THEN
						IF array_length(userargs, 1) > 0 THEN
							_value[z][y][x] = userargs[array_lower(userargs, 1)]::double precision;
						ELSE
							CONTINUE;
						END IF;
					END IF;

					sum := sum + _value[z][y][x];
				END LOOP;
			END LOOP;
		END LOOP;

		RETURN sum;
	END;
	$$ LANGUAGE 'plpgsql' IMMUTABLE PARALLEL SAFE;

CREATE OR REPLACE FUNCTION st_mean4ma(value double precision[][][], pos integer[][], VARIADIC userargs text[] DEFAULT NULL)
	RETURNS double precision
	AS $$
	DECLARE
		_value double precision[][][];
		sum double precision;
		count int;
		x int;
		y int;
		z int;
		ndims int;
	BEGIN
		sum := 0;
		count := 0;

		ndims := array_ndims(value);
		-- add a third dimension if 2-dimension
		IF ndims = 2 THEN
			_value := @extschema@._ST_convertarray4ma(value);
		ELSEIF ndims != 3 THEN
			RAISE EXCEPTION 'First parameter of function must be a 3-dimension array';
		ELSE
			_value := value;
		END IF;

		-- raster
		FOR z IN array_lower(_value, 1)..array_upper(_value, 1) LOOP
			-- row
			FOR y IN array_lower(_value, 2)..array_upper(_value, 2) LOOP
				-- column
				FOR x IN array_lower(_value, 3)..array_upper(_value, 3) LOOP
					IF _value[z][y][x] IS NULL THEN
						IF array_length(userargs, 1) > 0 THEN
							_value[z][y][x] = userargs[array_lower(userargs, 1)]::double precision;
						ELSE
							CONTINUE;
						END IF;
					END IF;

					sum := sum + _value[z][y][x];
					count := count + 1;
				END LOOP;
			END LOOP;
		END LOOP;

		IF count < 1 THEN
			RETURN NULL;
		END IF;

		RETURN sum / count::double precision;
	END;
	$$ LANGUAGE 'plpgsql' IMMUTABLE PARALLEL SAFE;

CREATE OR REPLACE FUNCTION st_range4ma(value double precision[][][], pos integer[][], VARIADIC userargs text[] DEFAULT NULL)
	RETURNS double precision
	AS $$
	DECLARE
		_value double precision[][][];
		min double precision;
		max double precision;
		x int;
		y int;
		z int;
		ndims int;
	BEGIN
		min := 'Infinity'::double precision;
		max := '-Infinity'::double precision;

		ndims := array_ndims(value);
		-- add a third dimension if 2-dimension
		IF ndims = 2 THEN
			_value := @extschema@._ST_convertarray4ma(value);
		ELSEIF ndims != 3 THEN
			RAISE EXCEPTION 'First parameter of function must be a 3-dimension array';
		ELSE
			_value := value;
		END IF;

		-- raster
		FOR z IN array_lower(_value, 1)..array_upper(_value, 1) LOOP
			-- row
			FOR y IN array_lower(_value, 2)..array_upper(_value, 2) LOOP
				-- column
				FOR x IN array_lower(_value, 3)..array_upper(_value, 3) LOOP
					IF _value[z][y][x] IS NULL THEN
						IF array_length(userargs, 1) > 0 THEN
							_value[z][y][x] = userargs[array_lower(userargs, 1)]::double precision;
						ELSE
							CONTINUE;
						END IF;
					END IF;

					IF _value[z][y][x] < min THEN
						min := _value[z][y][x];
					END IF;
					IF _value[z][y][x] > max THEN
						max := _value[z][y][x];
					END IF;
				END LOOP;
			END LOOP;
		END LOOP;

		IF max = '-Infinity'::double precision OR min = 'Infinity'::double precision THEN
			RETURN NULL;
		END IF;

		RETURN max - min;
	END;
	$$ LANGUAGE 'plpgsql' IMMUTABLE PARALLEL SAFE;

CREATE OR REPLACE FUNCTION st_distinct4ma(value double precision[][][], pos integer[][], VARIADIC userargs text[] DEFAULT NULL)
	RETURNS double precision
	AS $$ SELECT COUNT(DISTINCT unnest)::double precision FROM unnest($1) $$
	LANGUAGE 'sql' IMMUTABLE PARALLEL SAFE;

CREATE OR REPLACE FUNCTION st_stddev4ma(value double precision[][][], pos integer[][], VARIADIC userargs text[] DEFAULT NULL)
	RETURNS double precision
	AS $$ SELECT stddev(unnest) FROM unnest($1) $$
	LANGUAGE 'sql' IMMUTABLE PARALLEL SAFE;

-- Inverse distance weight equation is based upon Equation 3.51 from the book
-- Spatial Analysis A Guide for Ecologists
-- by Marie-Josee Fortin and Mark Dale
-- published by Cambridge University Press
-- ISBN 0-521-00973-1
CREATE OR REPLACE FUNCTION st_invdistweight4ma(value double precision[][][], pos integer[][], VARIADIC userargs text[] DEFAULT NULL)
	RETURNS double precision
	AS $$
	DECLARE
		_value double precision[][][];
		ndims int;

		k double precision DEFAULT 1.;
		_k double precision DEFAULT 1.;
		z double precision[];
		d double precision[];
		_d double precision;
		z0 double precision;

		_z integer;
		x integer;
		y integer;

		cx integer;
		cy integer;
		cv double precision;
		cw double precision DEFAULT NULL;

		w integer;
		h integer;
		max_dx double precision;
		max_dy double precision;
	BEGIN
--		RAISE NOTICE 'value = %', value;
--		RAISE NOTICE 'userargs = %', userargs;

		ndims := array_ndims(value);
		-- add a third dimension if 2-dimension
		IF ndims = 2 THEN
			_value := @extschema@._ST_convertarray4ma(value);
		ELSEIF ndims != 3 THEN
			RAISE EXCEPTION 'First parameter of function must be a 3-dimension array';
		ELSE
			_value := value;
		END IF;

		-- only use the first raster passed to this function
		IF array_length(_value, 1) > 1 THEN
			RAISE NOTICE 'Only using the values from the first raster';
		END IF;
		_z := array_lower(_value, 1);

		-- width and height (0-based)
		h := array_upper(_value, 2) - array_lower(_value, 2);
		w := array_upper(_value, 3) - array_lower(_value, 3);

		-- max distance from center pixel
		max_dx := w / 2;
		max_dy := h / 2;
--		RAISE NOTICE 'max_dx, max_dy = %, %', max_dx, max_dy;

		-- correct width and height (1-based)
		w := w + 1;
		h := h + 1;
--		RAISE NOTICE 'w, h = %, %', w, h;

		-- width and height should be odd numbers
		IF w % 2. != 1 THEN
			RAISE EXCEPTION 'Width of neighborhood array does not permit for a center pixel';
		END IF;
		IF h % 2. != 1 THEN
			RAISE EXCEPTION 'Height of neighborhood array does not permit for a center pixel';
		END IF;

		-- center pixel's coordinates
		cy := max_dy + array_lower(_value, 2);
		cx := max_dx + array_lower(_value, 3);
--		RAISE NOTICE 'cx, cy = %, %', cx, cy;

		-- if userargs provided, only use the first two args
		IF userargs IS NOT NULL AND array_ndims(userargs) = 1 THEN
			-- first arg is power factor
			k := userargs[array_lower(userargs, 1)]::double precision;
			IF k IS NULL THEN
				k := _k;
			ELSEIF k < 0. THEN
				RAISE NOTICE 'Power factor (< 0) must be between 0 and 1.  Defaulting to 0';
				k := 0.;
			ELSEIF k > 1. THEN
				RAISE NOTICE 'Power factor (> 1) must be between 0 and 1.  Defaulting to 1';
				k := 1.;
			END IF;

			-- second arg is what to do if center pixel has a value
			-- this will be a weight to apply for the center pixel
			IF array_length(userargs, 1) > 1 THEN
				cw := abs(userargs[array_lower(userargs, 1) + 1]::double precision);
				IF cw IS NOT NULL THEN
					IF cw < 0. THEN
						RAISE NOTICE 'Weight (< 0) of center pixel value must be between 0 and 1.  Defaulting to 0';
						cw := 0.;
					ELSEIF cw > 1 THEN
						RAISE NOTICE 'Weight (> 1) of center pixel value must be between 0 and 1.  Defaulting to 1';
						cw := 1.;
					END IF;
				END IF;
			END IF;
		END IF;
--		RAISE NOTICE 'k = %', k;
		k = abs(k) * -1;

		-- center pixel value
		cv := _value[_z][cy][cx];

		-- check to see if center pixel has value
--		RAISE NOTICE 'cw = %', cw;
		IF cw IS NULL AND cv IS NOT NULL THEN
			RETURN cv;
		END IF;

		FOR y IN array_lower(_value, 2)..array_upper(_value, 2) LOOP
			FOR x IN array_lower(_value, 3)..array_upper(_value, 3) LOOP
--				RAISE NOTICE 'value[%][%][%] = %', _z, y, x, _value[_z][y][x];

				-- skip NODATA values and center pixel
				IF _value[_z][y][x] IS NULL OR (x = cx AND y = cy) THEN
					CONTINUE;
				END IF;

				z := z || _value[_z][y][x];

				-- use pythagorean theorem
				_d := sqrt(power(cx - x, 2) + power(cy - y, 2));
--				RAISE NOTICE 'distance = %', _d;

				d := d || _d;
			END LOOP;
		END LOOP;
--		RAISE NOTICE 'z = %', z;
--		RAISE NOTICE 'd = %', d;

		-- neighborhood is NODATA
		IF z IS NULL OR array_length(z, 1) < 1 THEN
			-- center pixel has value
			IF cv IS NOT NULL THEN
				RETURN cv;
			ELSE
				RETURN NULL;
			END IF;
		END IF;

		z0 := 0;
		_d := 0;
		FOR x IN array_lower(z, 1)..array_upper(z, 1) LOOP
			d[x] := power(d[x], k);
			z[x] := z[x] * d[x];
			_d := _d + d[x];
			z0 := z0 + z[x];
		END LOOP;
		z0 := z0 / _d;
--		RAISE NOTICE 'z0 = %', z0;

		-- apply weight for center pixel if center pixel has value
		IF cv IS NOT NULL THEN
			z0 := (cw * cv) + ((1 - cw) * z0);
--			RAISE NOTICE '*z0 = %', z0;
		END IF;

		RETURN z0;
	END;
	$$ LANGUAGE 'plpgsql' IMMUTABLE PARALLEL SAFE;

CREATE OR REPLACE FUNCTION st_mindist4ma(value double precision[][][], pos integer[][], VARIADIC userargs text[] DEFAULT NULL)
	RETURNS double precision
	AS $$
	DECLARE
		_value double precision[][][];
		ndims int;

		d double precision DEFAULT NULL;
		_d double precision;

		z integer;
		x integer;
		y integer;

		cx integer;
		cy integer;
		cv double precision;

		w integer;
		h integer;
		max_dx double precision;
		max_dy double precision;
	BEGIN

		ndims := array_ndims(value);
		-- add a third dimension if 2-dimension
		IF ndims = 2 THEN
			_value := @extschema@._ST_convertarray4ma(value);
		ELSEIF ndims != 3 THEN
			RAISE EXCEPTION 'First parameter of function must be a 3-dimension array';
		ELSE
			_value := value;
		END IF;

		-- only use the first raster passed to this function
		IF array_length(_value, 1) > 1 THEN
			RAISE NOTICE 'Only using the values from the first raster';
		END IF;
		z := array_lower(_value, 1);

		-- width and height (0-based)
		h := array_upper(_value, 2) - array_lower(_value, 2);
		w := array_upper(_value, 3) - array_lower(_value, 3);

		-- max distance from center pixel
		max_dx := w / 2;
		max_dy := h / 2;

		-- correct width and height (1-based)
		w := w + 1;
		h := h + 1;

		-- width and height should be odd numbers
		IF w % 2. != 1 THEN
			RAISE EXCEPTION 'Width of neighborhood array does not permit for a center pixel';
		END IF;
		IF h % 2. != 1 THEN
			RAISE EXCEPTION 'Height of neighborhood array does not permit for a center pixel';
		END IF;

		-- center pixel's coordinates
		cy := max_dy + array_lower(_value, 2);
		cx := max_dx + array_lower(_value, 3);

		-- center pixel value
		cv := _value[z][cy][cx];

		-- check to see if center pixel has value
		IF cv IS NOT NULL THEN
			RETURN 0.;
		END IF;

		FOR y IN array_lower(_value, 2)..array_upper(_value, 2) LOOP
			FOR x IN array_lower(_value, 3)..array_upper(_value, 3) LOOP

				-- skip NODATA values and center pixel
				IF _value[z][y][x] IS NULL OR (x = cx AND y = cy) THEN
					CONTINUE;
				END IF;

				-- use pythagorean theorem
				_d := sqrt(power(cx - x, 2) + power(cy - y, 2));
--				RAISE NOTICE 'distance = %', _d;

				IF d IS NULL OR _d < d THEN
					d := _d;
				END IF;
			END LOOP;
		END LOOP;
--		RAISE NOTICE 'd = %', d;

		RETURN d;
	END;
	$$ LANGUAGE 'plpgsql' IMMUTABLE PARALLEL SAFE;

-----------------------------------------------------------------------
-- ST_Slope
-- http://webhelp.esri.com/arcgisdesktop/9.3/index.cfm?TopicName=How%20Hillshade%20works
-----------------------------------------------------------------------

CREATE OR REPLACE FUNCTION _st_slope4ma(value double precision[][][], pos integer[][], VARIADIC userargs text[] DEFAULT NULL)
	RETURNS double precision
	AS $$
	DECLARE
		x integer;
		y integer;
		z integer;

		_pixwidth double precision;
		_pixheight double precision;
		_width double precision;
		_height double precision;
		_units text;
		_scale double precision;

		dz_dx double precision;
		dz_dy double precision;

		slope double precision;

		_value double precision[][][];
		ndims int;
	BEGIN

		ndims := array_ndims(value);
		-- add a third dimension if 2-dimension
		IF ndims = 2 THEN
			_value := @extschema@._ST_convertarray4ma(value);
		ELSEIF ndims != 3 THEN
			RAISE EXCEPTION 'First parameter of function must be a 3-dimension array';
		ELSE
			_value := value;
		END IF;

		-- only use the first raster passed to this function
		IF array_length(_value, 1) > 1 THEN
			RAISE NOTICE 'Only using the values from the first raster';
		END IF;
		z := array_lower(_value, 1);

		IF (
			array_lower(_value, 2) != 1 OR array_upper(_value, 2) != 3 OR
			array_lower(_value, 3) != 1 OR array_upper(_value, 3) != 3
		) THEN
			RAISE EXCEPTION 'First parameter of function must be a 1x3x3 array with each of the lower bounds starting from 1';
		END IF;

		IF array_length(userargs, 1) < 6 THEN
			RAISE EXCEPTION 'At least six elements must be provided for the third parameter';
		END IF;

		_pixwidth := userargs[1]::double precision;
		_pixheight := userargs[2]::double precision;
		_width := userargs[3]::double precision;
		_height := userargs[4]::double precision;
		_units := userargs[5];
		_scale := userargs[6]::double precision;

		/* ArcGIS returns values for edge pixels
		-- check that pixel is not edge pixel
		IF (pos[1][1] = 1 OR pos[1][2] = 1) OR (pos[1][1] = _width OR pos[1][2] = _height) THEN
			RETURN NULL;
		ELSEIF _value[z][2][2] IS NULL THEN
		*/
		-- check that center pixel isn't NODATA
		IF _value[z][2][2] IS NULL THEN
			RETURN NULL;
		-- substitute center pixel for any neighbor pixels that are NODATA
		ELSE
			FOR y IN 1..3 LOOP
				FOR x IN 1..3 LOOP
					IF _value[z][y][x] IS NULL THEN
						_value[z][y][x] = _value[z][2][2];
					END IF;
				END LOOP;
			END LOOP;
		END IF;

		dz_dy := ((_value[z][3][1] + _value[z][3][2] + _value[z][3][2] + _value[z][3][3]) -
			(_value[z][1][1] + _value[z][1][2] + _value[z][1][2] + _value[z][1][3])) / _pixheight;
		dz_dx := ((_value[z][1][3] + _value[z][2][3] + _value[z][2][3] + _value[z][3][3]) -
			(_value[z][1][1] + _value[z][2][1] + _value[z][2][1] + _value[z][3][1])) / _pixwidth;

		slope := sqrt(dz_dx * dz_dx + dz_dy * dz_dy) / (8 * _scale);

		-- output depends on user preference
		CASE substring(upper(trim(leading from _units)) for 3)
			-- percentages
			WHEN 'PER' THEN
				slope := 100.0 * slope;
			-- radians
			WHEN 'rad' THEN
				slope := atan(slope);
			-- degrees (default)
			ELSE
				slope := degrees(atan(slope));
		END CASE;

		RETURN slope;
	END;
	$$ LANGUAGE 'plpgsql' IMMUTABLE PARALLEL SAFE;

CREATE OR REPLACE FUNCTION st_slope(
	rast raster, nband integer,
	customextent raster,
	pixeltype text DEFAULT '32BF', units text DEFAULT 'DEGREES',
	scale double precision DEFAULT 1.0,	interpolate_nodata boolean DEFAULT FALSE
)
	RETURNS raster
	AS $$
	DECLARE
		_rast @extschema@.raster;
		_nband integer;
		_pixtype text;
		_pixwidth double precision;
		_pixheight double precision;
		_width integer;
		_height integer;
		_customextent @extschema@.raster;
		_extenttype text;
	BEGIN
		_customextent := customextent;
		IF _customextent IS NULL THEN
			_extenttype := 'FIRST';
		ELSE
			_extenttype := 'CUSTOM';
		END IF;

		IF interpolate_nodata IS TRUE THEN
			_rast := @extschema@.ST_MapAlgebra(
				ARRAY[ROW(rast, nband)]::rastbandarg[],
				'@extschema@.st_invdistweight4ma(double precision[][][], integer[][], text[])'::regprocedure,
				pixeltype,
				'FIRST', NULL,
				1, 1
			);
			_nband := 1;
			_pixtype := NULL;
		ELSE
			_rast := rast;
			_nband := nband;
			_pixtype := pixeltype;
		END IF;

		-- get properties
		_pixwidth := @extschema@.ST_PixelWidth(_rast);
		_pixheight := @extschema@.ST_PixelHeight(_rast);
		SELECT width, height INTO _width, _height FROM @extschema@.ST_Metadata(_rast);

		RETURN @extschema@.ST_MapAlgebra(
			ARRAY[ROW(_rast, _nband)]::rastbandarg[],
			' @extschema@._ST_slope4ma(double precision[][][], integer[][], text[])'::regprocedure,
			_pixtype,
			_extenttype, _customextent,
			1, 1,
			_pixwidth::text, _pixheight::text,
			_width::text, _height::text,
			units::text, scale::text
		);
	END;
	$$ LANGUAGE 'plpgsql' IMMUTABLE PARALLEL SAFE;

CREATE OR REPLACE FUNCTION st_slope(
	rast raster, nband integer DEFAULT 1,
	pixeltype text DEFAULT '32BF', units text DEFAULT 'DEGREES',
	scale double precision DEFAULT 1.0,	interpolate_nodata boolean DEFAULT FALSE
)
	RETURNS raster
	AS $$ SELECT @extschema@.ST_slope($1, $2, NULL::@extschema@.raster, $3, $4, $5, $6) $$
	LANGUAGE 'sql' IMMUTABLE PARALLEL SAFE;

-----------------------------------------------------------------------
-- ST_Aspect
-- http://webhelp.esri.com/arcgisdesktop/9.3/index.cfm?TopicName=How%20Hillshade%20works
-----------------------------------------------------------------------

CREATE OR REPLACE FUNCTION _st_aspect4ma(value double precision[][][], pos integer[][], VARIADIC userargs text[] DEFAULT NULL)
	RETURNS double precision
	AS $$
	DECLARE
		x integer;
		y integer;
		z integer;

		_width double precision;
		_height double precision;
		_units text;

		dz_dx double precision;
		dz_dy double precision;
		aspect double precision;
		halfpi double precision;

		_value double precision[][][];
		ndims int;
	BEGIN
		ndims := array_ndims(value);
		-- add a third dimension if 2-dimension
		IF ndims = 2 THEN
			_value := @extschema@._ST_convertarray4ma(value);
		ELSEIF ndims != 3 THEN
			RAISE EXCEPTION 'First parameter of function must be a 3-dimension array';
		ELSE
			_value := value;
		END IF;

		IF (
			array_lower(_value, 2) != 1 OR array_upper(_value, 2) != 3 OR
			array_lower(_value, 3) != 1 OR array_upper(_value, 3) != 3
		) THEN
			RAISE EXCEPTION 'First parameter of function must be a 1x3x3 array with each of the lower bounds starting from 1';
		END IF;

		IF array_length(userargs, 1) < 3 THEN
			RAISE EXCEPTION 'At least three elements must be provided for the third parameter';
		END IF;

		-- only use the first raster passed to this function
		IF array_length(_value, 1) > 1 THEN
			RAISE NOTICE 'Only using the values from the first raster';
		END IF;
		z := array_lower(_value, 1);

		_width := userargs[1]::double precision;
		_height := userargs[2]::double precision;
		_units := userargs[3];

		/* ArcGIS returns values for edge pixels
		-- check that pixel is not edge pixel
		IF (pos[1][1] = 1 OR pos[1][2] = 1) OR (pos[1][1] = _width OR pos[1][2] = _height) THEN
			RETURN NULL;
		ELSEIF _value[z][2][2] IS NULL THEN
		*/
		-- check that center pixel isn't NODATA
		IF _value[z][2][2] IS NULL THEN
			RETURN NULL;
		-- substitute center pixel for any neighbor pixels that are NODATA
		ELSE
			FOR y IN 1..3 LOOP
				FOR x IN 1..3 LOOP
					IF _value[z][y][x] IS NULL THEN
						_value[z][y][x] = _value[z][2][2];
					END IF;
				END LOOP;
			END LOOP;
		END IF;

		dz_dy := ((_value[z][3][1] + _value[z][3][2] + _value[z][3][2] + _value[z][3][3]) -
			(_value[z][1][1] + _value[z][1][2] + _value[z][1][2] + _value[z][1][3]));
		dz_dx := ((_value[z][1][3] + _value[z][2][3] + _value[z][2][3] + _value[z][3][3]) -
			(_value[z][1][1] + _value[z][2][1] + _value[z][2][1] + _value[z][3][1]));

		-- aspect is flat
		IF abs(dz_dx) = 0::double precision AND abs(dz_dy) = 0::double precision THEN
			RETURN -1;
		END IF;

		-- aspect is in radians
		aspect := atan2(dz_dy, -dz_dx);

		-- north = 0, pi/2 = east, 3pi/2 = west
		halfpi := pi() / 2.0;
		IF aspect > halfpi THEN
			aspect := (5.0 * halfpi) - aspect;
		ELSE
			aspect := halfpi - aspect;
		END IF;

		IF aspect = 2 * pi() THEN
			aspect := 0.;
		END IF;

		-- output depends on user preference
		CASE substring(upper(trim(leading from _units)) for 3)
			-- radians
			WHEN 'rad' THEN
				RETURN aspect;
			-- degrees (default)
			ELSE
				RETURN degrees(aspect);
		END CASE;

	END;
	$$ LANGUAGE 'plpgsql' IMMUTABLE PARALLEL SAFE;

CREATE OR REPLACE FUNCTION st_aspect(
	rast raster, nband integer,
	customextent raster,
	pixeltype text DEFAULT '32BF', units text DEFAULT 'DEGREES',
	interpolate_nodata boolean DEFAULT FALSE
)
	RETURNS raster
	AS $$
	DECLARE
		_rast @extschema@.raster;
		_nband integer;
		_pixtype text;
		_width integer;
		_height integer;
		_customextent @extschema@.raster;
		_extenttype text;
	BEGIN
		_customextent := customextent;
		IF _customextent IS NULL THEN
			_extenttype := 'FIRST';
		ELSE
			_extenttype := 'CUSTOM';
		END IF;

		IF interpolate_nodata IS TRUE THEN
			_rast := @extschema@.ST_MapAlgebra(
				ARRAY[ROW(rast, nband)]::rastbandarg[],
				'@extschema@.st_invdistweight4ma(double precision[][][], integer[][], text[])'::regprocedure,
				pixeltype,
				'FIRST', NULL,
				1, 1
			);
			_nband := 1;
			_pixtype := NULL;
		ELSE
			_rast := rast;
			_nband := nband;
			_pixtype := pixeltype;
		END IF;

		-- get properties
		SELECT width, height INTO _width, _height FROM @extschema@.ST_Metadata(_rast);

		RETURN @extschema@.ST_MapAlgebra(
			ARRAY[ROW(_rast, _nband)]::rastbandarg[],
			' @extschema@._ST_aspect4ma(double precision[][][], integer[][], text[])'::regprocedure,
			_pixtype,
			_extenttype, _customextent,
			1, 1,
			_width::text, _height::text,
			units::text
		);
	END;
	$$ LANGUAGE 'plpgsql' IMMUTABLE PARALLEL SAFE;

CREATE OR REPLACE FUNCTION st_aspect(
	rast raster, nband integer DEFAULT 1,
	pixeltype text DEFAULT '32BF', units text DEFAULT 'DEGREES',
	interpolate_nodata boolean DEFAULT FALSE
)
	RETURNS raster
	AS $$ SELECT @extschema@.ST_aspect($1, $2, NULL::@extschema@.raster, $3, $4, $5) $$
	LANGUAGE 'sql' IMMUTABLE PARALLEL SAFE;

-----------------------------------------------------------------------
-- ST_HillShade
-- http://webhelp.esri.com/arcgisdesktop/9.3/index.cfm?TopicName=How%20Hillshade%20works
-----------------------------------------------------------------------

CREATE OR REPLACE FUNCTION _st_hillshade4ma(value double precision[][][], pos integer[][], VARIADIC userargs text[] DEFAULT NULL)
	RETURNS double precision
	AS $$
	DECLARE
		_pixwidth double precision;
		_pixheight double precision;
		_width double precision;
		_height double precision;
		_azimuth double precision;
		_altitude double precision;
		_bright double precision;
		_scale double precision;

		dz_dx double precision;
		dz_dy double precision;
		azimuth double precision;
		zenith double precision;
		slope double precision;
		aspect double precision;
		shade double precision;

		_value double precision[][][];
		ndims int;
		z int;
	BEGIN
		ndims := array_ndims(value);
		-- add a third dimension if 2-dimension
		IF ndims = 2 THEN
			_value := @extschema@._ST_convertarray4ma(value);
		ELSEIF ndims != 3 THEN
			RAISE EXCEPTION 'First parameter of function must be a 3-dimension array';
		ELSE
			_value := value;
		END IF;

		IF (
			array_lower(_value, 2) != 1 OR array_upper(_value, 2) != 3 OR
			array_lower(_value, 3) != 1 OR array_upper(_value, 3) != 3
		) THEN
			RAISE EXCEPTION 'First parameter of function must be a 1x3x3 array with each of the lower bounds starting from 1';
		END IF;

		IF array_length(userargs, 1) < 8 THEN
			RAISE EXCEPTION 'At least eight elements must be provided for the third parameter';
		END IF;

		-- only use the first raster passed to this function
		IF array_length(_value, 1) > 1 THEN
			RAISE NOTICE 'Only using the values from the first raster';
		END IF;
		z := array_lower(_value, 1);

		_pixwidth := userargs[1]::double precision;
		_pixheight := userargs[2]::double precision;
		_width := userargs[3]::double precision;
		_height := userargs[4]::double precision;
		_azimuth := userargs[5]::double precision;
		_altitude := userargs[6]::double precision;
		_bright := userargs[7]::double precision;
		_scale := userargs[8]::double precision;

		-- check that pixel is not edge pixel
		IF (pos[1][1] = 1 OR pos[1][2] = 1) OR (pos[1][1] = _width OR pos[1][2] = _height) THEN
			RETURN NULL;
		END IF;

		-- clamp azimuth
		IF _azimuth < 0. THEN
			RAISE NOTICE 'Clamping provided azimuth value % to 0', _azimuth;
			_azimuth := 0.;
		ELSEIF _azimuth >= 360. THEN
			RAISE NOTICE 'Converting provided azimuth value % to be between 0 and 360', _azimuth;
			_azimuth := _azimuth - (360. * floor(_azimuth / 360.));
		END IF;
		azimuth := 360. - _azimuth + 90.;
		IF azimuth >= 360. THEN
			azimuth := azimuth - 360.;
		END IF;
		azimuth := radians(azimuth);
		--RAISE NOTICE 'azimuth = %', azimuth;

		-- clamp altitude
		IF _altitude < 0. THEN
			RAISE NOTICE 'Clamping provided altitude value % to 0', _altitude;
			_altitude := 0.;
		ELSEIF _altitude > 90. THEN
			RAISE NOTICE 'Clamping provided altitude value % to 90', _altitude;
			_altitude := 90.;
		END IF;
		zenith := radians(90. - _altitude);
		--RAISE NOTICE 'zenith = %', zenith;

		-- clamp bright
		IF _bright < 0. THEN
			RAISE NOTICE 'Clamping provided bright value % to 0', _bright;
			_bright := 0.;
		ELSEIF _bright > 255. THEN
			RAISE NOTICE 'Clamping provided bright value % to 255', _bright;
			_bright := 255.;
		END IF;

		dz_dy := ((_value[z][3][1] + _value[z][3][2] + _value[z][3][2] + _value[z][3][3]) -
			(_value[z][1][1] + _value[z][1][2] + _value[z][1][2] + _value[z][1][3])) / (8 * _pixheight);
		dz_dx := ((_value[z][1][3] + _value[z][2][3] + _value[z][2][3] + _value[z][3][3]) -
			(_value[z][1][1] + _value[z][2][1] + _value[z][2][1] + _value[z][3][1])) / (8 * _pixwidth);

		slope := atan(sqrt(dz_dx * dz_dx + dz_dy * dz_dy) / _scale);

		IF dz_dx != 0. THEN
			aspect := atan2(dz_dy, -dz_dx);

			IF aspect < 0. THEN
				aspect := aspect + (2.0 * pi());
			END IF;
		ELSE
			IF dz_dy > 0. THEN
				aspect := pi() / 2.;
			ELSEIF dz_dy < 0. THEN
				aspect := (2. * pi()) - (pi() / 2.);
			-- set to pi as that is the expected PostgreSQL answer in Linux
			ELSE
				aspect := pi();
			END IF;
		END IF;

		shade := _bright * ((cos(zenith) * cos(slope)) + (sin(zenith) * sin(slope) * cos(azimuth - aspect)));

		IF shade < 0. THEN
			shade := 0;
		END IF;

		RETURN shade;
	END;
	$$ LANGUAGE 'plpgsql' IMMUTABLE PARALLEL SAFE;

CREATE OR REPLACE FUNCTION st_hillshade(
	rast raster, nband integer,
	customextent raster,
	pixeltype text DEFAULT '32BF',
	azimuth double precision DEFAULT 315.0, altitude double precision DEFAULT 45.0,
	max_bright double precision DEFAULT 255.0, scale double precision DEFAULT 1.0,
	interpolate_nodata boolean DEFAULT FALSE
)
	RETURNS RASTER
	AS $$
	DECLARE
		_rast @extschema@.raster;
		_nband integer;
		_pixtype text;
		_pixwidth double precision;
		_pixheight double precision;
		_width integer;
		_height integer;
		_customextent @extschema@.raster;
		_extenttype text;
	BEGIN
		_customextent := customextent;
		IF _customextent IS NULL THEN
			_extenttype := 'FIRST';
		ELSE
			_extenttype := 'CUSTOM';
		END IF;

		IF interpolate_nodata IS TRUE THEN
			_rast := @extschema@.ST_MapAlgebra(
				ARRAY[ROW(rast, nband)]::rastbandarg[],
				'@extschema@.st_invdistweight4ma(double precision[][][], integer[][], text[])'::regprocedure,
				pixeltype,
				'FIRST', NULL,
				1, 1
			);
			_nband := 1;
			_pixtype := NULL;
		ELSE
			_rast := rast;
			_nband := nband;
			_pixtype := pixeltype;
		END IF;

		-- get properties
		_pixwidth := @extschema@.ST_PixelWidth(_rast);
		_pixheight := @extschema@.ST_PixelHeight(_rast);
		SELECT width, height, scalex INTO _width, _height FROM @extschema@.ST_Metadata(_rast);

		RETURN @extschema@.ST_MapAlgebra(
			ARRAY[ROW(_rast, _nband)]::rastbandarg[],
			' @extschema@._ST_hillshade4ma(double precision[][][], integer[][], text[])'::regprocedure,
			_pixtype,
			_extenttype, _customextent,
			1, 1,
			_pixwidth::text, _pixheight::text,
			_width::text, _height::text,
			$5::text, $6::text,
			$7::text, $8::text
		);
	END;
	$$ LANGUAGE 'plpgsql' IMMUTABLE PARALLEL SAFE;

CREATE OR REPLACE FUNCTION st_hillshade(
	rast raster, nband integer DEFAULT 1,
	pixeltype text DEFAULT '32BF',
	azimuth double precision DEFAULT 315.0, altitude double precision DEFAULT 45.0,
	max_bright double precision DEFAULT 255.0, scale double precision DEFAULT 1.0,
	interpolate_nodata boolean DEFAULT FALSE
)
	RETURNS RASTER
	AS $$ SELECT @extschema@.ST_hillshade($1, $2, NULL::@extschema@.raster, $3, $4, $5, $6, $7, $8) $$
	LANGUAGE 'sql' IMMUTABLE PARALLEL SAFE;

-----------------------------------------------------------------------
-- ST_TPI
-----------------------------------------------------------------------

CREATE OR REPLACE FUNCTION _st_tpi4ma(value double precision[][][], pos integer[][], VARIADIC userargs text[] DEFAULT NULL)
	RETURNS double precision
	AS $$
	DECLARE
		x integer;
		y integer;
		z integer;

		Z1 double precision;
		Z2 double precision;
		Z3 double precision;
		Z4 double precision;
		Z5 double precision;
		Z6 double precision;
		Z7 double precision;
		Z8 double precision;
		Z9 double precision;

		tpi double precision;
		mean double precision;
		_value double precision[][][];
		ndims int;
	BEGIN
		ndims := array_ndims(value);
		-- add a third dimension if 2-dimension
		IF ndims = 2 THEN
			_value := @extschema@._ST_convertarray4ma(value);
		ELSEIF ndims != 3 THEN
			RAISE EXCEPTION 'First parameter of function must be a 3-dimension array';
		ELSE
			_value := value;
		END IF;

		-- only use the first raster passed to this function
		IF array_length(_value, 1) > 1 THEN
			RAISE NOTICE 'Only using the values from the first raster';
		END IF;
		z := array_lower(_value, 1);

		IF (
			array_lower(_value, 2) != 1 OR array_upper(_value, 2) != 3 OR
			array_lower(_value, 3) != 1 OR array_upper(_value, 3) != 3
		) THEN
			RAISE EXCEPTION 'First parameter of function must be a 1x3x3 array with each of the lower bounds starting from 1';
		END IF;

		-- check that center pixel isn't NODATA
		IF _value[z][2][2] IS NULL THEN
			RETURN NULL;
		-- substitute center pixel for any neighbor pixels that are NODATA
		ELSE
			FOR y IN 1..3 LOOP
				FOR x IN 1..3 LOOP
					IF _value[z][y][x] IS NULL THEN
						_value[z][y][x] = _value[z][2][2];
					END IF;
				END LOOP;
			END LOOP;
		END IF;

		-------------------------------------------------
		--|   Z1= Z(-1,1) |  Z2= Z(0,1)	| Z3= Z(1,1)  |--
		-------------------------------------------------
		--|   Z4= Z(-1,0) |  Z5= Z(0,0) | Z6= Z(1,0)  |--
		-------------------------------------------------
		--|   Z7= Z(-1,-1)|  Z8= Z(0,-1)|  Z9= Z(1,-1)|--
		-------------------------------------------------

		Z1 := _value[z][1][1];
		Z2 := _value[z][2][1];
		Z3 := _value[z][3][1];
		Z4 := _value[z][1][2];
		Z5 := _value[z][2][2];
		Z6 := _value[z][3][2];
		Z7 := _value[z][1][3];
		Z8 := _value[z][2][3];
		Z9 := _value[z][3][3];

		mean := (Z1 + Z2 + Z3 + Z4 + Z6 + Z7 + Z8 + Z9)/8;
		tpi := Z5-mean;

		return tpi;
	END;
	$$ LANGUAGE 'plpgsql' IMMUTABLE PARALLEL SAFE;

CREATE OR REPLACE FUNCTION st_tpi(
	rast raster, nband integer,
	customextent raster,
	pixeltype text DEFAULT '32BF', interpolate_nodata boolean DEFAULT FALSE
)
	RETURNS raster
	AS $$
	DECLARE
		_rast @extschema@.raster;
		_nband integer;
		_pixtype text;
		_pixwidth double precision;
		_pixheight double precision;
		_width integer;
		_height integer;
		_customextent @extschema@.raster;
		_extenttype text;
	BEGIN
		_customextent := customextent;
		IF _customextent IS NULL THEN
			_extenttype := 'FIRST';
		ELSE
			_extenttype := 'CUSTOM';
		END IF;

		IF interpolate_nodata IS TRUE THEN
			_rast := @extschema@.ST_MapAlgebra(
				ARRAY[ROW(rast, nband)]::rastbandarg[],
				'@extschema@.st_invdistweight4ma(double precision[][][], integer[][], text[])'::regprocedure,
				pixeltype,
				'FIRST', NULL,
				1, 1
			);
			_nband := 1;
			_pixtype := NULL;
		ELSE
			_rast := rast;
			_nband := nband;
			_pixtype := pixeltype;
		END IF;

		-- get properties
		_pixwidth := @extschema@.ST_PixelWidth(_rast);
		_pixheight := @extschema@.ST_PixelHeight(_rast);
		SELECT width, height INTO _width, _height FROM @extschema@.ST_Metadata(_rast);

		RETURN @extschema@.ST_MapAlgebra(
			ARRAY[ROW(_rast, _nband)]::rastbandarg[],
			' @extschema@._ST_tpi4ma(double precision[][][], integer[][], text[])'::regprocedure,
			_pixtype,
			_extenttype, _customextent,
			1, 1);
	END;
	$$ LANGUAGE 'plpgsql' IMMUTABLE PARALLEL SAFE;

CREATE OR REPLACE FUNCTION st_tpi(
	rast raster, nband integer DEFAULT 1,
	pixeltype text DEFAULT '32BF', interpolate_nodata boolean DEFAULT FALSE
)
	RETURNS RASTER
	AS $$ SELECT @extschema@.ST_tpi($1, $2, NULL::@extschema@.raster, $3, $4) $$
	LANGUAGE 'sql' IMMUTABLE PARALLEL SAFE;

-----------------------------------------------------------------------
-- ST_Roughness
-----------------------------------------------------------------------

CREATE OR REPLACE FUNCTION _st_roughness4ma(value double precision[][][], pos integer[][], VARIADIC userargs text[] DEFAULT NULL)
	RETURNS double precision
	AS $$
	DECLARE
		x integer;
		y integer;
		z integer;

		minimum double precision;
		maximum double precision;

		_value double precision[][][];
		ndims int;
	BEGIN

		ndims := array_ndims(value);
		-- add a third dimension if 2-dimension
		IF ndims = 2 THEN
			_value := @extschema@._ST_convertarray4ma(value);
		ELSEIF ndims != 3 THEN
			RAISE EXCEPTION 'First parameter of function must be a 3-dimension array';
		ELSE
			_value := value;
		END IF;

		-- only use the first raster passed to this function
		IF array_length(_value, 1) > 1 THEN
			RAISE NOTICE 'Only using the values from the first raster';
		END IF;
		z := array_lower(_value, 1);

		IF (
			array_lower(_value, 2) != 1 OR array_upper(_value, 2) != 3 OR
			array_lower(_value, 3) != 1 OR array_upper(_value, 3) != 3
		) THEN
			RAISE EXCEPTION 'First parameter of function must be a 1x3x3 array with each of the lower bounds starting from 1';
		END IF;

		-- check that center pixel isn't NODATA
		IF _value[z][2][2] IS NULL THEN
			RETURN NULL;
		-- substitute center pixel for any neighbor pixels that are NODATA
		ELSE
			FOR y IN 1..3 LOOP
				FOR x IN 1..3 LOOP
					IF _value[z][y][x] IS NULL THEN
						_value[z][y][x] = _value[z][2][2];
					END IF;
				END LOOP;
			END LOOP;
		END IF;

		minimum := _value[z][1][1];
		maximum := _value[z][1][1];

		FOR Y IN 1..3 LOOP
		    FOR X IN 1..3 LOOP
		    	 IF _value[z][y][x] < minimum THEN
			    minimum := _value[z][y][x];
			 ELSIF _value[z][y][x] > maximum THEN
			    maximum := _value[z][y][x];
			 END IF;
		    END LOOP;
		END LOOP;

		RETURN maximum - minimum;
	END;
	$$ LANGUAGE 'plpgsql' IMMUTABLE PARALLEL SAFE;

CREATE OR REPLACE FUNCTION st_roughness(
	rast raster, nband integer,
	customextent raster,
	pixeltype text DEFAULT '32BF', interpolate_nodata boolean DEFAULT FALSE
)
	RETURNS raster
	AS $$
	DECLARE
		_rast @extschema@.raster;
		_nband integer;
		_pixtype text;
		_pixwidth double precision;
		_pixheight double precision;
		_width integer;
		_height integer;
		_customextent @extschema@.raster;
		_extenttype text;
	BEGIN
		_customextent := customextent;
		IF _customextent IS NULL THEN
			_extenttype := 'FIRST';
		ELSE
			_extenttype := 'CUSTOM';
		END IF;

		IF interpolate_nodata IS TRUE THEN
			_rast := @extschema@.ST_MapAlgebra(
				ARRAY[ROW(rast, nband)]::rastbandarg[],
				'@extschema@.st_invdistweight4ma(double precision[][][], integer[][], text[])'::regprocedure,
				pixeltype,
				'FIRST', NULL,
				1, 1
			);
			_nband := 1;
			_pixtype := NULL;
		ELSE
			_rast := rast;
			_nband := nband;
			_pixtype := pixeltype;
		END IF;

		RETURN @extschema@.ST_MapAlgebra(
			ARRAY[ROW(_rast, _nband)]::rastbandarg[],
			' @extschema@._ST_roughness4ma(double precision[][][], integer[][], text[])'::regprocedure,
			_pixtype,
			_extenttype, _customextent,
			1, 1);
	END;
	$$ LANGUAGE 'plpgsql' IMMUTABLE PARALLEL SAFE;

CREATE OR REPLACE FUNCTION ST_roughness(
	rast raster, nband integer DEFAULT 1,
	pixeltype text DEFAULT '32BF', interpolate_nodata boolean DEFAULT FALSE
)
	RETURNS RASTER
	AS $$ SELECT @extschema@.ST_roughness($1, $2, NULL::@extschema@.raster, $3, $4) $$
	LANGUAGE 'sql' IMMUTABLE PARALLEL SAFE;

-----------------------------------------------------------------------
-- ST_TRI
-----------------------------------------------------------------------

CREATE OR REPLACE FUNCTION _st_tri4ma(value double precision[][][], pos integer[][], VARIADIC userargs text[] DEFAULT NULL)
	RETURNS double precision
	AS $$
	DECLARE
		x integer;
		y integer;
		z integer;

		Z1 double precision;
		Z2 double precision;
		Z3 double precision;
		Z4 double precision;
		Z5 double precision;
		Z6 double precision;
		Z7 double precision;
		Z8 double precision;
		Z9 double precision;

		tri double precision;
		_value double precision[][][];
		ndims int;
	BEGIN
		ndims := array_ndims(value);
		-- add a third dimension if 2-dimension
		IF ndims = 2 THEN
			_value := @extschema@._ST_convertarray4ma(value);
		ELSEIF ndims != 3 THEN
			RAISE EXCEPTION 'First parameter of function must be a 3-dimension array';
		ELSE
			_value := value;
		END IF;

		-- only use the first raster passed to this function
		IF array_length(_value, 1) > 1 THEN
			RAISE NOTICE 'Only using the values from the first raster';
		END IF;
		z := array_lower(_value, 1);

		IF (
			array_lower(_value, 2) != 1 OR array_upper(_value, 2) != 3 OR
			array_lower(_value, 3) != 1 OR array_upper(_value, 3) != 3
		) THEN
			RAISE EXCEPTION 'First parameter of function must be a 1x3x3 array with each of the lower bounds starting from 1';
		END IF;

		-- check that center pixel isn't NODATA
		IF _value[z][2][2] IS NULL THEN
			RETURN NULL;
		-- substitute center pixel for any neighbor pixels that are NODATA
		ELSE
			FOR y IN 1..3 LOOP
				FOR x IN 1..3 LOOP
					IF _value[z][y][x] IS NULL THEN
						_value[z][y][x] = _value[z][2][2];
					END IF;
				END LOOP;
			END LOOP;
		END IF;

		-------------------------------------------------
		--|   Z1= Z(-1,1) |  Z2= Z(0,1)	| Z3= Z(1,1)  |--
		-------------------------------------------------
		--|   Z4= Z(-1,0) |  Z5= Z(0,0) | Z6= Z(1,0)  |--
		-------------------------------------------------
		--|   Z7= Z(-1,-1)|  Z8= Z(0,-1)|  Z9= Z(1,-1)|--
		-------------------------------------------------

		-- _scale width and height units / z units to make z units equal to height width units
		Z1 := _value[z][1][1];
		Z2 := _value[z][2][1];
		Z3 := _value[z][3][1];
		Z4 := _value[z][1][2];
		Z5 := _value[z][2][2];
		Z6 := _value[z][3][2];
		Z7 := _value[z][1][3];
		Z8 := _value[z][2][3];
		Z9 := _value[z][3][3];

		tri := ( abs(Z1 - Z5 ) + abs( Z2 - Z5 ) + abs( Z3 - Z5 ) + abs( Z4 - Z5 ) + abs( Z6 - Z5 ) + abs( Z7 - Z5 ) + abs( Z8 - Z5 ) + abs ( Z9 - Z5 )) / 8;

		return tri;
	END;
	$$ LANGUAGE 'plpgsql' IMMUTABLE PARALLEL SAFE;

CREATE OR REPLACE FUNCTION st_tri(
	rast raster, nband integer,
	customextent raster,
	pixeltype text DEFAULT '32BF',	interpolate_nodata boolean DEFAULT FALSE
)
	RETURNS raster
	AS $$
	DECLARE
		_rast @extschema@.raster;
		_nband integer;
		_pixtype text;
		_pixwidth double precision;
		_pixheight double precision;
		_width integer;
		_height integer;
		_customextent @extschema@.raster;
		_extenttype text;
	BEGIN
		_customextent := customextent;
		IF _customextent IS NULL THEN
			_extenttype := 'FIRST';
		ELSE
			_extenttype := 'CUSTOM';
		END IF;

		IF interpolate_nodata IS TRUE THEN
			_rast := @extschema@.ST_MapAlgebra(
				ARRAY[ROW(rast, nband)]::rastbandarg[],
				'@extschema@.st_invdistweight4ma(double precision[][][], integer[][], text[])'::regprocedure,
				pixeltype,
				'FIRST', NULL,
				1, 1
			);
			_nband := 1;
			_pixtype := NULL;
		ELSE
			_rast := rast;
			_nband := nband;
			_pixtype := pixeltype;
		END IF;

		-- get properties
		_pixwidth := @extschema@.ST_PixelWidth(_rast);
		_pixheight := @extschema@.ST_PixelHeight(_rast);
		SELECT width, height INTO _width, _height FROM @extschema@.ST_Metadata(_rast);

		RETURN @extschema@.ST_MapAlgebra(
			ARRAY[ROW(_rast, _nband)]::rastbandarg[],
			' @extschema@._ST_tri4ma(double precision[][][], integer[][], text[])'::regprocedure,
			_pixtype,
			_extenttype, _customextent,
			1, 1);
	END;
	$$ LANGUAGE 'plpgsql' IMMUTABLE PARALLEL SAFE;

CREATE OR REPLACE FUNCTION st_tri(
	rast raster, nband integer DEFAULT 1,
	pixeltype text DEFAULT '32BF', interpolate_nodata boolean DEFAULT FALSE
)
	RETURNS RASTER
	AS $$ SELECT @extschema@.ST_tri($1, $2, NULL::@extschema@.raster, $3, $4) $$
	LANGUAGE 'sql' IMMUTABLE PARALLEL SAFE;

-----------------------------------------------------------------------
-- ST_Grayscale
-- Equation from algorithm section of https://www.mathworks.com/help/matlab/ref/rgb2gray.html
-----------------------------------------------------------------------

-- Availability: 2.5.0
CREATE OR REPLACE FUNCTION _st_grayscale4ma(value double precision[][][], pos integer[][], VARIADIC userargs text[] DEFAULT NULL)
	RETURNS double precision
	AS $$
	DECLARE
		ndims integer;
		_value double precision[][][];

		red double precision;
		green double precision;
		blue double precision;

		gray double precision;
	BEGIN

		ndims := array_ndims(value);
		-- add a third dimension if 2-dimension
		IF ndims = 2 THEN
			_value := @extschema@._ST_convertarray4ma(value);
		ELSEIF ndims != 3 THEN
			RAISE EXCEPTION 'First parameter of function must be a 3-dimension array';
		ELSE
			_value := value;
		END IF;

		red := _value[1][1][1];
		green := _value[2][1][1];
		blue := _value[3][1][1];

		gray = round(0.2989 * red + 0.5870 * green + 0.1140 * blue);
		RETURN gray;

	END;
	$$ LANGUAGE 'plpgsql' IMMUTABLE PARALLEL SAFE;

-- Availability: 2.5.0
CREATE OR REPLACE FUNCTION st_grayscale(
	rastbandargset rastbandarg[],
	extenttype text DEFAULT 'INTERSECTION'
)
	RETURNS RASTER
	AS $$
	DECLARE

		_NBANDS integer DEFAULT 3;
		_NODATA integer DEFAULT 255;
		_PIXTYPE text DEFAULT '8BUI';

		_set rastbandarg[];

		nrast integer;
		idx integer;
		rast @extschema@.raster;
		nband integer;

		stats summarystats;
		nodata double precision;
		nodataval integer;
		reclassexpr text;

	BEGIN

		-- check for three rastbandarg
		nrast := array_length(rastbandargset, 1);
		IF nrast < _NBANDS THEN
			RAISE EXCEPTION '''rastbandargset'' must have three bands for red, green and blue';
		ELSIF nrast > _NBANDS THEN
			RAISE WARNING 'Only the first three elements of ''rastbandargset'' will be used';
			_set := rastbandargset[1:3];
		ELSE
			_set := rastbandargset;
		END IF;

		FOR idx IN 1.._NBANDS LOOP

			rast := _set[idx].rast;
			nband := _set[idx].nband;

			-- check that each raster has the specified band
			IF @extschema@.ST_HasNoBand(rast, nband) THEN

				RAISE EXCEPTION 'Band at index ''%'' not found for raster ''%''', nband, idx;

			-- check that each band is 8BUI. if not, reclassify to 8BUI
			ELSIF @extschema@.ST_BandPixelType(rast, nband) != _PIXTYPE THEN

				stats := @extschema@.ST_SummaryStats(rast, nband);
				nodata := @extschema@.ST_BandNoDataValue(rast, nband);

				IF nodata IS NOT NULL THEN
					nodataval := _NODATA;
					reclassexpr := concat(
						concat('[', nodata , '-', nodata, ']:', _NODATA, '-', _NODATA, ','),
						concat('[', stats.min , '-', stats.max , ']:0-', _NODATA - 1)
					);
				ELSE
					nodataval := NULL;
					reclassexpr := concat('[', stats.min , '-', stats.max , ']:0-', _NODATA);
				END IF;

				_set[idx] := ROW(
					@extschema@.ST_Reclass(
						rast,
						ROW(nband, reclassexpr, _PIXTYPE, nodataval)::reclassarg
					),
					nband
				)::rastbandarg;

			END IF;

		END LOOP;

		-- call map algebra with _st_grayscale4ma
		RETURN @extschema@.ST_MapAlgebra(
			_set,
			'@extschema@._ST_Grayscale4MA(double precision[][][], integer[][], text[])'::regprocedure,
			'8BUI',
			extenttype
		);

	END;
	$$ LANGUAGE 'plpgsql' IMMUTABLE PARALLEL SAFE;

-- Availability: 2.5.0
CREATE OR REPLACE FUNCTION st_grayscale(
	rast raster,
 	redband integer DEFAULT 1,
 	greenband integer DEFAULT 2,
 	blueband integer DEFAULT 3,
	extenttype text DEFAULT 'INTERSECTION'
)
	RETURNS RASTER
	AS $$
	DECLARE
	BEGIN

		RETURN @extschema@.ST_Grayscale(
			ARRAY[
				ROW(rast, redband)::rastbandarg,
				ROW(rast, greenband)::rastbandarg,
				ROW(rast, blueband)::rastbandarg
			]::rastbandarg[],
			extenttype
		);

	END;
	$$ LANGUAGE 'plpgsql' IMMUTABLE PARALLEL SAFE;

-----------------------------------------------------------------------
-- Get information about the raster
-----------------------------------------------------------------------
CREATE OR REPLACE FUNCTION st_isempty(rast raster)
    RETURNS boolean
    AS 'MODULE_PATHNAME', 'RASTER_isEmpty'
    LANGUAGE 'c' IMMUTABLE STRICT PARALLEL SAFE;

CREATE OR REPLACE FUNCTION st_hasnoband(rast raster, nband int DEFAULT 1)
    RETURNS boolean
    AS 'MODULE_PATHNAME', 'RASTER_hasNoBand'
    LANGUAGE 'c' IMMUTABLE STRICT PARALLEL SAFE;

-----------------------------------------------------------------------
-- Raster Band Accessors
-----------------------------------------------------------------------

CREATE OR REPLACE FUNCTION st_bandnodatavalue(rast raster, band integer DEFAULT 1)
    RETURNS double precision
    AS 'MODULE_PATHNAME','RASTER_getBandNoDataValue'
    LANGUAGE 'c' IMMUTABLE STRICT PARALLEL SAFE;

CREATE OR REPLACE FUNCTION st_bandisnodata(rast raster, band integer DEFAULT 1, forceChecking boolean DEFAULT FALSE)
    RETURNS boolean
    AS 'MODULE_PATHNAME', 'RASTER_bandIsNoData'
    LANGUAGE 'c' IMMUTABLE STRICT PARALLEL SAFE;

CREATE OR REPLACE FUNCTION st_bandisnodata(rast raster, forceChecking boolean)
    RETURNS boolean
    AS $$ SELECT @extschema@.ST_bandisnodata($1, 1, $2) $$
    LANGUAGE 'sql' IMMUTABLE STRICT PARALLEL SAFE;

CREATE OR REPLACE FUNCTION st_bandpath(rast raster, band integer DEFAULT 1)
    RETURNS text
    AS 'MODULE_PATHNAME','RASTER_getBandPath'
    LANGUAGE 'c' IMMUTABLE STRICT PARALLEL SAFE;

CREATE OR REPLACE FUNCTION ST_BandPixelType(rast raster, band integer DEFAULT 1)
    RETURNS text
    AS 'MODULE_PATHNAME','RASTER_getBandPixelTypeName'
    LANGUAGE 'c' IMMUTABLE STRICT PARALLEL SAFE;
<<<<<<< HEAD
=======

-- Changed: 3.1.2
>>>>>>> 66cb4dd3
CREATE OR REPLACE FUNCTION ST_BandMetaData(
	rast raster,
	band int[])
	RETURNS TABLE(
		bandnum int,
		pixeltype text,
		nodatavalue double precision,
		isoutdb boolean,
		path text,
		outdbbandnum integer,
		filesize bigint,
		filetimestamp bigint
	)
	AS 'MODULE_PATHNAME','RASTER_bandmetadata'
	LANGUAGE 'c' IMMUTABLE PARALLEL SAFE;

-- Changed: 3.1.2
CREATE OR REPLACE FUNCTION ST_BandMetaData(
	rast raster,
	band int DEFAULT 1)
	RETURNS TABLE (
		pixeltype text,
		nodatavalue double precision,
		isoutdb boolean,
		path text,
		outdbbandnum integer,
		filesize bigint,
		filetimestamp bigint
	)
	AS $$ SELECT pixeltype, nodatavalue, isoutdb, path, outdbbandnum, filesize, filetimestamp FROM @extschema@.ST_BandMetaData($1, ARRAY[$2]::int[]) LIMIT 1 $$
	LANGUAGE 'sql' IMMUTABLE PARALLEL SAFE;


-- Availability: 2.5.0
CREATE OR REPLACE FUNCTION ST_BandFileSize(rast raster, band integer DEFAULT 1)
    RETURNS bigint
    AS 'MODULE_PATHNAME','RASTER_getBandFileSize'
    LANGUAGE 'c' IMMUTABLE STRICT PARALLEL SAFE;


-- Availability: 2.5.0
CREATE OR REPLACE FUNCTION St_BandFileTimestamp(rast raster, band integer DEFAULT 1)
    RETURNS bigint
    AS 'MODULE_PATHNAME','RASTER_getBandFileTimestamp'
    LANGUAGE 'c' IMMUTABLE STRICT PARALLEL SAFE;

-----------------------------------------------------------------------
-- Raster Pixel Accessors
-----------------------------------------------------------------------

CREATE OR REPLACE FUNCTION st_value(rast raster, band integer, x integer, y integer, exclude_nodata_value boolean DEFAULT TRUE)
    RETURNS float8
    AS 'MODULE_PATHNAME','RASTER_getPixelValue'
    LANGUAGE 'c' IMMUTABLE STRICT PARALLEL SAFE;

CREATE OR REPLACE FUNCTION st_value(rast raster, x integer, y integer, exclude_nodata_value boolean DEFAULT TRUE)
    RETURNS float8
    AS $$ SELECT st_value($1, 1, $2, $3, $4) $$
    LANGUAGE 'sql' IMMUTABLE STRICT PARALLEL SAFE;

CREATE OR REPLACE FUNCTION st_value(rast raster, band integer, pt geometry, exclude_nodata_value boolean DEFAULT TRUE)
    RETURNS float8 AS
    $$
    DECLARE
        x float8;
        y float8;
        gtype text;
    BEGIN
        gtype := @extschema@.ST_GeometryType(pt);
        IF ( gtype != 'ST_Point' ) THEN
            RAISE EXCEPTION 'Attempting to get the value of a pixel with a non-point geometry';
        END IF;

				IF @extschema@.ST_SRID(pt) != @extschema@.ST_SRID(rast) THEN
            RAISE EXCEPTION 'Raster and geometry do not have the same SRID';
				END IF;

        x := @extschema@.ST_x(pt);
        y := @extschema@.ST_y(pt);
        RETURN @extschema@.ST_value(rast,
                        band,
                        @extschema@.ST_worldtorastercoordx(rast, x, y),
                        @extschema@.ST_worldtorastercoordy(rast, x, y),
                        exclude_nodata_value);
    END;
    $$
    LANGUAGE 'plpgsql' IMMUTABLE STRICT PARALLEL SAFE;

CREATE OR REPLACE FUNCTION ST_Value(rast raster, pt geometry, exclude_nodata_value boolean DEFAULT TRUE)
    RETURNS float8
    AS $$ SELECT @extschema@.ST_value($1, 1, $2, $3) $$
    LANGUAGE 'sql' IMMUTABLE STRICT PARALLEL SAFE;

-----------------------------------------------------------------------
-- ST_PixelOfValue()
-----------------------------------------------------------------------

CREATE OR REPLACE FUNCTION st_pixelofvalue(
	rast raster,
	nband integer,
	search double precision[],
	exclude_nodata_value boolean DEFAULT TRUE
	)
	RETURNS
	TABLE(
		val double precision,
		x integer,
		y integer
	)
	AS 'MODULE_PATHNAME', 'RASTER_pixelOfValue'
	LANGUAGE 'c' IMMUTABLE STRICT PARALLEL SAFE;

-- Changed: 3.1.2
CREATE OR REPLACE FUNCTION ST_PixelofValue(
	rast raster,
	search double precision[],
	exclude_nodata_value boolean DEFAULT TRUE
	)
	RETURNS TABLE (
		val double precision,
		x integer,
		y integer
	)
	AS $$ SELECT val, x, y FROM @extschema@.ST_PixelOfValue($1, 1, $2, $3) $$
	LANGUAGE 'sql' IMMUTABLE STRICT PARALLEL SAFE;

-- Changed: 3.1.2
CREATE OR REPLACE FUNCTION st_pixelofvalue(
	rast raster,
	nband integer,
	search double precision,
	exclude_nodata_value boolean DEFAULT TRUE
	)
	RETURNS TABLE (
		x integer,
		y integer
	)
	AS $$ SELECT x, y FROM @extschema@.ST_PixelofValue($1, $2, ARRAY[$3], $4) $$
	LANGUAGE 'sql' IMMUTABLE STRICT PARALLEL SAFE;

-- Changed: 3.1.2
CREATE OR REPLACE FUNCTION st_pixelofvalue(
	rast raster,
	search double precision,
	exclude_nodata_value boolean DEFAULT TRUE
	)
	RETURNS TABLE (
		x integer,
		y integer
	)
	AS $$ SELECT x, y FROM @extschema@.ST_PixelOfValue($1, 1, ARRAY[$2], $3) $$
	LANGUAGE 'sql' IMMUTABLE STRICT PARALLEL SAFE;

-----------------------------------------------------------------------
-- Raster Accessors ST_Georeference()
-----------------------------------------------------------------------

CREATE OR REPLACE FUNCTION st_georeference(rast raster, format text DEFAULT 'GDAL')
    RETURNS text AS
    $$
    DECLARE
				scale_x numeric;
				scale_y numeric;
				skew_x numeric;
				skew_y numeric;
				ul_x numeric;
				ul_y numeric;

        result text;
    BEGIN
			SELECT scalex::numeric, scaley::numeric, skewx::numeric, skewy::numeric, upperleftx::numeric, upperlefty::numeric
				INTO scale_x, scale_y, skew_x, skew_y, ul_x, ul_y FROM @extschema@.ST_Metadata(rast);

						-- scale x
            result := trunc(scale_x, 10) || E'\n';

						-- skew y
            result := result || trunc(skew_y, 10) || E'\n';

						-- skew x
            result := result || trunc(skew_x, 10) || E'\n';

						-- scale y
            result := result || trunc(scale_y, 10) || E'\n';

        IF format = 'ESRI' THEN
						-- upper left x
            result := result || trunc((ul_x + scale_x * 0.5), 10) || E'\n';

						-- upper left y
            result = result || trunc((ul_y + scale_y * 0.5), 10) || E'\n';
        ELSE -- IF format = 'GDAL' THEN
						-- upper left x
            result := result || trunc(ul_x, 10) || E'\n';

						-- upper left y
            result := result || trunc(ul_y, 10) || E'\n';
        END IF;

        RETURN result;
    END;
    $$
    LANGUAGE 'plpgsql' IMMUTABLE STRICT PARALLEL SAFE; -- WITH (isstrict);

-----------------------------------------------------------------------
-- Raster Editors
-----------------------------------------------------------------------

CREATE OR REPLACE FUNCTION st_setscale(rast raster, scale float8)
    RETURNS raster
    AS 'MODULE_PATHNAME','RASTER_setScale'
    LANGUAGE 'c' IMMUTABLE STRICT PARALLEL SAFE;

CREATE OR REPLACE FUNCTION st_setscale(rast raster, scalex float8, scaley float8)
    RETURNS raster
    AS 'MODULE_PATHNAME','RASTER_setScaleXY'
    LANGUAGE 'c' IMMUTABLE STRICT PARALLEL SAFE;

CREATE OR REPLACE FUNCTION st_setskew(rast raster, skew float8)
    RETURNS raster
    AS 'MODULE_PATHNAME','RASTER_setSkew'
    LANGUAGE 'c' IMMUTABLE STRICT PARALLEL SAFE;

CREATE OR REPLACE FUNCTION st_setskew(rast raster, skewx float8, skewy float8)
    RETURNS raster
    AS 'MODULE_PATHNAME','RASTER_setSkewXY'
    LANGUAGE 'c' IMMUTABLE STRICT PARALLEL SAFE;

CREATE OR REPLACE FUNCTION st_setsrid(rast raster, srid integer)
    RETURNS raster
    AS 'MODULE_PATHNAME','RASTER_setSRID'
    LANGUAGE 'c' IMMUTABLE STRICT PARALLEL SAFE;

CREATE OR REPLACE FUNCTION st_setupperleft(rast raster, upperleftx float8, upperlefty float8)
    RETURNS raster
    AS 'MODULE_PATHNAME','RASTER_setUpperLeftXY'
    LANGUAGE 'c' IMMUTABLE STRICT PARALLEL SAFE;

CREATE OR REPLACE FUNCTION st_setrotation(rast raster, rotation float8)
    RETURNS raster
    AS 'MODULE_PATHNAME','RASTER_setRotation'
    LANGUAGE 'c' IMMUTABLE STRICT PARALLEL SAFE;

CREATE OR REPLACE FUNCTION st_setgeotransform(rast raster,
    imag double precision,
    jmag double precision,
    theta_i double precision,
    theta_ij double precision,
    xoffset double precision,
    yoffset double precision)
    RETURNS raster
    AS 'MODULE_PATHNAME','RASTER_setGeotransform'
    LANGUAGE 'c' IMMUTABLE PARALLEL SAFE;

-----------------------------------------------------------------------
-- Raster Editors ST_SetGeoreference()
-----------------------------------------------------------------------
CREATE OR REPLACE FUNCTION st_setgeoreference(rast raster, georef text, format text DEFAULT 'GDAL')
    RETURNS raster AS
    $$
    DECLARE
        params text[];
        rastout @extschema@.raster;
    BEGIN
        IF rast IS NULL THEN
            RAISE WARNING 'Cannot set georeferencing on a null raster in st_setgeoreference.';
            RETURN rastout;
        END IF;

        SELECT regexp_matches(georef,
            E'(-?\\d+(?:\\.\\d+)?)\\s(-?\\d+(?:\\.\\d+)?)\\s(-?\\d+(?:\\.\\d+)?)\\s' ||
            E'(-?\\d+(?:\\.\\d+)?)\\s(-?\\d+(?:\\.\\d+)?)\\s(-?\\d+(?:\\.\\d+)?)') INTO params;

        IF NOT FOUND THEN
            RAISE EXCEPTION 'st_setgeoreference requires a string with 6 floating point values.';
        END IF;

        IF format = 'ESRI' THEN
            -- params array is now:
            -- {scalex, skewy, skewx, scaley, upperleftx, upperlefty}
            rastout := @extschema@.ST_setscale(rast, params[1]::float8, params[4]::float8);
            rastout := @extschema@.ST_setskew(rastout, params[3]::float8, params[2]::float8);
            rastout := @extschema@.ST_setupperleft(rastout,
                                   params[5]::float8 - (params[1]::float8 * 0.5),
                                   params[6]::float8 - (params[4]::float8 * 0.5));
        ELSE
            IF format != 'GDAL' THEN
                RAISE WARNING 'Format ''%'' is not recognized, defaulting to GDAL format.', format;
            END IF;
            -- params array is now:
            -- {scalex, skewy, skewx, scaley, upperleftx, upperlefty}

            rastout := @extschema@.ST_setscale(rast, params[1]::float8, params[4]::float8);
            rastout := @extschema@.ST_setskew( rastout, params[3]::float8, params[2]::float8);
            rastout := @extschema@.ST_setupperleft(rastout, params[5]::float8, params[6]::float8);
        END IF;
        RETURN rastout;
    END;
    $$
    LANGUAGE 'plpgsql' IMMUTABLE STRICT PARALLEL SAFE; -- WITH (isstrict);

CREATE OR REPLACE FUNCTION st_setgeoreference(
	rast raster,
	upperleftx double precision, upperlefty double precision,
	scalex double precision, scaley double precision,
	skewx double precision, skewy double precision
)
	RETURNS raster
	AS $$ SELECT @extschema@.ST_setgeoreference($1, array_to_string(ARRAY[$4, $7, $6, $5, $2, $3], ' ')) $$
	LANGUAGE 'sql' IMMUTABLE STRICT PARALLEL SAFE;

-----------------------------------------------------------------------
-- ST_Tile(raster)
-----------------------------------------------------------------------

CREATE OR REPLACE FUNCTION _st_tile(
	rast raster,
	width integer, height integer,
	nband integer[] DEFAULT NULL,
	padwithnodata boolean DEFAULT FALSE, nodataval double precision DEFAULT NULL
)
	RETURNS SETOF raster
	AS 'MODULE_PATHNAME','RASTER_tile'
	LANGUAGE 'c' IMMUTABLE PARALLEL SAFE;

CREATE OR REPLACE FUNCTION st_tile(
	rast raster, nband integer[],
	width integer, height integer,
	padwithnodata boolean DEFAULT FALSE, nodataval double precision DEFAULT NULL
)
	RETURNS SETOF raster
	AS $$ SELECT @extschema@._ST_tile($1, $3, $4, $2, $5, $6) $$
	LANGUAGE 'sql' IMMUTABLE PARALLEL SAFE;

CREATE OR REPLACE FUNCTION st_tile(
	rast raster, nband integer,
	width integer, height integer,
	padwithnodata boolean DEFAULT FALSE, nodataval double precision DEFAULT NULL
)
	RETURNS SETOF raster
	AS $$ SELECT @extschema@._ST_tile($1, $3, $4, ARRAY[$2]::integer[], $5, $6) $$
	LANGUAGE 'sql' IMMUTABLE PARALLEL SAFE;

CREATE OR REPLACE FUNCTION st_tile(
	rast raster,
	width integer, height integer,
	padwithnodata boolean DEFAULT FALSE, nodataval double precision DEFAULT NULL
)
	RETURNS SETOF raster
	AS $$ SELECT @extschema@._ST_tile($1, $2, $3, NULL::integer[], $4, $5) $$
	LANGUAGE 'sql' IMMUTABLE PARALLEL SAFE;

-----------------------------------------------------------------------
-- Raster Band Editors
-----------------------------------------------------------------------

-- This function can not be STRICT, because nodatavalue can be NULL indicating that no nodata value should be set
CREATE OR REPLACE FUNCTION st_setbandnodatavalue(rast raster, band integer, nodatavalue float8, forceChecking boolean DEFAULT FALSE)
    RETURNS raster
    AS 'MODULE_PATHNAME','RASTER_setBandNoDataValue'
    LANGUAGE 'c' IMMUTABLE PARALLEL SAFE;

-- This function can not be STRICT, because nodatavalue can be NULL indicating that no nodata value should be set
CREATE OR REPLACE FUNCTION st_setbandnodatavalue(rast raster, nodatavalue float8)
    RETURNS raster
    AS $$ SELECT @extschema@.ST_setbandnodatavalue($1, 1, $2, FALSE) $$
    LANGUAGE 'sql';

CREATE OR REPLACE FUNCTION st_setbandisnodata(rast raster, band integer DEFAULT 1)
    RETURNS raster
    AS 'MODULE_PATHNAME', 'RASTER_setBandIsNoData'
    LANGUAGE 'c' IMMUTABLE STRICT PARALLEL SAFE;

-- This function can not be STRICT, because outdbpath can be NULL
CREATE OR REPLACE FUNCTION st_setbandpath(rast raster, band integer, outdbpath text, outdbindex integer, force boolean DEFAULT FALSE)
    RETURNS raster
    AS 'MODULE_PATHNAME', 'RASTER_setBandPath'
    LANGUAGE 'c' IMMUTABLE PARALLEL SAFE;

CREATE OR REPLACE FUNCTION st_setbandindex(rast raster, band integer, outdbindex integer, force boolean DEFAULT FALSE)
    RETURNS raster
		AS $$ SELECT @extschema@.ST_SetBandPath($1, $2, NULL, $3, $4) $$
    LANGUAGE 'sql' IMMUTABLE STRICT PARALLEL SAFE;

-----------------------------------------------------------------------
-- Raster Pixel Editors
-----------------------------------------------------------------------

-----------------------------------------------------------------------
-- ST_SetValues (set one or more pixels to a one or more values)
-----------------------------------------------------------------------
CREATE OR REPLACE FUNCTION _ST_SetValues(
	rast raster, nband integer,
	x integer, y integer,
	newvalueset double precision[][],
	noset boolean[][] DEFAULT NULL,
	hasnosetvalue boolean DEFAULT FALSE,
	nosetvalue double precision DEFAULT NULL,
	keepnodata boolean DEFAULT FALSE
)
	RETURNS raster
	AS 'MODULE_PATHNAME', 'RASTER_setPixelValuesArray'
	LANGUAGE 'c' IMMUTABLE PARALLEL SAFE;

CREATE OR REPLACE FUNCTION ST_SetValues(
	rast raster, nband integer,
	x integer, y integer,
	newvalueset double precision[][],
	noset boolean[][] DEFAULT NULL,
	keepnodata boolean DEFAULT FALSE
)
	RETURNS raster
	AS $$ SELECT @extschema@._ST_setvalues($1, $2, $3, $4, $5, $6, FALSE, NULL, $7) $$
	LANGUAGE 'sql' IMMUTABLE PARALLEL SAFE;

CREATE OR REPLACE FUNCTION ST_SetValues(
	rast raster, nband integer,
	x integer, y integer,
	newvalueset double precision[][],
	nosetvalue double precision,
	keepnodata boolean DEFAULT FALSE
)
	RETURNS raster
	AS $$ SELECT @extschema@._ST_setvalues($1, $2, $3, $4, $5, NULL, TRUE, $6, $7) $$
	LANGUAGE 'sql' IMMUTABLE PARALLEL SAFE;

-- cannot be STRICT as newvalue can be NULL
CREATE OR REPLACE FUNCTION ST_SetValues(
	rast raster, nband integer,
	x integer, y integer,
	width integer, height integer,
	newvalue double precision,
	keepnodata boolean DEFAULT FALSE
)
	RETURNS raster AS
	$$
	BEGIN
		IF width <= 0 OR height <= 0 THEN
			RAISE EXCEPTION 'Values for width and height must be greater than zero';
			RETURN NULL;
		END IF;
		RETURN @extschema@._ST_setvalues($1, $2, $3, $4, array_fill($7, ARRAY[$6, $5]::int[]), NULL, FALSE, NULL, $8);
	END;
	$$
	LANGUAGE 'plpgsql' IMMUTABLE PARALLEL SAFE;

-- cannot be STRICT as newvalue can be NULL
CREATE OR REPLACE FUNCTION ST_SetValues(
	rast raster,
	x integer, y integer,
	width integer, height integer,
	newvalue double precision,
	keepnodata boolean DEFAULT FALSE
)
	RETURNS raster AS
	$$
	BEGIN
		IF width <= 0 OR height <= 0 THEN
			RAISE EXCEPTION 'Values for width and height must be greater than zero';
			RETURN NULL;
		END IF;
		RETURN @extschema@._ST_setvalues($1, 1, $2, $3, array_fill($6, ARRAY[$5, $4]::int[]), NULL, FALSE, NULL, $7);
	END;
	$$
	LANGUAGE 'plpgsql' IMMUTABLE PARALLEL SAFE;

-- cannot be STRICT as newvalue can be NULL
CREATE OR REPLACE FUNCTION ST_SetValues(
	rast raster, nband integer,
	geomvalset geomval[],
	keepnodata boolean DEFAULT FALSE
)
	RETURNS raster
	AS 'MODULE_PATHNAME', 'RASTER_setPixelValuesGeomval'
	LANGUAGE 'c' IMMUTABLE PARALLEL SAFE;

-----------------------------------------------------------------------
-- ST_SetValue (set one or more pixels to a single value)
-----------------------------------------------------------------------

-- This function can not be STRICT, because newvalue can be NULL for nodata
CREATE OR REPLACE FUNCTION ST_SetValue(rast raster, band integer, x integer, y integer, newvalue float8)
    RETURNS raster
    AS 'MODULE_PATHNAME','RASTER_setPixelValue'
    LANGUAGE 'c' IMMUTABLE PARALLEL SAFE;

-- This function can not be STRICT, because newvalue can be NULL for nodata
CREATE OR REPLACE FUNCTION ST_SetValue(rast raster, x integer, y integer, newvalue float8)
    RETURNS raster
    AS $$ SELECT @extschema@.ST_SetValue($1, 1, $2, $3, $4) $$
    LANGUAGE 'sql';

-- cannot be STRICT as newvalue can be NULL
CREATE OR REPLACE FUNCTION ST_SetValue(
	rast raster, nband integer,
	geom geometry, newvalue double precision
)
	RETURNS raster
	AS $$ SELECT @extschema@.ST_setvalues($1, $2, ARRAY[ROW($3, $4)]::geomval[], FALSE) $$
	LANGUAGE 'sql' IMMUTABLE PARALLEL SAFE;

-- cannot be STRICT as newvalue can be NULL
CREATE OR REPLACE FUNCTION ST_SetValue(
	rast raster,
	geom geometry, newvalue double precision
)
	RETURNS raster
	AS $$ SELECT @extschema@.ST_setvalues($1, 1, ARRAY[ROW($2, $3)]::geomval[], FALSE) $$
	LANGUAGE 'sql' IMMUTABLE PARALLEL SAFE;

-----------------------------------------------------------------------
-- Raster Processing Functions
-----------------------------------------------------------------------

-----------------------------------------------------------------------
-- ST_DumpAsPolygons
-----------------------------------------------------------------------
CREATE OR REPLACE FUNCTION st_dumpaspolygons(rast raster, band integer DEFAULT 1, exclude_nodata_value boolean DEFAULT TRUE)
	RETURNS SETOF geomval
	AS 'MODULE_PATHNAME','RASTER_dumpAsPolygons'
	LANGUAGE 'c' IMMUTABLE STRICT PARALLEL SAFE;

-----------------------------------------------------------------------
-- ST_DumpValues
-----------------------------------------------------------------------
-- Changed: 3.1.2
CREATE OR REPLACE FUNCTION st_dumpvalues(
	rast raster, nband integer[] DEFAULT NULL, exclude_nodata_value boolean DEFAULT TRUE
	)
	RETURNS TABLE(nband integer, valarray double precision[][])
	AS 'MODULE_PATHNAME','RASTER_dumpValues'
	LANGUAGE 'c' IMMUTABLE PARALLEL SAFE;

CREATE OR REPLACE FUNCTION st_dumpvalues(rast raster, nband integer, exclude_nodata_value boolean DEFAULT TRUE)
	RETURNS double precision[][]
	AS $$ SELECT valarray FROM @extschema@.ST_dumpvalues($1, ARRAY[$2]::integer[], $3) $$
	LANGUAGE 'sql' IMMUTABLE STRICT PARALLEL SAFE;

-----------------------------------------------------------------------
-- ST_Polygon
-----------------------------------------------------------------------
CREATE OR REPLACE FUNCTION st_polygon(rast raster, band integer DEFAULT 1)
	RETURNS geometry
	AS 'MODULE_PATHNAME','RASTER_getPolygon'
	LANGUAGE 'c' IMMUTABLE STRICT PARALLEL SAFE;

-----------------------------------------------------------------------
-- ST_PixelAsPolygons
-- Return all the pixels of a raster as a geom, val, x, y record
-- Should be called like this:
-- SELECT (gv).geom, (gv).val FROM (SELECT ST_PixelAsPolygons(rast) gv FROM mytable) foo
-----------------------------------------------------------------------
-- Changed: 3.1.2
CREATE OR REPLACE FUNCTION _st_pixelaspolygons(
	rast raster,
	band integer DEFAULT 1,
	columnx integer DEFAULT NULL,
	rowy integer DEFAULT NULL,
	exclude_nodata_value boolean DEFAULT TRUE
	)
	RETURNS TABLE(
		geom geometry,
		val double precision,
		x integer,
		y integer
	)
	AS 'MODULE_PATHNAME', 'RASTER_getPixelPolygons'
	LANGUAGE 'c' IMMUTABLE PARALLEL SAFE;

-- Changed: 3.1.2
CREATE OR REPLACE FUNCTION st_pixelaspolygons(
	rast raster,
	band integer DEFAULT 1,
	exclude_nodata_value boolean DEFAULT TRUE
	)
	RETURNS TABLE (
		geom geometry,
		val double precision,
		x int,
		y int
	)
	AS $$ SELECT geom, val, x, y FROM @extschema@._ST_pixelaspolygons($1, $2, NULL, NULL, $3) $$
	LANGUAGE 'sql' IMMUTABLE STRICT PARALLEL SAFE;

-----------------------------------------------------------------------
-- ST_PixelAsPolygon
-----------------------------------------------------------------------

CREATE OR REPLACE FUNCTION st_pixelaspolygon(rast raster, x integer, y integer)
	RETURNS geometry
	AS $$ SELECT geom FROM @extschema@._ST_pixelaspolygons($1, NULL, $2, $3) $$
	LANGUAGE 'sql' IMMUTABLE STRICT PARALLEL SAFE;

-----------------------------------------------------------------------
-- ST_PixelAsPoints
-----------------------------------------------------------------------
-- Changed: 3.1.2
CREATE OR REPLACE FUNCTION st_pixelaspoints(
	rast raster,
	band integer DEFAULT 1,
	exclude_nodata_value boolean DEFAULT TRUE
	)
	RETURNS TABLE (
		geom geometry,
		val double precision,
		x int,
		y int
	)
	AS $$ SELECT @extschema@.ST_PointN(  @extschema@.ST_ExteriorRing(geom), 1), val, x, y FROM @extschema@._ST_pixelaspolygons($1, $2, NULL, NULL, $3) $$
	LANGUAGE 'sql' IMMUTABLE STRICT PARALLEL SAFE;

-----------------------------------------------------------------------
-- ST_PixelAsPoint
-----------------------------------------------------------------------

CREATE OR REPLACE FUNCTION st_pixelaspoint(rast raster, x integer, y integer)
	RETURNS geometry
	AS $$ SELECT ST_PointN(ST_ExteriorRing(geom), 1) FROM @extschema@._ST_pixelaspolygons($1, NULL, $2, $3) $$
	LANGUAGE 'sql' IMMUTABLE STRICT PARALLEL SAFE;

-----------------------------------------------------------------------
-- ST_PixelAsCentroids
-----------------------------------------------------------------------
-- Changed: 3.1.2
CREATE OR REPLACE FUNCTION st_pixelascentroids(
	rast raster,
	band integer DEFAULT 1,
	exclude_nodata_value boolean DEFAULT TRUE)
	RETURNS TABLE (
		geom geometry,
		val double precision,
		x int,
		y int
	)
	AS $$ SELECT @extschema@.ST_Centroid(geom), val, x, y FROM @extschema@._ST_pixelaspolygons($1, $2, NULL, NULL, $3) $$
	LANGUAGE 'sql' IMMUTABLE STRICT PARALLEL SAFE;

-----------------------------------------------------------------------
-- ST_PixelAsCentroid
-----------------------------------------------------------------------

CREATE OR REPLACE FUNCTION st_pixelascentroid(rast raster, x integer, y integer)
	RETURNS geometry
	AS $$ SELECT @extschema@.ST_Centroid(geom) FROM @extschema@._ST_pixelaspolygons($1, NULL, $2, $3) $$
	LANGUAGE 'sql' IMMUTABLE STRICT PARALLEL SAFE;

-----------------------------------------------------------------------
-- Raster Utility Functions
-----------------------------------------------------------------------

-----------------------------------------------------------------------
-- ST_WorldToRasterCoord
-----------------------------------------------------------------------

CREATE OR REPLACE FUNCTION _st_worldtorastercoord(
	rast raster,
	longitude double precision DEFAULT NULL, latitude double precision DEFAULT NULL,
	OUT columnx integer,
	OUT rowy integer)
	RETURNS record
	AS 'MODULE_PATHNAME', 'RASTER_worldToRasterCoord'
	LANGUAGE 'c' IMMUTABLE PARALLEL SAFE;

---------------------------------------------------------------------------------
-- ST_WorldToRasterCoord(rast raster, longitude float8, latitude float8)
-- Returns the pixel column and row covering the provided X and Y world
-- coordinates.
-- This function works even if the world coordinates are outside the raster extent.
---------------------------------------------------------------------------------
CREATE OR REPLACE FUNCTION st_worldtorastercoord(
	rast raster,
	longitude double precision, latitude double precision,
	OUT columnx integer,
	OUT rowy integer)
	RETURNS record
	AS $$ SELECT columnx, rowy FROM @extschema@._ST_worldtorastercoord($1, $2, $3) $$
	LANGUAGE 'sql' IMMUTABLE STRICT PARALLEL SAFE;

---------------------------------------------------------------------------------
-- ST_WorldToRasterCoordX(rast raster, pt geometry)
-- Returns the pixel column and row covering the provided point geometry.
-- This function works even if the point is outside the raster extent.
---------------------------------------------------------------------------------
CREATE OR REPLACE FUNCTION st_worldtorastercoord(
	rast raster, pt geometry,
	OUT columnx integer,
	OUT rowy integer)
	RETURNS record AS
	$$
	DECLARE
		rx integer;
		ry integer;
	BEGIN
		IF @extschema@.ST_geometrytype(pt) != 'ST_Point' THEN
			RAISE EXCEPTION 'Attempting to compute raster coordinate with a non-point geometry';
		END IF;
		IF @extschema@.ST_SRID(rast) != @extschema@.ST_SRID(pt) THEN
			RAISE EXCEPTION 'Raster and geometry do not have the same SRID';
		END IF;

		SELECT rc.columnx AS x, rc.rowy AS y INTO columnx, rowy FROM @extschema@._ST_worldtorastercoord($1, @extschema@.ST_x(pt), @extschema@.ST_y(pt)) AS rc;
		RETURN;
	END;
	$$
	LANGUAGE 'plpgsql' IMMUTABLE STRICT PARALLEL SAFE;

---------------------------------------------------------------------------------
-- ST_WorldToRasterCoordX(rast raster, xw float8, yw float8)
-- Returns the column number of the pixel covering the provided X and Y world
-- coordinates.
-- This function works even if the world coordinates are outside the raster extent.
---------------------------------------------------------------------------------
CREATE OR REPLACE FUNCTION st_worldtorastercoordx(rast raster, xw float8, yw float8)
	RETURNS int
	AS $$ SELECT columnx FROM @extschema@._ST_worldtorastercoord($1, $2, $3) $$
	LANGUAGE 'sql' IMMUTABLE STRICT PARALLEL SAFE;

---------------------------------------------------------------------------------
-- ST_WorldToRasterCoordX(rast raster, xw float8)
-- Returns the column number of the pixels covering the provided world X coordinate
-- for a non-rotated raster.
-- This function works even if the world coordinate is outside the raster extent.
-- This function returns an error if the raster is rotated. In this case you must
-- also provide a Y.
---------------------------------------------------------------------------------
CREATE OR REPLACE FUNCTION st_worldtorastercoordx(rast raster, xw float8)
	RETURNS int
	AS $$ SELECT columnx FROM @extschema@._ST_worldtorastercoord($1, $2, NULL) $$
	LANGUAGE 'sql' IMMUTABLE STRICT PARALLEL SAFE;

---------------------------------------------------------------------------------
-- ST_WorldToRasterCoordX(rast raster, pt geometry)
-- Returns the column number of the pixel covering the provided point geometry.
-- This function works even if the point is outside the raster extent.
---------------------------------------------------------------------------------
CREATE OR REPLACE FUNCTION st_worldtorastercoordx(rast raster, pt geometry)
	RETURNS int AS
	$$
	DECLARE
		xr integer;
	BEGIN
		IF ( @extschema@.ST_geometrytype(pt) != 'ST_Point' ) THEN
			RAISE EXCEPTION 'Attempting to compute raster coordinate with a non-point geometry';
		END IF;
		IF @extschema@.ST_SRID(rast) != @extschema@.ST_SRID(pt) THEN
			RAISE EXCEPTION 'Raster and geometry do not have the same SRID';
		END IF;
		SELECT columnx INTO xr FROM @extschema@._ST_worldtorastercoord($1, @extschema@.ST_x(pt), @extschema@.ST_y(pt));
		RETURN xr;
	END;
	$$
	LANGUAGE 'plpgsql' IMMUTABLE STRICT PARALLEL SAFE;

---------------------------------------------------------------------------------
-- ST_WorldToRasterCoordY(rast raster, xw float8, yw float8)
-- Returns the row number of the pixel covering the provided X and Y world
-- coordinates.
-- This function works even if the world coordinates are outside the raster extent.
---------------------------------------------------------------------------------
CREATE OR REPLACE FUNCTION st_worldtorastercoordy(rast raster, xw float8, yw float8)
	RETURNS int
	AS $$ SELECT rowy FROM @extschema@._ST_worldtorastercoord($1, $2, $3) $$
	LANGUAGE 'sql' IMMUTABLE STRICT PARALLEL SAFE;

---------------------------------------------------------------------------------
-- ST_WorldToRasterCoordY(rast raster, yw float8)
-- Returns the row number of the pixels covering the provided world Y coordinate
-- for a non-rotated raster.
-- This function works even if the world coordinate is outside the raster extent.
-- This function returns an error if the raster is rotated. In this case you must
-- also provide an X.
---------------------------------------------------------------------------------
CREATE OR REPLACE FUNCTION st_worldtorastercoordy(rast raster, yw float8)
	RETURNS int
	AS $$ SELECT rowy FROM @extschema@._ST_worldtorastercoord($1, NULL, $2) $$
	LANGUAGE 'sql' IMMUTABLE STRICT PARALLEL SAFE;

---------------------------------------------------------------------------------
-- ST_WorldToRasterCoordY(rast raster, pt geometry)
-- Returns the row number of the pixel covering the provided point geometry.
-- This function works even if the point is outside the raster extent.
---------------------------------------------------------------------------------
CREATE OR REPLACE FUNCTION st_worldtorastercoordy(rast raster, pt geometry)
	RETURNS int AS
	$$
	DECLARE
		yr integer;
	BEGIN
		IF ( st_geometrytype(pt) != 'ST_Point' ) THEN
			RAISE EXCEPTION 'Attempting to compute raster coordinate with a non-point geometry';
		END IF;
		IF ST_SRID(rast) != ST_SRID(pt) THEN
			RAISE EXCEPTION 'Raster and geometry do not have the same SRID';
		END IF;
		SELECT rowy INTO yr FROM @extschema@._ST_worldtorastercoord($1, st_x(pt), st_y(pt));
		RETURN yr;
	END;
	$$
	LANGUAGE 'plpgsql' IMMUTABLE STRICT PARALLEL SAFE;

---------------------------------------------------------------------------------
-- ST_RasterToWorldCoord
---------------------------------------------------------------------------------
CREATE OR REPLACE FUNCTION _st_rastertoworldcoord(
	rast raster,
<<<<<<< HEAD
	columnx integer DEFAULT NULL, rowy integer DEFAULT NULL)
	RETURNS TABLE(
		longitude double precision,
		latitude double precision
	)
=======
	columnx integer DEFAULT NULL, rowy integer DEFAULT NULL,
	OUT longitude double precision,
	OUT latitude double precision
	) RETURNS record
>>>>>>> 66cb4dd3
	AS 'MODULE_PATHNAME', 'RASTER_rasterToWorldCoord'
	LANGUAGE 'c' IMMUTABLE PARALLEL SAFE;

---------------------------------------------------------------------------------
-- ST_RasterToWorldCoordX(rast raster, xr int, yr int)
-- Returns the longitude and latitude of the upper left corner of the pixel
-- located at the provided pixel column and row.
-- This function works even if the provided raster column and row are beyond or
-- below the raster width and height.
---------------------------------------------------------------------------------
-- Changed: 3.1.2
CREATE OR REPLACE FUNCTION st_rastertoworldcoord(
	rast raster,
<<<<<<< HEAD
	columnx integer, rowy integer)
	RETURNS TABLE(
		longitude double precision,
		latitude double precision
	)
=======
	columnx integer, rowy integer,
	OUT	longitude double precision,
	OUT latitude double precision
	) RETURNS record
>>>>>>> 66cb4dd3
	AS $$ SELECT longitude, latitude FROM @extschema@._ST_rastertoworldcoord($1, $2, $3) $$
	LANGUAGE 'sql' IMMUTABLE STRICT PARALLEL SAFE;

---------------------------------------------------------------------------------
-- ST_RasterToWorldCoordX(rast raster, xr int, yr int)
-- Returns the X world coordinate of the upper left corner of the pixel located at
-- the provided column and row numbers.
-- This function works even if the provided raster column and row are beyond or
-- below the raster width and height.
---------------------------------------------------------------------------------
CREATE OR REPLACE FUNCTION st_rastertoworldcoordx(rast raster, xr int, yr int)
	RETURNS float8
	AS $$ SELECT longitude FROM @extschema@._ST_rastertoworldcoord($1, $2, $3) $$
	LANGUAGE 'sql' IMMUTABLE STRICT PARALLEL SAFE;

---------------------------------------------------------------------------------
-- ST_RasterToWorldCoordX(rast raster, xr int)
-- Returns the X world coordinate of the upper left corner of the pixel located at
-- the provided column number for a non-rotated raster.
-- This function works even if the provided raster column is beyond or below the
-- raster width.
-- This function returns an error if the raster is rotated. In this case you must
-- also provide a Y.
---------------------------------------------------------------------------------
CREATE OR REPLACE FUNCTION st_rastertoworldcoordx(rast raster, xr int)
	RETURNS float8
	AS $$ SELECT longitude FROM @extschema@._ST_rastertoworldcoord($1, $2, NULL) $$
	LANGUAGE 'sql' IMMUTABLE STRICT PARALLEL SAFE;

---------------------------------------------------------------------------------
-- ST_RasterToWorldCoordY(rast raster, xr int, yr int)
-- Returns the Y world coordinate of the upper left corner of the pixel located at
-- the provided column and row numbers.
-- This function works even if the provided raster column and row are beyond or
-- below the raster width and height.
---------------------------------------------------------------------------------
CREATE OR REPLACE FUNCTION st_rastertoworldcoordy(rast raster, xr int, yr int)
	RETURNS float8
	AS $$ SELECT latitude FROM @extschema@._ST_rastertoworldcoord($1, $2, $3) $$
	LANGUAGE 'sql' IMMUTABLE STRICT PARALLEL SAFE;

---------------------------------------------------------------------------------
-- ST_RasterToWorldCoordY(rast raster, yr int)
-- Returns the Y world coordinate of the upper left corner of the pixel located at
-- the provided row number for a non-rotated raster.
-- This function works even if the provided raster row is beyond or below the
-- raster height.
-- This function returns an error if the raster is rotated. In this case you must
-- also provide an X.
---------------------------------------------------------------------------------
CREATE OR REPLACE FUNCTION st_rastertoworldcoordy(rast raster, yr int)
	RETURNS float8
	AS $$ SELECT latitude FROM @extschema@._ST_rastertoworldcoord($1, NULL, $2) $$
	LANGUAGE 'sql' IMMUTABLE STRICT PARALLEL SAFE;

-----------------------------------------------------------------------
-- ST_MinPossibleValue(pixeltype text)
-- Return the smallest value for a given pixeltyp.
-- Should be called like this:
-- SELECT ST_MinPossibleValue(ST_BandPixelType(rast, band))
-----------------------------------------------------------------------

CREATE OR REPLACE FUNCTION st_minpossiblevalue(pixeltype text)
	RETURNS double precision
	AS 'MODULE_PATHNAME', 'RASTER_minPossibleValue'
	LANGUAGE 'c' IMMUTABLE STRICT PARALLEL SAFE;

-----------------------------------------------------------------------
-- Raster Inputs
-----------------------------------------------------------------------

-- expects input to be WKB
CREATE OR REPLACE FUNCTION st_rastfromwkb(bytea)
    RETURNS raster
    AS 'MODULE_PATHNAME', 'RASTER_fromWKB'
    LANGUAGE 'c' IMMUTABLE STRICT PARALLEL SAFE;

-- expectes input to be Hex WKB
CREATE OR REPLACE FUNCTION st_rastfromhexwkb(text)
    RETURNS raster
    AS 'MODULE_PATHNAME', 'RASTER_fromHexWKB'
    LANGUAGE 'c' IMMUTABLE STRICT PARALLEL SAFE;

-----------------------------------------------------------------------
-- Raster Outputs
-----------------------------------------------------------------------

-- Availability: 2.5.0
-- expects output to be WKB
-- ST_AsWKB() is functionally identitical to bytea()
-- kept separate as bytea(raster) is for casting
CREATE OR REPLACE FUNCTION st_aswkb(raster, outasin boolean DEFAULT FALSE)
    RETURNS bytea
    AS 'MODULE_PATHNAME', 'RASTER_asWKB'
    LANGUAGE 'c' IMMUTABLE STRICT PARALLEL SAFE;

-- Changed: 2.5.0 change logic to use ST_AsWKB. Deprecate in 2.6.0
-- expects output to be WKB
CREATE OR REPLACE FUNCTION st_asbinary(raster, outasin boolean DEFAULT FALSE)
    RETURNS bytea
		AS $$ SELECT @extschema@.ST_AsWKB($1, $2) $$
    LANGUAGE 'sql' IMMUTABLE STRICT PARALLEL SAFE;

-- Availability: 2.5.0
-- expect output to be Hex WKB
CREATE OR REPLACE FUNCTION st_ashexwkb(raster, outasin boolean DEFAULT FALSE)
    RETURNS text
    AS 'MODULE_PATHNAME', 'RASTER_asHexWKB'
    LANGUAGE 'c' IMMUTABLE STRICT PARALLEL SAFE;

-- used to cast raster -> bytea
CREATE OR REPLACE FUNCTION bytea(raster)
    RETURNS bytea
    AS 'MODULE_PATHNAME', 'RASTER_to_bytea'
    LANGUAGE 'c' IMMUTABLE STRICT PARALLEL SAFE;

------------------------------------------------------------------------------
--  Casts
------------------------------------------------------------------------------

CREATE CAST (raster AS box3d)
    WITH FUNCTION box3d(raster) AS ASSIGNMENT;

CREATE CAST (raster AS geometry)
    WITH FUNCTION st_convexhull(raster) AS ASSIGNMENT;

CREATE CAST (raster AS bytea)
    WITH FUNCTION bytea(raster) AS ASSIGNMENT;

-------------------------------------------------------------------
-- HASH operators
-------------------------------------------------------------------

-- call PostgreSQL's hashvarlena() function
-- Availability: 2.1.0
CREATE OR REPLACE FUNCTION raster_hash(raster)
	RETURNS integer
	AS 'hashvarlena'
	LANGUAGE 'internal' IMMUTABLE STRICT PARALLEL SAFE;

-- use raster_hash() to compare
-- Availability: 2.1.0
CREATE OR REPLACE FUNCTION raster_eq(raster, raster)
	RETURNS bool
	AS $$ SELECT @extschema@.raster_hash($1) = @extschema@.raster_hash($2) $$
	LANGUAGE 'sql' IMMUTABLE STRICT PARALLEL SAFE;

-- Availability: 2.1.0
CREATE OPERATOR = (
	LEFTARG = raster, RIGHTARG = raster, PROCEDURE = raster_eq,
	COMMUTATOR = '=',
	RESTRICT = eqsel, JOIN = eqjoinsel
);

-- Availability: 2.1.0
CREATE OPERATOR CLASS hash_raster_ops
	DEFAULT FOR TYPE raster USING hash AS
	OPERATOR	1	= ,
	FUNCTION	1	raster_hash (raster);

------------------------------------------------------------------------------
--  GiST index OPERATOR support functions
------------------------------------------------------------------------------
-- raster/raster functions
CREATE OR REPLACE FUNCTION raster_overleft(raster, raster)
    RETURNS bool
    AS 'select $1::@extschema@.geometry &< $2::@extschema@.geometry'
    LANGUAGE 'sql' IMMUTABLE STRICT PARALLEL SAFE;

CREATE OR REPLACE FUNCTION raster_overright(raster, raster)
    RETURNS bool
    AS 'select $1::@extschema@.geometry &> $2::@extschema@.geometry'
    LANGUAGE 'sql' IMMUTABLE STRICT PARALLEL SAFE;

CREATE OR REPLACE FUNCTION raster_left(raster, raster)
    RETURNS bool
    AS 'select $1::@extschema@.geometry << $2::@extschema@.geometry'
    LANGUAGE 'sql' IMMUTABLE STRICT PARALLEL SAFE;

CREATE OR REPLACE FUNCTION raster_right(raster, raster)
    RETURNS bool
    AS 'select $1::@extschema@.geometry >> $2::@extschema@.geometry'
    LANGUAGE 'sql' IMMUTABLE STRICT PARALLEL SAFE;

CREATE OR REPLACE FUNCTION raster_overabove(raster, raster)
    RETURNS bool
    AS 'select $1::@extschema@.geometry |&> $2::@extschema@.geometry'
    LANGUAGE 'sql' IMMUTABLE STRICT PARALLEL SAFE;

CREATE OR REPLACE FUNCTION raster_overbelow(raster, raster)
    RETURNS bool
    AS 'select $1::@extschema@.geometry &<| $2::@extschema@.geometry'
    LANGUAGE 'sql' IMMUTABLE STRICT PARALLEL SAFE;

CREATE OR REPLACE FUNCTION raster_above(raster, raster)
    RETURNS bool
    AS 'select $1::@extschema@.geometry |>> $2::@extschema@.geometry'
    LANGUAGE 'sql' IMMUTABLE STRICT PARALLEL SAFE;

CREATE OR REPLACE FUNCTION raster_below(raster, raster)
    RETURNS bool
    AS 'select $1::@extschema@.geometry <<| $2::@extschema@.geometry'
    LANGUAGE 'sql' IMMUTABLE STRICT PARALLEL SAFE;

CREATE OR REPLACE FUNCTION raster_same(raster, raster)
    RETURNS bool
    AS 'select $1::@extschema@.geometry ~= $2::@extschema@.geometry'
    LANGUAGE 'sql' IMMUTABLE STRICT PARALLEL SAFE;

CREATE OR REPLACE FUNCTION raster_contained(raster, raster)
    RETURNS bool
    AS 'select $1::@extschema@.geometry OPERATOR(@extschema@.@) $2::@extschema@.geometry'
    LANGUAGE 'sql' IMMUTABLE STRICT PARALLEL SAFE;

CREATE OR REPLACE FUNCTION raster_contain(raster, raster)
    RETURNS bool
    AS 'select $1::@extschema@.geometry ~ $2::@extschema@.geometry'
    LANGUAGE 'sql' IMMUTABLE STRICT PARALLEL SAFE;

CREATE OR REPLACE FUNCTION raster_overlap(raster, raster)
    RETURNS bool
    AS 'select $1::@extschema@.geometry OPERATOR(@extschema@.&&) $2::@extschema@.geometry'
    LANGUAGE 'sql' IMMUTABLE STRICT PARALLEL SAFE;

-- raster/geometry functions

-- Availability: 2.0.0
CREATE OR REPLACE FUNCTION raster_geometry_contain(raster, geometry)
    RETURNS bool
    AS 'select $1::@extschema@.geometry ~ $2'
    LANGUAGE 'sql' IMMUTABLE STRICT PARALLEL SAFE;

-- Availability: 2.0.5
CREATE OR REPLACE FUNCTION raster_contained_by_geometry(raster, geometry)
    RETURNS bool
    AS 'select $1::@extschema@.geometry OPERATOR(@extschema@.@) $2'
    LANGUAGE 'sql' IMMUTABLE STRICT PARALLEL SAFE;

-- Availability: 2.0.0
CREATE OR REPLACE FUNCTION raster_geometry_overlap(raster, geometry)
    RETURNS bool
    AS 'select $1::@extschema@.geometry OPERATOR(@extschema@.&&) $2'
    LANGUAGE 'sql' IMMUTABLE STRICT PARALLEL SAFE;

-- geometry/raster functions

-- Availability: 2.0.0
CREATE OR REPLACE FUNCTION geometry_raster_contain(geometry, raster)
    RETURNS bool
    AS 'select $1 OPERATOR(@extschema@.~) $2::@extschema@.geometry'
    LANGUAGE 'sql' IMMUTABLE STRICT PARALLEL SAFE;

-- Availability: 2.0.5
CREATE OR REPLACE FUNCTION geometry_contained_by_raster(geometry, raster)
    RETURNS bool
    AS 'select $1 OPERATOR(@extschema@.@) $2::@extschema@.geometry'
    LANGUAGE 'sql' IMMUTABLE STRICT PARALLEL SAFE;

-- Availability: 2.0.0
CREATE OR REPLACE FUNCTION geometry_raster_overlap(geometry, raster)
    RETURNS bool
    AS 'select $1 OPERATOR(@extschema@.&&) $2::@extschema@.geometry'
    LANGUAGE 'sql' IMMUTABLE STRICT PARALLEL SAFE;

------------------------------------------------------------------------------
--  GiST index OPERATORs
------------------------------------------------------------------------------
-- raster/raster operators

-- Availability: 2.0.0
CREATE OPERATOR << (
    LEFTARG = raster, RIGHTARG = raster, PROCEDURE = raster_left,
    COMMUTATOR = '>>',
    RESTRICT = positionsel, JOIN = positionjoinsel
    );

-- Availability: 2.0.0
CREATE OPERATOR &< (
    LEFTARG = raster, RIGHTARG = raster, PROCEDURE = raster_overleft,
    COMMUTATOR = '&>',
    RESTRICT = positionsel, JOIN = positionjoinsel
    );

-- Availability: 2.0.0
CREATE OPERATOR <<| (
    LEFTARG = raster, RIGHTARG = raster, PROCEDURE = raster_below,
    COMMUTATOR = '|>>',
    RESTRICT = positionsel, JOIN = positionjoinsel
    );

-- Availability: 2.0.0
CREATE OPERATOR &<| (
    LEFTARG = raster, RIGHTARG = raster, PROCEDURE = raster_overbelow,
    COMMUTATOR = '|&>',
    RESTRICT = positionsel, JOIN = positionjoinsel
    );

-- Availability: 2.0.0
CREATE OPERATOR && (
    LEFTARG = raster, RIGHTARG = raster, PROCEDURE = raster_overlap,
    COMMUTATOR = '&&',
    RESTRICT = contsel, JOIN = contjoinsel
    );

-- Availability: 2.0.0
CREATE OPERATOR &> (
    LEFTARG = raster, RIGHTARG = raster, PROCEDURE = raster_overright,
    COMMUTATOR = '&<',
    RESTRICT = positionsel, JOIN = positionjoinsel
    );

-- Availability: 2.0.0
CREATE OPERATOR >> (
    LEFTARG = raster, RIGHTARG = raster, PROCEDURE = raster_right,
    COMMUTATOR = '<<',
    RESTRICT = positionsel, JOIN = positionjoinsel
    );

-- Availability: 2.0.0
CREATE OPERATOR |&> (
    LEFTARG = raster, RIGHTARG = raster, PROCEDURE = raster_overabove,
    COMMUTATOR = '&<|',
    RESTRICT = positionsel, JOIN = positionjoinsel
    );

-- Availability: 2.0.0
CREATE OPERATOR |>> (
    LEFTARG = raster, RIGHTARG = raster, PROCEDURE = raster_above,
    COMMUTATOR = '<<|',
    RESTRICT = positionsel, JOIN = positionjoinsel
    );

-- Availability: 2.0.0
CREATE OPERATOR ~= (
    LEFTARG = raster, RIGHTARG = raster, PROCEDURE = raster_same,
    COMMUTATOR = '~=',
    RESTRICT = eqsel, JOIN = eqjoinsel
    );

-- Availability: 2.0.0
CREATE OPERATOR @ (
    LEFTARG = raster, RIGHTARG = raster, PROCEDURE = raster_contained,
    COMMUTATOR = '~',
    RESTRICT = contsel, JOIN = contjoinsel
    );

-- Availability: 2.0.0
CREATE OPERATOR ~ (
    LEFTARG = raster, RIGHTARG = raster, PROCEDURE = raster_contain,
    COMMUTATOR = '@',
    RESTRICT = contsel, JOIN = contjoinsel
    );

-- raster/geometry operators

-- Availability: 2.0.0
-- NOTE: 2.1.2 removed the commutator spec but it was wrong
--       See http://trac.osgeo.org/postgis/ticket/3039
CREATE OPERATOR ~ (
    LEFTARG = raster, RIGHTARG = geometry, PROCEDURE = raster_geometry_contain,
    -- COMMUTATOR = '@', -- see http://trac.osgeo.org/postgis/ticket/2532
    RESTRICT = contsel, JOIN = contjoinsel
    );

-- Availability: 2.0.5
-- NOTE: was missing in 2.1.0 but was added in 2.1.1
CREATE OPERATOR @ (
    LEFTARG = raster, RIGHTARG = geometry, PROCEDURE = raster_contained_by_geometry,
    COMMUTATOR = '~',
    RESTRICT = contsel, JOIN = contjoinsel
    );

-- Availability: 2.0.0
CREATE OPERATOR && (
    LEFTARG = raster, RIGHTARG = geometry, PROCEDURE = raster_geometry_overlap,
    COMMUTATOR = '&&',
    RESTRICT = contsel, JOIN = contjoinsel
    );

-- geometry/raster operators

-- Availability: 2.0.0
-- NOTE: 2.1.2 removed the commutator spec but it was wrong
--       See http://trac.osgeo.org/postgis/ticket/3039
CREATE OPERATOR ~ (
    LEFTARG = geometry, RIGHTARG = raster, PROCEDURE = geometry_raster_contain,
    -- COMMUTATOR = '@', -- see http://trac.osgeo.org/postgis/ticket/2532
    RESTRICT = contsel, JOIN = contjoinsel
    );

-- Availability: 2.0.5
-- NOTE: was missing in 2.1.0 but was added in 2.1.1
CREATE OPERATOR @ (
    LEFTARG = geometry, RIGHTARG = raster, PROCEDURE = geometry_contained_by_raster,
    COMMUTATOR = '~',
    RESTRICT = contsel, JOIN = contjoinsel
    );

-- Availability: 2.0.0
CREATE OPERATOR && (
    LEFTARG = geometry, RIGHTARG = raster, PROCEDURE = geometry_raster_overlap,
    COMMUTATOR = '&&',
    RESTRICT = contsel, JOIN = contjoinsel
    );

-----------------------------------------------------------------------
-- Raster/Raster Spatial Relationship
-----------------------------------------------------------------------

-----------------------------------------------------------------------
-- ST_SameAlignment
-----------------------------------------------------------------------

CREATE OR REPLACE FUNCTION st_samealignment(rast1 raster, rast2 raster)
	RETURNS boolean
	AS 'MODULE_PATHNAME', 'RASTER_sameAlignment'
	LANGUAGE 'c' IMMUTABLE STRICT PARALLEL SAFE;

CREATE OR REPLACE FUNCTION st_samealignment(
	ulx1 double precision, uly1 double precision, scalex1 double precision, scaley1 double precision, skewx1 double precision, skewy1 double precision,
	ulx2 double precision, uly2 double precision, scalex2 double precision, scaley2 double precision, skewx2 double precision, skewy2 double precision
)
	RETURNS boolean
	AS $$ SELECT st_samealignment(st_makeemptyraster(1, 1, $1, $2, $3, $4, $5, $6), st_makeemptyraster(1, 1, $7, $8, $9, $10, $11, $12)) $$
	LANGUAGE 'sql' IMMUTABLE STRICT PARALLEL SAFE;

-- Availability: 2.1.0
CREATE TYPE agg_samealignment AS (
	refraster raster,
	aligned boolean
);

CREATE OR REPLACE FUNCTION _st_samealignment_transfn(agg agg_samealignment, rast raster)
	RETURNS agg_samealignment AS $$
	DECLARE
		m record;
		aligned boolean;
	BEGIN
		IF agg IS NULL THEN
			agg.refraster := NULL;
			agg.aligned := NULL;
		END IF;

		IF rast IS NULL THEN
			agg.aligned := NULL;
		ELSE
			IF agg.refraster IS NULL THEN
				m := ST_Metadata(rast);
				agg.refraster := ST_MakeEmptyRaster(1, 1, m.upperleftx, m.upperlefty, m.scalex, m.scaley, m.skewx, m.skewy, m.srid);
				agg.aligned := TRUE;
			ELSIF agg.aligned IS TRUE THEN
				agg.aligned := ST_SameAlignment(agg.refraster, rast);
			END IF;
		END IF;
		RETURN agg;
	END;
	$$ LANGUAGE 'plpgsql' IMMUTABLE PARALLEL SAFE;

CREATE OR REPLACE FUNCTION _ST_samealignment_finalfn(agg agg_samealignment)
	RETURNS boolean
	AS $$ SELECT $1.aligned $$
	LANGUAGE 'sql' IMMUTABLE STRICT PARALLEL SAFE;

-- Availability: 2.1.0
-- Changed: 2.4.0 marked parallel safe
CREATE AGGREGATE st_samealignment(raster) (
	SFUNC = _st_samealignment_transfn,
	STYPE = agg_samealignment,
	parallel = safe,
	FINALFUNC = _st_samealignment_finalfn
);

-----------------------------------------------------------------------
-- ST_NotSameAlignmentReason
-----------------------------------------------------------------------

CREATE OR REPLACE FUNCTION st_notsamealignmentreason(rast1 raster, rast2 raster)
	RETURNS text
	AS 'MODULE_PATHNAME', 'RASTER_notSameAlignmentReason'
	LANGUAGE 'c' IMMUTABLE STRICT PARALLEL SAFE;

-----------------------------------------------------------------------
-- ST_IsCoverageTile
-----------------------------------------------------------------------

CREATE OR REPLACE FUNCTION st_iscoveragetile(rast raster, coverage raster, tilewidth integer, tileheight integer)
	RETURNS boolean
	AS $$
	DECLARE
		_rastmeta record;
		_covmeta record;
		cr record;
		max integer[];
		tile integer[];
		edge integer[];
	BEGIN
		IF NOT ST_SameAlignment(rast, coverage) THEN
			RAISE NOTICE 'Raster and coverage are not aligned';
			RETURN FALSE;
		END IF;

		_rastmeta := ST_Metadata(rast);
		_covmeta := ST_Metadata(coverage);

		-- get coverage grid coordinates of upper-left of rast
		cr := ST_WorldToRasterCoord(coverage, _rastmeta.upperleftx, _rastmeta.upperlefty);

		-- rast is not part of coverage
		IF
			(cr.columnx < 1 OR cr.columnx > _covmeta.width) OR
			(cr.rowy < 1 OR cr.rowy > _covmeta.height)
		THEN
			RAISE NOTICE 'Raster is not in the coverage';
			RETURN FALSE;
		END IF;

		-- rast isn't on the coverage's grid
		IF
			((cr.columnx - 1) % tilewidth != 0) OR
			((cr.rowy - 1) % tileheight != 0)
		THEN
			RAISE NOTICE 'Raster is not aligned to tile grid of coverage';
			RETURN FALSE;
		END IF;

		-- max # of tiles on X and Y for coverage
		max[0] := ceil(_covmeta.width::double precision / tilewidth::double precision)::integer;
		max[1] := ceil(_covmeta.height::double precision / tileheight::double precision)::integer;

		-- tile # of rast in coverge
		tile[0] := (cr.columnx / tilewidth) + 1;
		tile[1] := (cr.rowy / tileheight) + 1;

		-- inner tile
		IF tile[0] < max[0] AND tile[1] < max[1] THEN
			IF
				(_rastmeta.width != tilewidth) OR
				(_rastmeta.height != tileheight)
			THEN
				RAISE NOTICE 'Raster width/height is invalid for interior tile of coverage';
				RETURN FALSE;
			ELSE
				RETURN TRUE;
			END IF;
		END IF;

		-- edge tile

		-- edge tile may have same size as inner tile
		IF
			(_rastmeta.width = tilewidth) AND
			(_rastmeta.height = tileheight)
		THEN
			RETURN TRUE;
		END IF;

		-- get edge tile width and height
		edge[0] := _covmeta.width - ((max[0] - 1) * tilewidth);
		edge[1] := _covmeta.height - ((max[1] - 1) * tileheight);

		-- edge tile not of expected tile size
		-- right and bottom
		IF tile[0] = max[0] AND tile[1] = max[1] THEN
			IF
				_rastmeta.width != edge[0] OR
				_rastmeta.height != edge[1]
			THEN
				RAISE NOTICE 'Raster width/height is invalid for right-most AND bottom-most tile of coverage';
				RETURN FALSE;
			END IF;
		ELSEIF tile[0] = max[0] THEN
			IF
				_rastmeta.width != edge[0] OR
				_rastmeta.height != tileheight
			THEN
				RAISE NOTICE 'Raster width/height is invalid for right-most tile of coverage';
				RETURN FALSE;
			END IF;
		ELSE
			IF
				_rastmeta.width != tilewidth OR
				_rastmeta.height != edge[1]
			THEN
				RAISE NOTICE 'Raster width/height is invalid for bottom-most tile of coverage';
				RETURN FALSE;
			END IF;
		END IF;

		RETURN TRUE;
	END;
	$$ LANGUAGE 'plpgsql' IMMUTABLE STRICT PARALLEL SAFE;

-----------------------------------------------------------------------
-- ST_Intersects(raster, raster)
-----------------------------------------------------------------------

CREATE OR REPLACE FUNCTION _st_intersects(rast1 raster, nband1 integer, rast2 raster, nband2 integer)
	RETURNS boolean
	AS 'MODULE_PATHNAME', 'RASTER_intersects'
	LANGUAGE 'c' IMMUTABLE STRICT PARALLEL SAFE
	COST 1000;

CREATE OR REPLACE FUNCTION st_intersects(rast1 raster, nband1 integer, rast2 raster, nband2 integer)
	RETURNS boolean
	AS $$ SELECT $1 OPERATOR(@extschema@.&&) $3 AND CASE WHEN $2 IS NULL OR $4 IS NULL THEN @extschema@._st_intersects(@extschema@.st_convexhull($1), @extschema@.st_convexhull($3)) ELSE @extschema@._st_intersects($1, $2, $3, $4) END $$
	LANGUAGE 'sql' IMMUTABLE PARALLEL SAFE
	COST 1000;

CREATE OR REPLACE FUNCTION st_intersects(rast1 raster, rast2 raster)
	RETURNS boolean
	AS $$ SELECT @extschema@.st_intersects($1, NULL::integer, $2, NULL::integer) $$
	LANGUAGE 'sql' IMMUTABLE PARALLEL SAFE
	COST 1000;

-----------------------------------------------------------------------
-- ST_Intersects(geometry, raster)
-----------------------------------------------------------------------

-- This function can not be STRICT
CREATE OR REPLACE FUNCTION _st_intersects(geom geometry, rast raster, nband integer DEFAULT NULL)
	RETURNS boolean AS $$
	DECLARE
		hasnodata boolean := TRUE;
		_geom @extschema@.geometry;
	BEGIN
		IF @extschema@.ST_SRID(rast) != @extschema@.ST_SRID(geom) THEN
			RAISE EXCEPTION 'Raster and geometry do not have the same SRID';
		END IF;

		_geom := @extschema@.ST_ConvexHull(rast);
		IF nband IS NOT NULL THEN
			SELECT CASE WHEN bmd.nodatavalue IS NULL THEN FALSE ELSE NULL END INTO hasnodata FROM @extschema@.ST_BandMetaData(rast, nband) AS bmd;
		END IF;

		IF @extschema@.ST_Intersects(geom, _geom) IS NOT TRUE THEN
			RETURN FALSE;
		ELSEIF nband IS NULL OR hasnodata IS FALSE THEN
			RETURN TRUE;
		END IF;

		SELECT @extschema@.ST_Buffer(@extschema@.ST_Collect(t.geom), 0) INTO _geom FROM @extschema@.ST_PixelAsPolygons(rast, nband) AS t;
		RETURN @extschema@.ST_Intersects(geom, _geom);
	END;
	$$ LANGUAGE 'plpgsql' IMMUTABLE PARALLEL SAFE
	COST 1000;

-- This function can not be STRICT
CREATE OR REPLACE FUNCTION st_intersects(geom geometry, rast raster, nband integer DEFAULT NULL)
	RETURNS boolean AS
	$$ SELECT $1 OPERATOR(@extschema@.&&) $2::@extschema@.geometry AND @extschema@._st_intersects($1, $2, $3); $$
	LANGUAGE 'sql' IMMUTABLE PARALLEL SAFE
	COST 1000;

-----------------------------------------------------------------------
-- ST_Intersects(raster, geometry)
-----------------------------------------------------------------------

CREATE OR REPLACE FUNCTION st_intersects(rast raster, geom geometry, nband integer DEFAULT NULL)
	RETURNS boolean
	AS $$ SELECT $1::@extschema@.geometry OPERATOR(@extschema@.&&) $2 AND @extschema@._st_intersects($2, $1, $3) $$
	LANGUAGE 'sql' IMMUTABLE PARALLEL SAFE
	COST 1000;

CREATE OR REPLACE FUNCTION st_intersects(rast raster, nband integer, geom geometry)
	RETURNS boolean
	AS $$ SELECT $1::@extschema@.geometry OPERATOR(@extschema@.&&) $3 AND @extschema@._st_intersects($3, $1, $2) $$
	LANGUAGE 'sql' IMMUTABLE PARALLEL SAFE
	COST 1000;

-----------------------------------------------------------------------
-- ST_Overlaps(raster, raster)
-----------------------------------------------------------------------

CREATE OR REPLACE FUNCTION _st_overlaps(rast1 raster, nband1 integer, rast2 raster, nband2 integer)
	RETURNS boolean
	AS 'MODULE_PATHNAME', 'RASTER_overlaps'
	LANGUAGE 'c' IMMUTABLE STRICT
	COST 1000;

CREATE OR REPLACE FUNCTION st_overlaps(rast1 raster, nband1 integer, rast2 raster, nband2 integer)
	RETURNS boolean
	AS $$ SELECT $1 OPERATOR(@extschema@.&&) $3 AND CASE WHEN $2 IS NULL OR $4 IS NULL THEN @extschema@._st_overlaps(@extschema@.st_convexhull($1), @extschema@.st_convexhull($3)) ELSE @extschema@._ST_overlaps($1, $2, $3, $4) END $$
	LANGUAGE 'sql' IMMUTABLE PARALLEL SAFE
	COST 1000;

CREATE OR REPLACE FUNCTION st_overlaps(rast1 raster, rast2 raster)
	RETURNS boolean
	AS $$ SELECT @extschema@.st_overlaps($1, NULL::integer, $2, NULL::integer) $$
	LANGUAGE 'sql' IMMUTABLE PARALLEL SAFE
	COST 1000;

-----------------------------------------------------------------------
-- ST_Touches(raster, raster)
-----------------------------------------------------------------------

CREATE OR REPLACE FUNCTION _st_touches(rast1 raster, nband1 integer, rast2 raster, nband2 integer)
	RETURNS boolean
	AS 'MODULE_PATHNAME', 'RASTER_touches'
	LANGUAGE 'c' IMMUTABLE STRICT PARALLEL SAFE
	COST 1000;

CREATE OR REPLACE FUNCTION st_touches(rast1 raster, nband1 integer, rast2 raster, nband2 integer)
	RETURNS boolean
	AS $$ SELECT $1 OPERATOR(@extschema@.&&) $3 AND CASE WHEN $2 IS NULL OR $4 IS NULL THEN @extschema@._st_touches(@extschema@.st_convexhull($1), @extschema@.st_convexhull($3)) ELSE @extschema@._st_touches($1, $2, $3, $4) END $$
	LANGUAGE 'sql' IMMUTABLE PARALLEL SAFE
	COST 1000;

CREATE OR REPLACE FUNCTION st_touches(rast1 raster, rast2 raster)
	RETURNS boolean
	AS $$ SELECT @extschema@.st_touches($1, NULL::integer, $2, NULL::integer) $$
	LANGUAGE 'sql' IMMUTABLE PARALLEL SAFE
	COST 1000;

-----------------------------------------------------------------------
-- ST_Contains(raster, raster)
-----------------------------------------------------------------------

CREATE OR REPLACE FUNCTION _st_contains(rast1 raster, nband1 integer, rast2 raster, nband2 integer)
	RETURNS boolean
	AS 'MODULE_PATHNAME', 'RASTER_contains'
	LANGUAGE 'c' IMMUTABLE STRICT
	COST 1000;

CREATE OR REPLACE FUNCTION st_contains(rast1 raster, nband1 integer, rast2 raster, nband2 integer)
	RETURNS boolean
	AS $$ SELECT $1 OPERATOR(@extschema@.&&) $3 AND CASE WHEN $2 IS NULL OR $4 IS NULL THEN @extschema@._st_contains(@extschema@.st_convexhull($1), @extschema@.st_convexhull($3)) ELSE @extschema@._st_contains($1, $2, $3, $4) END $$
	LANGUAGE 'sql' IMMUTABLE PARALLEL SAFE
	COST 1000;

CREATE OR REPLACE FUNCTION st_contains(rast1 raster, rast2 raster)
	RETURNS boolean
	AS $$ SELECT @extschema@.st_contains($1, NULL::integer, $2, NULL::integer) $$
	LANGUAGE 'sql' IMMUTABLE PARALLEL SAFE
	COST 1000;

-----------------------------------------------------------------------
-- ST_ContainsProperly(raster, raster)
-----------------------------------------------------------------------

CREATE OR REPLACE FUNCTION _st_containsproperly(rast1 raster, nband1 integer, rast2 raster, nband2 integer)
	RETURNS boolean
	AS 'MODULE_PATHNAME', 'RASTER_containsProperly'
	LANGUAGE 'c' IMMUTABLE STRICT PARALLEL SAFE
	COST 1000;

CREATE OR REPLACE FUNCTION st_containsproperly(rast1 raster, nband1 integer, rast2 raster, nband2 integer)
	RETURNS boolean
	AS $$ SELECT $1 OPERATOR(@extschema@.&&) $3 AND CASE WHEN $2 IS NULL OR $4 IS NULL THEN @extschema@._st_containsproperly(@extschema@.st_convexhull($1), @extschema@.st_convexhull($3)) ELSE @extschema@._st_containsproperly($1, $2, $3, $4) END $$
	LANGUAGE 'sql' IMMUTABLE PARALLEL SAFE
	COST 1000;

CREATE OR REPLACE FUNCTION st_containsproperly(rast1 raster, rast2 raster)
	RETURNS boolean
	AS $$ SELECT @extschema@.st_containsproperly($1, NULL::integer, $2, NULL::integer) $$
	LANGUAGE 'sql' IMMUTABLE PARALLEL SAFE
	COST 1000;

-----------------------------------------------------------------------
-- ST_Covers(raster, raster)
-----------------------------------------------------------------------

CREATE OR REPLACE FUNCTION _st_covers(rast1 raster, nband1 integer, rast2 raster, nband2 integer)
	RETURNS boolean
	AS 'MODULE_PATHNAME', 'RASTER_covers'
	LANGUAGE 'c' IMMUTABLE STRICT PARALLEL SAFE
	COST 1000;

CREATE OR REPLACE FUNCTION st_covers(rast1 raster, nband1 integer, rast2 raster, nband2 integer)
	RETURNS boolean
	AS $$ SELECT $1 OPERATOR(@extschema@.&&) $3 AND CASE WHEN $2 IS NULL OR $4 IS NULL THEN @extschema@._st_covers(@extschema@.st_convexhull($1), @extschema@.st_convexhull($3)) ELSE @extschema@._st_covers($1, $2, $3, $4) END $$
	LANGUAGE 'sql' IMMUTABLE PARALLEL SAFE
	COST 1000;

CREATE OR REPLACE FUNCTION st_covers(rast1 raster, rast2 raster)
	RETURNS boolean
	AS $$ SELECT @extschema@.st_covers($1, NULL::integer, $2, NULL::integer) $$
	LANGUAGE 'sql' IMMUTABLE PARALLEL SAFE
	COST 1000;

-----------------------------------------------------------------------
-- ST_CoveredBy(raster, raster)
-----------------------------------------------------------------------

CREATE OR REPLACE FUNCTION _st_coveredby(rast1 raster, nband1 integer, rast2 raster, nband2 integer)
	RETURNS boolean
	AS 'MODULE_PATHNAME', 'RASTER_coveredby'
	LANGUAGE 'c' IMMUTABLE STRICT PARALLEL SAFE
	COST 1000;

CREATE OR REPLACE FUNCTION st_coveredby(rast1 raster, nband1 integer, rast2 raster, nband2 integer)
	RETURNS boolean
	AS $$ SELECT $1 OPERATOR(@extschema@.&&) $3 AND CASE WHEN $2 IS NULL OR $4 IS NULL THEN @extschema@._st_coveredby(@extschema@.st_convexhull($1), @extschema@.st_convexhull($3)) ELSE @extschema@._st_coveredby($1, $2, $3, $4) END $$
	LANGUAGE 'sql' IMMUTABLE PARALLEL SAFE
	COST 1000;

CREATE OR REPLACE FUNCTION st_coveredby(rast1 raster, rast2 raster)
	RETURNS boolean
	AS $$ SELECT @extschema@.st_coveredby($1, NULL::integer, $2, NULL::integer) $$
	LANGUAGE 'sql' IMMUTABLE PARALLEL SAFE
	COST 1000;

-----------------------------------------------------------------------
-- ST_Within(raster, raster)
-----------------------------------------------------------------------

CREATE OR REPLACE FUNCTION _st_within(rast1 raster, nband1 integer, rast2 raster, nband2 integer)
	RETURNS boolean
	AS $$ SELECT @extschema@._st_contains($3, $4, $1, $2) $$
	LANGUAGE 'sql' IMMUTABLE PARALLEL SAFE
	COST 1000;

CREATE OR REPLACE FUNCTION st_within(rast1 raster, nband1 integer, rast2 raster, nband2 integer)
	RETURNS boolean
	AS $$ SELECT $1 OPERATOR(@extschema@.&&) $3 AND CASE WHEN $2 IS NULL OR $4 IS NULL THEN @extschema@._st_within(@extschema@.st_convexhull($1), @extschema@.st_convexhull($3)) ELSE @extschema@._st_contains($3, $4, $1, $2) END $$
	LANGUAGE 'sql' IMMUTABLE PARALLEL SAFE
	COST 1000;

CREATE OR REPLACE FUNCTION st_within(rast1 raster, rast2 raster)
	RETURNS boolean
	AS $$ SELECT @extschema@.st_within($1, NULL::integer, $2, NULL::integer) $$
	LANGUAGE 'sql' IMMUTABLE PARALLEL SAFE
	COST 1000;

-----------------------------------------------------------------------
-- ST_DWithin(raster, raster)
-----------------------------------------------------------------------

CREATE OR REPLACE FUNCTION _ST_DWithin(rast1 raster, nband1 integer, rast2 raster, nband2 integer, distance double precision)
	RETURNS boolean
	AS 'MODULE_PATHNAME', 'RASTER_dwithin'
	LANGUAGE 'c' IMMUTABLE STRICT PARALLEL SAFE
	COST 1000;

CREATE OR REPLACE FUNCTION ST_DWithin(rast1 raster, nband1 integer, rast2 raster, nband2 integer, distance double precision)
	RETURNS boolean
	AS $$ SELECT $1::@extschema@.geometry OPERATOR(@extschema@.&&) ST_Expand(ST_ConvexHull($3), $5) AND $3::geometry OPERATOR(@extschema@.&&) ST_Expand(ST_ConvexHull($1), $5) AND CASE WHEN $2 IS NULL OR $4 IS NULL THEN @extschema@._ST_dwithin(st_convexhull($1), st_convexhull($3), $5) ELSE @extschema@._ST_dwithin($1, $2, $3, $4, $5) END $$
	LANGUAGE 'sql' IMMUTABLE PARALLEL SAFE
	COST 1000;

CREATE OR REPLACE FUNCTION ST_DWithin(rast1 raster, rast2 raster, distance double precision)
	RETURNS boolean
	AS $$ SELECT @extschema@.st_dwithin($1, NULL::integer, $2, NULL::integer, $3) $$
	LANGUAGE 'sql' IMMUTABLE PARALLEL SAFE
	COST 1000;

-----------------------------------------------------------------------
-- ST_DFullyWithin(raster, raster)
-----------------------------------------------------------------------

CREATE OR REPLACE FUNCTION _ST_DFullyWithin(rast1 raster, nband1 integer, rast2 raster, nband2 integer, distance double precision)
	RETURNS boolean
	AS 'MODULE_PATHNAME', 'RASTER_dfullywithin'
	LANGUAGE 'c' IMMUTABLE STRICT PARALLEL SAFE
	COST 1000;

CREATE OR REPLACE FUNCTION ST_DFullyWithin(rast1 raster, nband1 integer, rast2 raster, nband2 integer, distance double precision)
	RETURNS boolean
	AS $$ SELECT $1::@extschema@.geometry OPERATOR(@extschema@.&&) @extschema@.ST_Expand(@extschema@.ST_ConvexHull($3), $5) AND $3::geometry OPERATOR(@extschema@.&&) @extschema@.ST_Expand(@extschema@.ST_ConvexHull($1), $5) AND CASE WHEN $2 IS NULL OR $4 IS NULL THEN @extschema@._ST_DFullyWithin(@extschema@.ST_ConvexHull($1), @extschema@.ST_Convexhull($3), $5) ELSE @extschema@._ST_DFullyWithin($1, $2, $3, $4, $5) END $$
	LANGUAGE 'sql' IMMUTABLE PARALLEL SAFE
	COST 1000;

CREATE OR REPLACE FUNCTION ST_DFullyWithin(rast1 raster, rast2 raster, distance double precision)
	RETURNS boolean
	AS $$ SELECT @extschema@.ST_DFullyWithin($1, NULL::integer, $2, NULL::integer, $3) $$
	LANGUAGE 'sql' IMMUTABLE PARALLEL SAFE
	COST 1000;

-----------------------------------------------------------------------
-- ST_Disjoint(raster, raster)
-----------------------------------------------------------------------

CREATE OR REPLACE FUNCTION st_disjoint(rast1 raster, nband1 integer, rast2 raster, nband2 integer)
	RETURNS boolean
	AS $$ SELECT CASE WHEN $2 IS NULL OR $4 IS NULL THEN @extschema@.ST_Disjoint(@extschema@.ST_ConvexHull($1), @extschema@.ST_ConvexHull($3)) ELSE NOT @extschema@._ST_intersects($1, $2, $3, $4) END $$
	LANGUAGE 'sql' IMMUTABLE PARALLEL SAFE
	COST 1000;

CREATE OR REPLACE FUNCTION ST_Disjoint(rast1 raster, rast2 raster)
	RETURNS boolean
	AS $$ SELECT @extschema@.ST_Disjoint($1, NULL::integer, $2, NULL::integer) $$
	LANGUAGE 'sql' IMMUTABLE PARALLEL SAFE
	COST 1000;

-----------------------------------------------------------------------
-- ST_Intersection(geometry, raster) in geometry-space
-- Changed: 3.0.3, fail fast on mismatch srid and schema qualify funcs
-----------------------------------------------------------------------
CREATE OR REPLACE FUNCTION ST_Intersection(geomin geometry, rast raster, band integer DEFAULT 1)
	RETURNS SETOF geomval AS $$
	DECLARE
		intersects boolean := FALSE; same_srid boolean := FALSE;
	BEGIN
		same_srid :=  (@extschema@.ST_SRID(geomin) = @extschema@.ST_SRID(rast));
		IF NOT same_srid THEN
			RAISE EXCEPTION 'SRIDS of geometry: % and raster: % are not the same',
				@extschema@.ST_SRID(geomin), @extschema@.ST_SRID(rast)
				USING HINT = 'Verify using ST_SRID function';
		END IF;
		intersects :=  @extschema@.ST_Intersects(geomin, rast, band);
		IF intersects THEN
			-- Return the intersections of the geometry with the vectorized parts of
			-- the raster and the values associated with those parts, if really their
			-- intersection is not empty.
			RETURN QUERY
				SELECT
					intgeom,
					val
				FROM (
					SELECT
						@extschema@.ST_Intersection((gv).geom, geomin) AS intgeom,
						(gv).val
					FROM @extschema@.ST_DumpAsPolygons(rast, band) gv
					WHERE @extschema@.ST_Intersects((gv).geom, geomin)
				) foo
				WHERE NOT @extschema@.ST_IsEmpty(intgeom);
		ELSE
			-- If the geometry does not intersect with the raster, return an empty
			-- geometry and a null value
			RETURN QUERY
				SELECT
					emptygeom,
					NULL::float8
				FROM ST_GeomCollFromText('GEOMETRYCOLLECTION EMPTY', ST_SRID($1)) emptygeom;
		END IF;
	END;
	$$
	LANGUAGE 'plpgsql' IMMUTABLE STRICT PARALLEL SAFE;

CREATE OR REPLACE FUNCTION st_intersection(rast raster, band integer, geomin geometry)
	RETURNS SETOF geomval AS
	$$ SELECT @extschema@.ST_Intersection($3, $1, $2) $$
	LANGUAGE 'sql' IMMUTABLE STRICT PARALLEL SAFE;

CREATE OR REPLACE FUNCTION ST_Intersection(rast raster, geomin geometry)
	RETURNS SETOF geomval AS
	$$ SELECT @extschema@.ST_Intersection($2, $1, 1) $$
	LANGUAGE 'sql' IMMUTABLE STRICT PARALLEL SAFE;

-----------------------------------------------------------------------
-- ST_Intersection(raster, raster)
-----------------------------------------------------------------------
CREATE OR REPLACE FUNCTION ST_Intersection(
	rast1 raster, band1 int,
	rast2 raster, band2 int,
	returnband text DEFAULT 'BOTH',
	nodataval double precision[] DEFAULT NULL
)
	RETURNS raster
	AS $$
	DECLARE
		rtn @extschema@.raster;
		_returnband text;
		newnodata1 float8;
		newnodata2 float8;
	BEGIN
		IF ST_SRID(rast1) != ST_SRID(rast2) THEN
			RAISE EXCEPTION 'The two rasters do not have the same SRID';
		END IF;

		newnodata1 := coalesce(nodataval[1], ST_BandNodataValue(rast1, band1), ST_MinPossibleValue(@extschema@.ST_BandPixelType(rast1, band1)));
		newnodata2 := coalesce(nodataval[2], ST_BandNodataValue(rast2, band2), ST_MinPossibleValue(@extschema@.ST_BandPixelType(rast2, band2)));

		_returnband := upper(returnband);

		rtn := NULL;
		CASE
			WHEN _returnband = 'BAND1' THEN
				rtn := @extschema@.ST_MapAlgebraExpr(rast1, band1, rast2, band2, '[rast1.val]', @extschema@.ST_BandPixelType(rast1, band1), 'INTERSECTION', newnodata1::text, newnodata1::text, newnodata1);
				rtn := @extschema@.ST_SetBandNodataValue(rtn, 1, newnodata1);
			WHEN _returnband = 'BAND2' THEN
				rtn := @extschema@.ST_MapAlgebraExpr(rast1, band1, rast2, band2, '[rast2.val]', @extschema@.ST_BandPixelType(rast2, band2), 'INTERSECTION', newnodata2::text, newnodata2::text, newnodata2);
				rtn := @extschema@.ST_SetBandNodataValue(rtn, 1, newnodata2);
			WHEN _returnband = 'BOTH' THEN
				rtn := @extschema@.ST_MapAlgebraExpr(rast1, band1, rast2, band2, '[rast1.val]', @extschema@.ST_BandPixelType(rast1, band1), 'INTERSECTION', newnodata1::text, newnodata1::text, newnodata1);
				rtn := ST_SetBandNodataValue(rtn, 1, newnodata1);
				rtn := ST_AddBand(rtn, ST_MapAlgebraExpr(rast1, band1, rast2, band2, '[rast2.val]', @extschema@.ST_BandPixelType(rast2, band2), 'INTERSECTION', newnodata2::text, newnodata2::text, newnodata2));
				rtn := ST_SetBandNodataValue(rtn, 2, newnodata2);
			ELSE
				RAISE EXCEPTION 'Unknown value provided for returnband: %', returnband;
				RETURN NULL;
		END CASE;

		RETURN rtn;
	END;
	$$ LANGUAGE 'plpgsql' STABLE PARALLEL SAFE;

CREATE OR REPLACE FUNCTION st_intersection(
	rast1 raster, band1 int,
	rast2 raster, band2 int,
	returnband text,
	nodataval double precision
)
	RETURNS raster AS
	$$ SELECT st_intersection($1, $2, $3, $4, $5, ARRAY[$6, $6]) $$
	LANGUAGE 'sql' IMMUTABLE PARALLEL SAFE;

CREATE OR REPLACE FUNCTION st_intersection(
	rast1 raster, band1 int,
	rast2 raster, band2 int,
	nodataval double precision[]
)
	RETURNS raster AS
	$$ SELECT st_intersection($1, $2, $3, $4, 'BOTH', $5) $$
	LANGUAGE 'sql' IMMUTABLE PARALLEL SAFE;

CREATE OR REPLACE FUNCTION st_intersection(
	rast1 raster, band1 int,
	rast2 raster, band2 int,
	nodataval double precision
)
	RETURNS raster AS
	$$ SELECT st_intersection($1, $2, $3, $4, 'BOTH', ARRAY[$5, $5]) $$
	LANGUAGE 'sql' IMMUTABLE PARALLEL SAFE;

-- Variants without band number
CREATE OR REPLACE FUNCTION st_intersection(
	rast1 raster,
	rast2 raster,
	returnband text DEFAULT 'BOTH',
	nodataval double precision[] DEFAULT NULL
)
	RETURNS raster AS
	$$ SELECT st_intersection($1, 1, $2, 1, $3, $4) $$
	LANGUAGE 'sql' IMMUTABLE PARALLEL SAFE;

CREATE OR REPLACE FUNCTION st_intersection(
	rast1 raster,
	rast2 raster,
	returnband text,
	nodataval double precision
)
	RETURNS raster AS
	$$ SELECT st_intersection($1, 1, $2, 1, $3, ARRAY[$4, $4]) $$
	LANGUAGE 'sql' IMMUTABLE PARALLEL SAFE;

CREATE OR REPLACE FUNCTION st_intersection(
	rast1 raster,
	rast2 raster,
	nodataval double precision[]
)
	RETURNS raster AS
	$$ SELECT st_intersection($1, 1, $2, 1, 'BOTH', $3) $$
	LANGUAGE 'sql' IMMUTABLE PARALLEL SAFE;

CREATE OR REPLACE FUNCTION st_intersection(
	rast1 raster,
	rast2 raster,
	nodataval double precision
)
	RETURNS raster AS
	$$ SELECT st_intersection($1, 1, $2, 1, 'BOTH', ARRAY[$3, $3]) $$
	LANGUAGE 'sql' IMMUTABLE PARALLEL SAFE;

-----------------------------------------------------------------------
-- ST_Union aggregate
-----------------------------------------------------------------------

-- Availability: 2.1.0
CREATE TYPE unionarg AS (
	nband int,
	uniontype text
);

-- Availability: 2.1.0
CREATE OR REPLACE FUNCTION _st_union_finalfn(internal)
	RETURNS raster
	AS 'MODULE_PATHNAME', 'RASTER_union_finalfn'
	LANGUAGE 'c' IMMUTABLE PARALLEL SAFE;

-- Availability: 2.1.0
CREATE OR REPLACE FUNCTION _st_union_transfn(internal, raster, unionarg[])
	RETURNS internal
	AS 'MODULE_PATHNAME', 'RASTER_union_transfn'
	LANGUAGE 'c' IMMUTABLE PARALLEL SAFE;

-- Availability: 2.1.0
-- Changed: 2.4.0 mark parallel safe
CREATE AGGREGATE st_union(raster, unionarg[]) (
	SFUNC = _st_union_transfn,
	STYPE = internal,
	parallel = safe,
	FINALFUNC = _st_union_finalfn
);

-- Availability: 2.1.0
CREATE OR REPLACE FUNCTION _st_union_transfn(internal, raster, integer, text)
	RETURNS internal
	AS 'MODULE_PATHNAME', 'RASTER_union_transfn'
	LANGUAGE 'c' IMMUTABLE PARALLEL SAFE;

-- Availability: 2.0.0
-- Changed: 2.1.0 changed definition
-- Changed: 2.4.0 mark parallel safe
CREATE AGGREGATE st_union(raster, integer, text) (
	SFUNC = _st_union_transfn,
	STYPE = internal,
	parallel = safe,
	FINALFUNC = _st_union_finalfn
);

-- Availability: 2.1.0
CREATE OR REPLACE FUNCTION _st_union_transfn(internal, raster, integer)
	RETURNS internal
	AS 'MODULE_PATHNAME', 'RASTER_union_transfn'
	LANGUAGE 'c' IMMUTABLE PARALLEL SAFE;

-- Availability: 2.0.0
-- Changed: 2.1.0 changed definition
-- Changed: 2.4.0 mark parallel safe
CREATE AGGREGATE st_union(raster, integer) (
	SFUNC = _st_union_transfn,
	STYPE = internal,
	parallel = safe,
	FINALFUNC = _st_union_finalfn
);

-- Availability: 2.1.0
CREATE OR REPLACE FUNCTION _st_union_transfn(internal, raster)
	RETURNS internal
	AS 'MODULE_PATHNAME', 'RASTER_union_transfn'
	LANGUAGE 'c' IMMUTABLE PARALLEL SAFE;

-- Availability: 2.0.0
-- Changed: 2.1.0 changed definition
-- Changed: 2.4.0 mark parallel safe
CREATE AGGREGATE st_union(raster) (
	SFUNC = _st_union_transfn,
	STYPE = internal,
	parallel = safe,
	FINALFUNC = _st_union_finalfn
);

-- Availability: 2.1.0
CREATE OR REPLACE FUNCTION _st_union_transfn(internal, raster, text)
	RETURNS internal
	AS 'MODULE_PATHNAME', 'RASTER_union_transfn'
	LANGUAGE 'c' IMMUTABLE PARALLEL SAFE;

-- Availability: 2.0.0
-- Changed: 2.1.0 changed definition
-- Changed: 2.4.0 mark parallel safe
CREATE AGGREGATE st_union(raster, text) (
	SFUNC = _st_union_transfn,
	STYPE = internal,
	parallel = safe,
	FINALFUNC = _st_union_finalfn
);

-----------------------------------------------------------------------
-- ST_Clip
-----------------------------------------------------------------------

-- Availability: 2.1.0
CREATE OR REPLACE FUNCTION _st_clip(
	rast raster, nband integer[],
	geom geometry,
	nodataval double precision[] DEFAULT NULL, crop boolean DEFAULT TRUE
)
	RETURNS raster
	AS 'MODULE_PATHNAME', 'RASTER_clip'
	LANGUAGE 'c' IMMUTABLE PARALLEL SAFE;

-- Availability: 2.0.0
-- Changed: 2.1.0
CREATE OR REPLACE FUNCTION st_clip(
	rast raster, nband integer[],
	geom geometry,
	nodataval double precision[] DEFAULT NULL, crop boolean DEFAULT TRUE
)
	RETURNS raster
 	AS $$
	BEGIN
		-- short-cut if geometry's extent fully contains raster's extent
		IF (nodataval IS NULL OR array_length(nodataval, 1) < 1) AND @extschema@.ST_Contains(geom, @extschema@.ST_Envelope(rast)) THEN
			RETURN rast;
		END IF;

		RETURN @extschema@._ST_Clip($1, $2, $3, $4, $5);
	END;
	$$ LANGUAGE 'plpgsql' IMMUTABLE PARALLEL SAFE;

-- Availability: 2.0.0
CREATE OR REPLACE FUNCTION st_clip(
	rast raster, nband integer,
	geom geometry,
	nodataval double precision, crop boolean DEFAULT TRUE
)
	RETURNS raster AS
	$$ SELECT @extschema@.ST_Clip($1, ARRAY[$2]::integer[], $3, ARRAY[$4]::double precision[], $5) $$
	LANGUAGE 'sql' IMMUTABLE PARALLEL SAFE;

-- Availability: 2.0.0
CREATE OR REPLACE FUNCTION st_clip(
	rast raster, nband integer,
	geom geometry,
	crop boolean
)
	RETURNS raster AS
	$$ SELECT @extschema@.ST_Clip($1, ARRAY[$2]::integer[], $3, null::double precision[], $4) $$
	LANGUAGE 'sql' IMMUTABLE PARALLEL SAFE;

-- Availability: 2.0.0
CREATE OR REPLACE FUNCTION st_clip(
	rast raster,
	geom geometry,
	nodataval double precision[] DEFAULT NULL, crop boolean DEFAULT TRUE
)
	RETURNS raster AS
	$$ SELECT @extschema@.ST_Clip($1, NULL, $2, $3, $4) $$
	LANGUAGE 'sql' IMMUTABLE PARALLEL SAFE;

-- Availability: 2.0.0
CREATE OR REPLACE FUNCTION st_clip(
	rast raster,
	geom geometry,
	nodataval double precision, crop boolean DEFAULT TRUE
)
	RETURNS raster AS
	$$ SELECT @extschema@.ST_Clip($1, NULL, $2, ARRAY[$3]::double precision[], $4) $$
	LANGUAGE 'sql' IMMUTABLE PARALLEL SAFE;

-- Availability: 2.0.0
CREATE OR REPLACE FUNCTION st_clip(
	rast raster,
	geom geometry,
	crop boolean
)
	RETURNS raster AS
	$$ SELECT @extschema@.ST_Clip($1, NULL, $2, null::double precision[], $3) $$
	LANGUAGE 'sql' IMMUTABLE PARALLEL SAFE;

-----------------------------------------------------------------------
-- ST_NearestValue
-----------------------------------------------------------------------

CREATE OR REPLACE FUNCTION st_nearestvalue(
	rast raster, band integer,
	pt geometry,
	exclude_nodata_value boolean DEFAULT TRUE
)
	RETURNS double precision
	AS 'MODULE_PATHNAME', 'RASTER_nearestValue'
	LANGUAGE 'c' IMMUTABLE STRICT PARALLEL SAFE;

CREATE OR REPLACE FUNCTION st_nearestvalue(
	rast raster,
	pt geometry,
	exclude_nodata_value boolean DEFAULT TRUE
)
	RETURNS double precision
	AS $$ SELECT st_nearestvalue($1, 1, $2, $3) $$
	LANGUAGE 'sql' IMMUTABLE STRICT PARALLEL SAFE;

CREATE OR REPLACE FUNCTION st_nearestvalue(
	rast raster, band integer,
	columnx integer, rowy integer,
	exclude_nodata_value boolean DEFAULT TRUE
)
	RETURNS double precision
	AS $$ SELECT st_nearestvalue($1, $2, st_setsrid(st_makepoint(st_rastertoworldcoordx($1, $3, $4), st_rastertoworldcoordy($1, $3, $4)), st_srid($1)), $5) $$
	LANGUAGE 'sql' IMMUTABLE STRICT PARALLEL SAFE;

CREATE OR REPLACE FUNCTION st_nearestvalue(
	rast raster,
	columnx integer, rowy integer,
	exclude_nodata_value boolean DEFAULT TRUE
)
	RETURNS double precision
	AS $$ SELECT st_nearestvalue($1, 1, st_setsrid(st_makepoint(st_rastertoworldcoordx($1, $2, $3), st_rastertoworldcoordy($1, $2, $3)), st_srid($1)), $4) $$
	LANGUAGE 'sql' IMMUTABLE STRICT PARALLEL SAFE;

-----------------------------------------------------------------------
-- ST_Neighborhood
-----------------------------------------------------------------------

CREATE OR REPLACE FUNCTION _st_neighborhood(
	rast raster, band integer,
	columnx integer, rowy integer,
	distancex integer, distancey integer,
	exclude_nodata_value boolean DEFAULT TRUE
)
	RETURNS double precision[][]
	AS 'MODULE_PATHNAME', 'RASTER_neighborhood'
	LANGUAGE 'c' IMMUTABLE STRICT PARALLEL SAFE;

CREATE OR REPLACE FUNCTION st_neighborhood(
	rast raster, band integer,
	columnx integer, rowy integer,
	distancex integer, distancey integer,
	exclude_nodata_value boolean DEFAULT TRUE
)
	RETURNS double precision[][]
	AS $$ SELECT @extschema@._ST_neighborhood($1, $2, $3, $4, $5, $6, $7) $$
	LANGUAGE 'sql' IMMUTABLE STRICT PARALLEL SAFE;

CREATE OR REPLACE FUNCTION st_neighborhood(
	rast raster,
	columnx integer, rowy integer,
	distancex integer, distancey integer,
	exclude_nodata_value boolean DEFAULT TRUE
)
	RETURNS double precision[][]
	AS $$ SELECT @extschema@._ST_neighborhood($1, 1, $2, $3, $4, $5, $6) $$
	LANGUAGE 'sql' IMMUTABLE STRICT PARALLEL SAFE;

CREATE OR REPLACE FUNCTION st_neighborhood(
	rast raster, band integer,
	pt geometry,
	distancex integer, distancey integer,
	exclude_nodata_value boolean DEFAULT TRUE
)
	RETURNS double precision[][]
	AS $$
	DECLARE
		wx double precision;
		wy double precision;
		rtn double precision[][];
	BEGIN
		IF (st_geometrytype($3) != 'ST_Point') THEN
			RAISE EXCEPTION 'Attempting to get the neighbor of a pixel with a non-point geometry';
		END IF;

		IF ST_SRID(rast) != ST_SRID(pt) THEN
			RAISE EXCEPTION 'Raster and geometry do not have the same SRID';
		END IF;

		wx := st_x($3);
		wy := st_y($3);

		SELECT @extschema@._ST_neighborhood(
			$1, $2,
			st_worldtorastercoordx(rast, wx, wy),
			st_worldtorastercoordy(rast, wx, wy),
			$4, $5,
			$6
		) INTO rtn;
		RETURN rtn;
	END;
	$$ LANGUAGE 'plpgsql' IMMUTABLE STRICT PARALLEL SAFE;

CREATE OR REPLACE FUNCTION st_neighborhood(
	rast raster,
	pt geometry,
	distancex integer, distancey integer,
	exclude_nodata_value boolean DEFAULT TRUE
)
	RETURNS double precision[][]
	AS $$ SELECT st_neighborhood($1, 1, $2, $3, $4, $5) $$
	LANGUAGE 'sql' IMMUTABLE STRICT PARALLEL SAFE;

------------------------------------------------------------------------------
-- raster constraint functions
-------------------------------------------------------------------------------

CREATE OR REPLACE FUNCTION _add_raster_constraint(cn name, sql text)
	RETURNS boolean AS $$
	BEGIN
		BEGIN
			EXECUTE sql;
		EXCEPTION
			WHEN duplicate_object THEN
				RAISE NOTICE 'The constraint "%" already exists.  To replace the existing constraint, delete the constraint and call ApplyRasterConstraints again', cn;
			WHEN OTHERS THEN
				RAISE NOTICE 'Unable to add constraint: %', cn;
				RAISE NOTICE 'SQL used for failed constraint: %', sql;
				RAISE NOTICE 'Returned error message: % (%)', SQLERRM, SQLSTATE;
				RETURN FALSE;
		END;

		RETURN TRUE;
	END;
	$$ LANGUAGE 'plpgsql' VOLATILE STRICT
	COST 100;

CREATE OR REPLACE FUNCTION _drop_raster_constraint(rastschema name, rasttable name, cn name)
	RETURNS boolean AS $$
	DECLARE
		fqtn text;
	BEGIN
		fqtn := '';
		IF length($1) > 0 THEN
			fqtn := quote_ident($1) || '.';
		END IF;
		fqtn := fqtn || quote_ident($2);

		BEGIN
			EXECUTE 'ALTER TABLE '
				|| fqtn
				|| ' DROP CONSTRAINT '
				|| quote_ident(cn);
			RETURN TRUE;
		EXCEPTION
			WHEN undefined_object THEN
				RAISE NOTICE 'The constraint "%" does not exist.  Skipping', cn;
			WHEN OTHERS THEN
				RAISE NOTICE 'Unable to drop constraint "%": % (%)',
          cn, SQLERRM, SQLSTATE;
				RETURN FALSE;
		END;

		RETURN TRUE;
	END;
	$$ LANGUAGE 'plpgsql' VOLATILE STRICT
	COST 100;

CREATE OR REPLACE FUNCTION _raster_constraint_info_srid(rastschema name, rasttable name, rastcolumn name)
	RETURNS integer AS $$
	SELECT
		regexp_replace(
			split_part(s.consrc, ' = ', 2),
			'[\(\)]', '', 'g'
		)::integer
	FROM pg_class c, pg_namespace n, pg_attribute a
		, (SELECT connamespace, conrelid, conkey, pg_get_constraintdef(oid) As consrc
		    FROM pg_constraint) AS s
	WHERE n.nspname = $1
		AND c.relname = $2
		AND a.attname = $3
		AND a.attrelid = c.oid
		AND s.connamespace = n.oid
		AND s.conrelid = c.oid
		AND a.attnum = ANY (s.conkey)
		AND s.consrc LIKE '%st_srid(% = %';
	$$ LANGUAGE sql STABLE STRICT
  COST 100;

CREATE OR REPLACE FUNCTION _add_raster_constraint_srid(rastschema name, rasttable name, rastcolumn name)
	RETURNS boolean AS $$
	DECLARE
		fqtn text;
		cn name;
		sql text;
		attr int;
	BEGIN
		fqtn := '';
		IF length($1) > 0 THEN
			fqtn := quote_ident($1) || '.';
		END IF;
		fqtn := fqtn || quote_ident($2);

		cn := 'enforce_srid_' || $3;

		sql := 'SELECT st_srid('
			|| quote_ident($3)
			|| ') FROM ' || fqtn
			|| ' WHERE '
			|| quote_ident($3)
			|| ' IS NOT NULL LIMIT 1;';
		BEGIN
			EXECUTE sql INTO attr;
		EXCEPTION WHEN OTHERS THEN
			RAISE NOTICE 'Unable to get the SRID of a sample raster: % (%)',
        SQLERRM, SQLSTATE;
			RETURN FALSE;
		END;

		sql := 'ALTER TABLE ' || fqtn
			|| ' ADD CONSTRAINT ' || quote_ident(cn)
			|| ' CHECK (st_srid('
			|| quote_ident($3)
			|| ') = ' || attr || ')';

		RETURN  @extschema@._add_raster_constraint(cn, sql);
	END;
	$$ LANGUAGE 'plpgsql' VOLATILE STRICT
	COST 100;

CREATE OR REPLACE FUNCTION _drop_raster_constraint_srid(rastschema name, rasttable name, rastcolumn name)
	RETURNS boolean AS
	$$ SELECT  @extschema@._drop_raster_constraint($1, $2, 'enforce_srid_' || $3) $$
	LANGUAGE 'sql' VOLATILE STRICT
	COST 100;

CREATE OR REPLACE FUNCTION _raster_constraint_info_scale(rastschema name, rasttable name, rastcolumn name, axis char)
	RETURNS double precision AS $$
	WITH c AS (SELECT
		regexp_replace(
			replace(
				split_part(
					split_part(s.consrc, ' = ', 2),
					'::', 1
				),
				'round(', ''
			),
			'[ ''''\(\)]', '', 'g'
		)::text AS val
	FROM pg_class c, pg_namespace n, pg_attribute a
		, (SELECT connamespace, conrelid, conkey, pg_get_constraintdef(oid) As consrc
		    FROM pg_constraint) AS s
	WHERE n.nspname = $1
		AND c.relname = $2
		AND a.attname = $3
		AND a.attrelid = c.oid
		AND s.connamespace = n.oid
		AND s.conrelid = c.oid
		AND a.attnum = ANY (s.conkey)
		AND s.consrc LIKE '%st_scale' || $4 || '(% = %')
-- if it is a comma separated list of two numbers then need to use round
   SELECT CASE WHEN split_part(c.val,',', 2) > ''
        THEN round( split_part(c.val, ',',1)::numeric, split_part(c.val,',',2)::integer )::float8
        ELSE c.val::float8 END
        FROM c;
	$$ LANGUAGE sql STABLE STRICT
  COST 100;

CREATE OR REPLACE FUNCTION _add_raster_constraint_scale(rastschema name, rasttable name, rastcolumn name, axis char)
	RETURNS boolean AS $$
	DECLARE
		fqtn text;
		cn name;
		sql text;
		attr double precision;
	BEGIN
		IF lower($4) != 'x' AND lower($4) != 'y' THEN
			RAISE EXCEPTION 'axis must be either "x" or "y"';
			RETURN FALSE;
		END IF;

		fqtn := '';
		IF length($1) > 0 THEN
			fqtn := quote_ident($1) || '.';
		END IF;
		fqtn := fqtn || quote_ident($2);

		cn := 'enforce_scale' || $4 || '_' || $3;

		sql := 'SELECT st_scale' || $4 || '('
			|| quote_ident($3)
			|| ') FROM '
			|| fqtn
			|| ' WHERE '
			|| quote_ident($3)
			|| ' IS NOT NULL LIMIT 1;';
		BEGIN
			EXECUTE sql INTO attr;
		EXCEPTION WHEN OTHERS THEN
			RAISE NOTICE 'Unable to get the %-scale of a sample raster: % (%)',
        upper($4), SQLERRM, SQLSTATE;
			RETURN FALSE;
		END;

		sql := 'ALTER TABLE ' || fqtn
			|| ' ADD CONSTRAINT ' || quote_ident(cn)
			|| ' CHECK (round(st_scale' || $4 || '('
			|| quote_ident($3)
			|| ')::numeric, 10) = round(' || text(attr) || '::numeric, 10))';
		RETURN  @extschema@._add_raster_constraint(cn, sql);
	END;
	$$ LANGUAGE 'plpgsql' VOLATILE STRICT
	COST 100;

CREATE OR REPLACE FUNCTION _drop_raster_constraint_scale(rastschema name, rasttable name, rastcolumn name, axis char)
	RETURNS boolean AS $$
	BEGIN
		IF lower($4) != 'x' AND lower($4) != 'y' THEN
			RAISE EXCEPTION 'axis must be either "x" or "y"';
			RETURN FALSE;
		END IF;

		RETURN  @extschema@._drop_raster_constraint($1, $2, 'enforce_scale' || $4 || '_' || $3);
	END;
	$$ LANGUAGE 'plpgsql' VOLATILE STRICT
	COST 100;

CREATE OR REPLACE FUNCTION _raster_constraint_info_blocksize(rastschema name, rasttable name, rastcolumn name, axis text)
	RETURNS integer AS $$
	SELECT
		CASE
			WHEN strpos(s.consrc, 'ANY (ARRAY[') > 0 THEN
				split_part((substring(s.consrc FROM E'ARRAY\\[(.*?){1}\\]')), ',', 1)::integer
			ELSE
				regexp_replace(
					split_part(s.consrc, '= ', 2),
					'[\(\)]', '', 'g'
				)::integer
			END
	FROM pg_class c, pg_namespace n, pg_attribute a
		, (SELECT connamespace, conrelid, conkey, pg_get_constraintdef(oid) As consrc
			FROM pg_constraint) AS s
	WHERE n.nspname = $1
		AND c.relname = $2
		AND a.attname = $3
		AND a.attrelid = c.oid
		AND s.connamespace = n.oid
		AND s.conrelid = c.oid
		AND a.attnum = ANY (s.conkey)
		AND s.consrc LIKE '%st_' || $4 || '(%= %';
	$$ LANGUAGE sql STABLE STRICT
  COST 100;

CREATE OR REPLACE FUNCTION _add_raster_constraint_blocksize(rastschema name, rasttable name, rastcolumn name, axis text)
	RETURNS boolean AS $$
	DECLARE
		fqtn text;
		cn name;
		sql text;
		attrset integer[];
		attr integer;
	BEGIN
		IF lower($4) != 'width' AND lower($4) != 'height' THEN
			RAISE EXCEPTION 'axis must be either "width" or "height"';
			RETURN FALSE;
		END IF;

		fqtn := '';
		IF length($1) > 0 THEN
			fqtn := quote_ident($1) || '.';
		END IF;
		fqtn := fqtn || quote_ident($2);

		cn := 'enforce_' || $4 || '_' || $3;

		sql := 'SELECT st_' || $4 || '('
			|| quote_ident($3)
			|| ') FROM ' || fqtn
			|| ' GROUP BY 1 ORDER BY count(*) DESC';
		BEGIN
			attrset := ARRAY[]::integer[];
			FOR attr IN EXECUTE sql LOOP
				attrset := attrset || attr;
			END LOOP;
		EXCEPTION WHEN OTHERS THEN
			RAISE NOTICE 'Unable to get the % of a sample raster: % (%)',
        $4, SQLERRM, SQLSTATE;
			RETURN FALSE;
		END;

		sql := 'ALTER TABLE ' || fqtn
			|| ' ADD CONSTRAINT ' || quote_ident(cn)
			|| ' CHECK (st_' || $4 || '('
			|| quote_ident($3)
			|| ') IN (' || array_to_string(attrset, ',') || '))';
		RETURN  @extschema@._add_raster_constraint(cn, sql);
	END;
	$$ LANGUAGE 'plpgsql' VOLATILE STRICT
	COST 100;

CREATE OR REPLACE FUNCTION _drop_raster_constraint_blocksize(rastschema name, rasttable name, rastcolumn name, axis text)
	RETURNS boolean AS $$
	BEGIN
		IF lower($4) != 'width' AND lower($4) != 'height' THEN
			RAISE EXCEPTION 'axis must be either "width" or "height"';
			RETURN FALSE;
		END IF;

		RETURN  @extschema@._drop_raster_constraint($1, $2, 'enforce_' || $4 || '_' || $3);
	END;
	$$ LANGUAGE 'plpgsql' VOLATILE STRICT
	COST 100;

CREATE OR REPLACE FUNCTION _raster_constraint_info_extent(rastschema name, rasttable name, rastcolumn name)
	RETURNS geometry AS $$
	SELECT
		trim(both '''' from split_part(trim(split_part(s.consrc, ' @ ', 2)), '::', 1))::geometry
	FROM pg_class c, pg_namespace n, pg_attribute a
		, (SELECT connamespace, conrelid, conkey, pg_get_constraintdef(oid) As consrc
			FROM pg_constraint) AS s
	WHERE n.nspname = $1
		AND c.relname = $2
		AND a.attname = $3
		AND a.attrelid = c.oid
		AND s.connamespace = n.oid
		AND s.conrelid = c.oid
		AND a.attnum = ANY (s.conkey)
		AND s.consrc LIKE '%st_envelope(% @ %';
	$$ LANGUAGE sql STABLE STRICT
  COST 100;

CREATE OR REPLACE FUNCTION _add_raster_constraint_extent(rastschema name, rasttable name, rastcolumn name)
	RETURNS boolean AS $$
	DECLARE
		fqtn text;
		cn name;
		sql text;
		attr text; srid integer;
	BEGIN
		fqtn := '';
		IF length(rastschema) > 0 THEN
			fqtn := quote_ident(rastschema) || '.';
		END IF;
		fqtn := fqtn || quote_ident(rasttable);

		sql := 'SELECT @extschema@.ST_SRID('
			|| quote_ident(rastcolumn)
			|| ') FROM '
			|| fqtn
			|| ' WHERE '
			|| quote_ident(rastcolumn)
			|| ' IS NOT NULL LIMIT 1;';
                EXECUTE sql INTO srid;

    IF srid IS NULL THEN
      RETURN false;
    END IF;

		cn := 'enforce_max_extent_' || rastcolumn;

		sql := 'SELECT @extschema@.st_ashexewkb( @extschema@.st_setsrid( @extschema@.st_extent( @extschema@.st_envelope('
			|| quote_ident(rastcolumn)
			|| ')), ' || srid || ')) FROM '
			|| fqtn;
		EXECUTE sql INTO attr;

		-- NOTE: I put NOT VALID to prevent the costly step of validating the constraint
		sql := 'ALTER TABLE ' || fqtn
			|| ' ADD CONSTRAINT ' || quote_ident(cn)
			|| ' CHECK ( @extschema@.st_envelope('
			|| quote_ident(rastcolumn)
			|| ') @ ''' || attr || '''::geometry) NOT VALID';
		RETURN  @extschema@._add_raster_constraint(cn, sql);
	END;
	$$ LANGUAGE 'plpgsql' VOLATILE STRICT
	COST 9000;

CREATE OR REPLACE FUNCTION _drop_raster_constraint_extent(rastschema name, rasttable name, rastcolumn name)
	RETURNS boolean AS
	$$ SELECT  @extschema@._drop_raster_constraint($1, $2, 'enforce_max_extent_' || $3) $$
	LANGUAGE 'sql' VOLATILE STRICT
	COST 100;

CREATE OR REPLACE FUNCTION _raster_constraint_info_alignment(rastschema name, rasttable name, rastcolumn name)
	RETURNS boolean AS $$
	SELECT
		TRUE
	FROM pg_class c, pg_namespace n, pg_attribute a
		, (SELECT connamespace, conrelid, conkey, pg_get_constraintdef(oid) As consrc
			FROM pg_constraint) AS s
	WHERE n.nspname = $1
		AND c.relname = $2
		AND a.attname = $3
		AND a.attrelid = c.oid
		AND s.connamespace = n.oid
		AND s.conrelid = c.oid
		AND a.attnum = ANY (s.conkey)
		AND s.consrc LIKE '%st_samealignment(%';
	$$ LANGUAGE sql STABLE STRICT
  COST 100;

CREATE OR REPLACE FUNCTION _add_raster_constraint_alignment(rastschema name, rasttable name, rastcolumn name)
	RETURNS boolean AS $$
	DECLARE
		fqtn text;
		cn name;
		sql text;
		attr text;
	BEGIN
		fqtn := '';
		IF length($1) > 0 THEN
			fqtn := quote_ident($1) || '.';
		END IF;
		fqtn := fqtn || quote_ident($2);

		cn := 'enforce_same_alignment_' || $3;

		sql := 'SELECT @extschema@.st_makeemptyraster(1, 1, upperleftx, upperlefty, scalex, scaley, skewx, skewy, srid) FROM @extschema@.st_metadata((SELECT '
			|| quote_ident($3)
			|| ' FROM '
			|| fqtn
			|| ' WHERE '
			|| quote_ident($3)
			|| ' IS NOT NULL LIMIT 1))';
		BEGIN
			EXECUTE sql INTO attr;
		EXCEPTION WHEN OTHERS THEN
			RAISE NOTICE 'Unable to get the alignment of a sample raster: % (%)',
        SQLERRM, SQLSTATE;
			RETURN FALSE;
		END;

		sql := 'ALTER TABLE ' || fqtn ||
			' ADD CONSTRAINT ' || quote_ident(cn) ||
			' CHECK (st_samealignment(' || quote_ident($3) || ', ''' || attr || '''::raster))';
		RETURN  @extschema@._add_raster_constraint(cn, sql);
	END;
	$$ LANGUAGE 'plpgsql' VOLATILE STRICT
	COST 100;

CREATE OR REPLACE FUNCTION _drop_raster_constraint_alignment(rastschema name, rasttable name, rastcolumn name)
	RETURNS boolean AS
	$$ SELECT  @extschema@._drop_raster_constraint($1, $2, 'enforce_same_alignment_' || $3) $$
	LANGUAGE 'sql' VOLATILE STRICT
	COST 100;

CREATE OR REPLACE FUNCTION _raster_constraint_info_spatially_unique(rastschema name, rasttable name, rastcolumn name)
	RETURNS boolean AS $$
	SELECT
		TRUE
	FROM pg_class c, pg_namespace n, pg_attribute a
		, (SELECT connamespace, conrelid, conindid, conkey, contype, conexclop, pg_get_constraintdef(oid) As consrc
			FROM pg_constraint) AS s
		, pg_index idx, pg_operator op
	WHERE n.nspname = $1
		AND c.relname = $2
		AND a.attname = $3
		AND a.attrelid = c.oid
		AND s.connamespace = n.oid
		AND s.conrelid = c.oid
		AND s.contype = 'x'
		AND 0::smallint = ANY (s.conkey)
		AND idx.indexrelid = s.conindid
		AND pg_get_indexdef(idx.indexrelid, 1, true) LIKE '(' || quote_ident($3) || '::geometry)'
		AND s.conexclop[1] = op.oid
		AND op.oprname = '=';
	$$ LANGUAGE sql STABLE STRICT
  COST 100;

CREATE OR REPLACE FUNCTION _add_raster_constraint_spatially_unique(rastschema name, rasttable name, rastcolumn name)
	RETURNS boolean AS $$
	DECLARE
		fqtn text;
		cn name;
		sql text;
		attr text;
		meta record;
	BEGIN
		fqtn := '';
		IF length($1) > 0 THEN
			fqtn := quote_ident($1) || '.';
		END IF;
		fqtn := fqtn || quote_ident($2);

		cn := 'enforce_spatially_unique_' || quote_ident($2) || '_'|| $3;

		sql := 'ALTER TABLE ' || fqtn ||
			' ADD CONSTRAINT ' || quote_ident(cn) ||
			' EXCLUDE ((' || quote_ident($3) || '::geometry) WITH =)';
		RETURN  @extschema@._add_raster_constraint(cn, sql);
	END;
	$$ LANGUAGE 'plpgsql' VOLATILE STRICT
	COST 100;

CREATE OR REPLACE FUNCTION _drop_raster_constraint_spatially_unique(rastschema name, rasttable name, rastcolumn name)
	RETURNS boolean AS $$
	DECLARE
		cn text;
	BEGIN
		SELECT
			s.conname INTO cn
		FROM pg_class c, pg_namespace n, pg_attribute a
		, (SELECT connamespace, conname, conrelid, conkey, conindid, contype, conexclop, pg_get_constraintdef(oid) As consrc
			FROM pg_constraint) AS s
		, pg_index idx, pg_operator op
		WHERE n.nspname = $1
			AND c.relname = $2
			AND a.attname = $3
			AND a.attrelid = c.oid
			AND s.connamespace = n.oid
			AND s.conrelid = c.oid
			AND s.contype = 'x'
			AND 0::smallint = ANY (s.conkey)
			AND idx.indexrelid = s.conindid
			AND pg_get_indexdef(idx.indexrelid, 1, true) LIKE '(' || quote_ident($3) || '::geometry)'
			AND s.conexclop[1] = op.oid
			AND op.oprname = '=';

		RETURN  @extschema@._drop_raster_constraint($1, $2, cn);
	END;
	$$ LANGUAGE 'plpgsql' VOLATILE STRICT
	COST 100;

CREATE OR REPLACE FUNCTION _raster_constraint_info_coverage_tile(rastschema name, rasttable name, rastcolumn name)
	RETURNS boolean AS $$
	SELECT
		TRUE
	FROM pg_class c, pg_namespace n, pg_attribute a
			, (SELECT connamespace, conrelid, conkey, pg_get_constraintdef(oid) As consrc
			FROM pg_constraint) AS s
	WHERE n.nspname = $1
		AND c.relname = $2
		AND a.attname = $3
		AND a.attrelid = c.oid
		AND s.connamespace = n.oid
		AND s.conrelid = c.oid
		AND a.attnum = ANY (s.conkey)
		AND s.consrc LIKE '%st_iscoveragetile(%';
	$$ LANGUAGE sql STABLE STRICT
  COST 100;

CREATE OR REPLACE FUNCTION _add_raster_constraint_coverage_tile(rastschema name, rasttable name, rastcolumn name)
	RETURNS boolean AS $$
	DECLARE
		fqtn text;
		cn name;
		sql text;

		_scalex double precision;
		_scaley double precision;
		_skewx double precision;
		_skewy double precision;
		_tilewidth integer;
		_tileheight integer;
		_alignment boolean;

		_covextent @extschema@.geometry;
		_covrast @extschema@.raster;
	BEGIN
		fqtn := '';
		IF length($1) > 0 THEN
			fqtn := quote_ident($1) || '.';
		END IF;
		fqtn := fqtn || quote_ident($2);

		cn := 'enforce_coverage_tile_' || $3;

		-- metadata
		BEGIN
			sql := 'WITH foo AS (SELECT @extschema@.ST_Metadata(' || quote_ident($3) || ') AS meta, @extschema@.ST_ConvexHull(' || quote_ident($3) || ') AS hull FROM ' || fqtn || ') SELECT max((meta).scalex), max((meta).scaley), max((meta).skewx), max((meta).skewy), max((meta).width), max((meta).height), @extschema@.ST_Union(hull) FROM foo';
			EXECUTE sql INTO _scalex, _scaley, _skewx, _skewy, _tilewidth, _tileheight, _covextent;
		EXCEPTION WHEN OTHERS THEN
			RAISE DEBUG 'Unable to get coverage metadata for %.%: % (%)',
        fqtn, quote_ident($3), SQLERRM, SQLSTATE;
      -- TODO: Why not return false here ?
		END;

		-- rasterize extent
		BEGIN
			_covrast := @extschema@.ST_AsRaster(_covextent, _scalex, _scaley, '8BUI', 1, 0, NULL, NULL, _skewx, _skewy);
			IF _covrast IS NULL THEN
				RAISE NOTICE 'Unable to create coverage raster. Cannot add coverage tile constraint: % (%)',
          SQLERRM, SQLSTATE;
				RETURN FALSE;
			END IF;

			-- remove band
			_covrast := ST_MakeEmptyRaster(_covrast);
		EXCEPTION WHEN OTHERS THEN
			RAISE NOTICE 'Unable to create coverage raster. Cannot add coverage tile constraint: % (%)',
        SQLERRM, SQLSTATE;
			RETURN FALSE;
		END;

		sql := 'ALTER TABLE ' || fqtn ||
			' ADD CONSTRAINT ' || quote_ident(cn) ||
			' CHECK (st_iscoveragetile(' || quote_ident($3) || ', ''' || _covrast || '''::raster, ' || _tilewidth || ', ' || _tileheight || '))';
		RETURN  @extschema@._add_raster_constraint(cn, sql);
	END;
	$$ LANGUAGE 'plpgsql' VOLATILE STRICT
	COST 100;

CREATE OR REPLACE FUNCTION _drop_raster_constraint_coverage_tile(rastschema name, rasttable name, rastcolumn name)
	RETURNS boolean AS
	$$ SELECT  @extschema@._drop_raster_constraint($1, $2, 'enforce_coverage_tile_' || $3) $$
	LANGUAGE 'sql' VOLATILE STRICT
	COST 100;

CREATE OR REPLACE FUNCTION _raster_constraint_info_regular_blocking(rastschema name, rasttable name, rastcolumn name)
	RETURNS boolean
	AS $$
	DECLARE
		covtile boolean;
		spunique boolean;
	BEGIN
		-- check existance of constraints
		-- coverage tile constraint
		covtile := COALESCE( @extschema@._raster_constraint_info_coverage_tile($1, $2, $3), FALSE);

		-- spatially unique constraint
		spunique := COALESCE( @extschema@._raster_constraint_info_spatially_unique($1, $2, $3), FALSE);

		RETURN (covtile AND spunique);
	END;
	$$ LANGUAGE 'plpgsql' STABLE STRICT
  COST 100;

CREATE OR REPLACE FUNCTION _drop_raster_constraint_regular_blocking(rastschema name, rasttable name, rastcolumn name)
	RETURNS boolean AS
	$$ SELECT @extschema@._drop_raster_constraint($1, $2, 'enforce_regular_blocking_' || $3) $$
	LANGUAGE 'sql' VOLATILE STRICT
	COST 100;

CREATE OR REPLACE FUNCTION _raster_constraint_info_num_bands(rastschema name, rasttable name, rastcolumn name)
	RETURNS integer AS $$
	SELECT
		regexp_replace(
			split_part(s.consrc, ' = ', 2),
			'[\(\)]', '', 'g'
		)::integer
	FROM pg_class c, pg_namespace n, pg_attribute a
		, (SELECT connamespace, conrelid, conkey, pg_get_constraintdef(oid) As consrc
			FROM pg_constraint) AS s
	WHERE n.nspname = $1
		AND c.relname = $2
		AND a.attname = $3
		AND a.attrelid = c.oid
		AND s.connamespace = n.oid
		AND s.conrelid = c.oid
		AND a.attnum = ANY (s.conkey)
		AND s.consrc LIKE '%st_numbands(%';
	$$ LANGUAGE sql STABLE STRICT
  COST 100;

CREATE OR REPLACE FUNCTION _add_raster_constraint_num_bands(rastschema name, rasttable name, rastcolumn name)
	RETURNS boolean AS $$
	DECLARE
		fqtn text;
		cn name;
		sql text;
		attr int;
	BEGIN
		fqtn := '';
		IF length($1) > 0 THEN
			fqtn := quote_ident($1) || '.';
		END IF;
		fqtn := fqtn || quote_ident($2);

		cn := 'enforce_num_bands_' || $3;

		sql := 'SELECT @extschema@.st_numbands(' || quote_ident($3)
			|| ') FROM '
			|| fqtn
			|| ' WHERE '
			|| quote_ident($3)
			|| ' IS NOT NULL LIMIT 1;';
		BEGIN
			EXECUTE sql INTO attr;
		EXCEPTION WHEN OTHERS THEN
			RAISE NOTICE 'Unable to get the number of bands of a sample raster: % (%)',
        SQLERRM, SQLSTATE;
			RETURN FALSE;
		END;

		sql := 'ALTER TABLE ' || fqtn
			|| ' ADD CONSTRAINT ' || quote_ident(cn)
			|| ' CHECK (@extschema@.st_numbands(' || quote_ident($3)
			|| ') = ' || attr
			|| ')';
		RETURN  @extschema@._add_raster_constraint(cn, sql);
	END;
	$$ LANGUAGE 'plpgsql' VOLATILE STRICT
	COST 100;

CREATE OR REPLACE FUNCTION _drop_raster_constraint_num_bands(rastschema name, rasttable name, rastcolumn name)
	RETURNS boolean AS
	$$ SELECT  @extschema@._drop_raster_constraint($1, $2, 'enforce_num_bands_' || $3) $$
	LANGUAGE 'sql' VOLATILE STRICT
	COST 100;

CREATE OR REPLACE FUNCTION _raster_constraint_info_pixel_types(rastschema name, rasttable name, rastcolumn name)
	RETURNS text[] AS $$
	SELECT
		trim(
			both '''' from split_part(
				regexp_replace(
					split_part(s.consrc, ' = ', 2),
					'[\(\)]', '', 'g'
				),
				'::', 1
			)
		)::text[]
	FROM pg_class c, pg_namespace n, pg_attribute a
		, (SELECT connamespace, conrelid, conkey, pg_get_constraintdef(oid) As consrc
			FROM pg_constraint) AS s
	WHERE n.nspname = $1
		AND c.relname = $2
		AND a.attname = $3
		AND a.attrelid = c.oid
		AND s.connamespace = n.oid
		AND s.conrelid = c.oid
		AND a.attnum = ANY (s.conkey)
		AND s.consrc LIKE '%_raster_constraint_pixel_types(%';
	$$ LANGUAGE sql STABLE STRICT
  COST 100;

CREATE OR REPLACE FUNCTION _raster_constraint_pixel_types(rast raster)
	RETURNS text[] AS
	$$ SELECT array_agg(pixeltype)::text[] FROM  @extschema@.ST_BandMetaData($1, ARRAY[]::int[]); $$
	LANGUAGE 'sql' STABLE STRICT;

CREATE OR REPLACE FUNCTION _add_raster_constraint_pixel_types(rastschema name, rasttable name, rastcolumn name)
	RETURNS boolean AS $$
	DECLARE
		fqtn text;
		cn name;
		sql text;
		attr text[];
		max int;
	BEGIN
		fqtn := '';
		IF length($1) > 0 THEN
			fqtn := quote_ident($1) || '.';
		END IF;
		fqtn := fqtn || quote_ident($2);

		cn := 'enforce_pixel_types_' || $3;

		sql := 'SELECT @extschema@._raster_constraint_pixel_types(' || quote_ident($3)
			|| ') FROM ' || fqtn
			|| ' WHERE '
			|| quote_ident($3)
			|| ' IS NOT NULL LIMIT 1;';
		BEGIN
			EXECUTE sql INTO attr;
		EXCEPTION WHEN OTHERS THEN
			RAISE NOTICE 'Unable to get the pixel types of a sample raster: % (%)',
        SQLERRM, SQLSTATE;
			RETURN FALSE;
		END;
		max := array_length(attr, 1);
		IF max < 1 OR max IS NULL THEN
			RAISE NOTICE 'Unable to get the pixel types of a sample raster (max < 1 or null)';
			RETURN FALSE;
		END IF;

		sql := 'ALTER TABLE ' || fqtn
			|| ' ADD CONSTRAINT ' || quote_ident(cn)
			|| ' CHECK (_raster_constraint_pixel_types(' || quote_ident($3)
			|| ') = ''{';
		FOR x in 1..max LOOP
			sql := sql || '"' || attr[x] || '"';
			IF x < max THEN
				sql := sql || ',';
			END IF;
		END LOOP;
		sql := sql || '}''::text[])';

		RETURN  @extschema@._add_raster_constraint(cn, sql);
	END;
	$$ LANGUAGE 'plpgsql' VOLATILE STRICT;

CREATE OR REPLACE FUNCTION _drop_raster_constraint_pixel_types(rastschema name, rasttable name, rastcolumn name)
	RETURNS boolean AS
	$$ SELECT  @extschema@._drop_raster_constraint($1, $2, 'enforce_pixel_types_' || $3) $$
	LANGUAGE 'sql' VOLATILE STRICT;

CREATE OR REPLACE FUNCTION _raster_constraint_info_nodata_values(rastschema name, rasttable name, rastcolumn name)
	RETURNS double precision[] AS $$
	SELECT
		trim(both '''' from
			split_part(
				regexp_replace(
					split_part(s.consrc, ' = ', 2),
					'[\(\)]', '', 'g'
				),
				'::', 1
			)
		)::double precision[]
	FROM pg_class c, pg_namespace n, pg_attribute a
		, (SELECT connamespace, conrelid, conkey, pg_get_constraintdef(oid) As consrc
			FROM pg_constraint) AS s
	WHERE n.nspname = $1
		AND c.relname = $2
		AND a.attname = $3
		AND a.attrelid = c.oid
		AND s.connamespace = n.oid
		AND s.conrelid = c.oid
		AND a.attnum = ANY (s.conkey)
		AND s.consrc LIKE '%_raster_constraint_nodata_values(%';
	$$ LANGUAGE sql STABLE STRICT;

-- Availability: 2.0.0
-- Changed: 2.2.0
CREATE OR REPLACE FUNCTION _raster_constraint_nodata_values(rast raster)
	RETURNS numeric[] AS
	$$ SELECT array_agg(round(nodatavalue::numeric, 10))::numeric[] FROM @extschema@.ST_BandMetaData($1, ARRAY[]::int[]); $$
	LANGUAGE 'sql' IMMUTABLE STRICT PARALLEL SAFE;

CREATE OR REPLACE FUNCTION _add_raster_constraint_nodata_values(rastschema name, rasttable name, rastcolumn name)
	RETURNS boolean AS $$
	DECLARE
		fqtn text;
		cn name;
		sql text;
		attr numeric[];
		max int;
	BEGIN
		fqtn := '';
		IF length($1) > 0 THEN
			fqtn := quote_ident($1) || '.';
		END IF;
		fqtn := fqtn || quote_ident($2);

		cn := 'enforce_nodata_values_' || $3;

		sql := 'SELECT @extschema@._raster_constraint_nodata_values(' || quote_ident($3)
			|| ') FROM ' || fqtn
			|| ' WHERE '
			|| quote_ident($3)
			|| ' IS NOT NULL LIMIT 1;';
		BEGIN
			EXECUTE sql INTO attr;
		EXCEPTION WHEN OTHERS THEN
			RAISE NOTICE 'Unable to get the nodata values of a sample raster: % (%)',
        SQLERRM, SQLSTATE;
			RETURN FALSE;
		END;
		max := array_length(attr, 1);
		IF max < 1 OR max IS NULL THEN
			RAISE NOTICE 'Unable to get the nodata values of a sample raster (max < 1 or null)';
			RETURN FALSE;
		END IF;

		sql := 'ALTER TABLE ' || fqtn
			|| ' ADD CONSTRAINT ' || quote_ident(cn)
			|| ' CHECK (_raster_constraint_nodata_values(' || quote_ident($3)
			|| ')::numeric[] = ''{';
		FOR x in 1..max LOOP
			IF attr[x] IS NULL THEN
				sql := sql || 'NULL';
			ELSE
				sql := sql || attr[x];
			END IF;
			IF x < max THEN
				sql := sql || ',';
			END IF;
		END LOOP;
		sql := sql || '}''::numeric[])';

		RETURN  @extschema@._add_raster_constraint(cn, sql);
	END;
	$$ LANGUAGE 'plpgsql' VOLATILE STRICT;

CREATE OR REPLACE FUNCTION _drop_raster_constraint_nodata_values(rastschema name, rasttable name, rastcolumn name)
	RETURNS boolean AS
	$$ SELECT  @extschema@._drop_raster_constraint($1, $2, 'enforce_nodata_values_' || $3) $$
	LANGUAGE 'sql' VOLATILE STRICT
	COST 100;

CREATE OR REPLACE FUNCTION _raster_constraint_info_out_db(rastschema name, rasttable name, rastcolumn name)
	RETURNS boolean[] AS $$
	SELECT
		trim(
			both '''' from split_part(
				regexp_replace(
					split_part(s.consrc, ' = ', 2),
					'[\(\)]', '', 'g'
				),
				'::', 1
			)
		)::boolean[]
	FROM pg_class c, pg_namespace n, pg_attribute a
			, (SELECT connamespace, conrelid, conkey, pg_get_constraintdef(oid) As consrc
			FROM pg_constraint) AS s
	WHERE n.nspname = $1
		AND c.relname = $2
		AND a.attname = $3
		AND a.attrelid = c.oid
		AND s.connamespace = n.oid
		AND s.conrelid = c.oid
		AND a.attnum = ANY (s.conkey)
		AND s.consrc LIKE '%_raster_constraint_out_db(%';
	$$ LANGUAGE sql STABLE STRICT;

CREATE OR REPLACE FUNCTION _raster_constraint_out_db(rast raster)
	RETURNS boolean[] AS
	$$ SELECT array_agg(isoutdb)::boolean[] FROM @extschema@.ST_BandMetaData($1, ARRAY[]::int[]); $$
	LANGUAGE 'sql' IMMUTABLE STRICT PARALLEL SAFE;

CREATE OR REPLACE FUNCTION _add_raster_constraint_out_db(rastschema name, rasttable name, rastcolumn name)
	RETURNS boolean AS $$
	DECLARE
		fqtn text;
		cn name;
		sql text;
		attr boolean[];
		max int;
	BEGIN
		fqtn := '';
		IF length($1) > 0 THEN
			fqtn := quote_ident($1) || '.';
		END IF;
		fqtn := fqtn || quote_ident($2);

		cn := 'enforce_out_db_' || $3;

		sql := 'SELECT @extschema@._raster_constraint_out_db(' || quote_ident($3)
			|| ') FROM ' || fqtn
			|| ' WHERE '
			|| quote_ident($3)
			|| ' IS NOT NULL LIMIT 1;';
		BEGIN
			EXECUTE sql INTO attr;
		EXCEPTION WHEN OTHERS THEN
			RAISE NOTICE 'Unable to get the out-of-database bands of a sample raster: % (%)',
        SQLERRM, SQLSTATE;
			RETURN FALSE;
		END;
		max := array_length(attr, 1);
		IF max < 1 OR max IS NULL THEN
			RAISE NOTICE 'Unable to get the out-of-database bands of a sample raster (max < 1 or null)';
			RETURN FALSE;
		END IF;

		sql := 'ALTER TABLE ' || fqtn
			|| ' ADD CONSTRAINT ' || quote_ident(cn)
			|| ' CHECK ( @extschema@._raster_constraint_out_db(' || quote_ident($3)
			|| ') = ''{';
		FOR x in 1..max LOOP
			IF attr[x] IS FALSE THEN
				sql := sql || 'FALSE';
			ELSE
				sql := sql || 'TRUE';
			END IF;
			IF x < max THEN
				sql := sql || ',';
			END IF;
		END LOOP;
		sql := sql || '}''::boolean[])';

		RETURN  @extschema@._add_raster_constraint(cn, sql);
	END;
	$$ LANGUAGE 'plpgsql' VOLATILE STRICT;

CREATE OR REPLACE FUNCTION _drop_raster_constraint_out_db(rastschema name, rasttable name, rastcolumn name)
	RETURNS boolean AS
	$$ SELECT  @extschema@._drop_raster_constraint($1, $2, 'enforce_out_db_' || $3) $$
	LANGUAGE 'sql' VOLATILE STRICT;

CREATE OR REPLACE FUNCTION _raster_constraint_info_index(rastschema name, rasttable name, rastcolumn name)
	RETURNS boolean AS $$
		SELECT
			TRUE
		FROM pg_catalog.pg_class c
		JOIN pg_catalog.pg_index i
			ON i.indexrelid = c.oid
		JOIN pg_catalog.pg_class c2
			ON i.indrelid = c2.oid
		JOIN pg_catalog.pg_namespace n
			ON n.oid = c.relnamespace
		JOIN pg_am am
			ON c.relam = am.oid
		JOIN pg_attribute att
			ON att.attrelid = c2.oid
				AND pg_catalog.format_type(att.atttypid, att.atttypmod) = 'raster'
		WHERE c.relkind IN ('i')
			AND n.nspname = $1
			AND c2.relname = $2
			AND att.attname = $3
			AND am.amname = 'gist'
			AND strpos(pg_catalog.pg_get_expr(i.indexprs, i.indrelid), att.attname) > 0;
	$$ LANGUAGE sql STABLE STRICT;

------------------------------------------------------------------------------
-- AddRasterConstraints
------------------------------------------------------------------------------

CREATE OR REPLACE FUNCTION AddRasterConstraints (
	rastschema name,
	rasttable name,
	rastcolumn name,
	VARIADIC constraints text[]
)
	RETURNS boolean
	AS $$
	DECLARE
		max int;
		cnt int;
		sql text;
		schema name;
		x int;
		kw text;
		rtn boolean;
	BEGIN
		cnt := 0;
		max := array_length(constraints, 1);
		IF max < 1 THEN
			RAISE NOTICE 'No constraints indicated to be added.  Doing nothing';
			RETURN TRUE;
		END IF;

		-- validate schema
		schema := NULL;
		IF length($1) > 0 THEN
			sql := 'SELECT nspname FROM pg_namespace '
				|| 'WHERE nspname = ' || quote_literal($1)
				|| 'LIMIT 1';
			EXECUTE sql INTO schema;

			IF schema IS NULL THEN
				RAISE EXCEPTION 'The value provided for schema is invalid';
				RETURN FALSE;
			END IF;
		END IF;

		IF schema IS NULL THEN
			sql := 'SELECT n.nspname AS schemaname '
				|| 'FROM pg_catalog.pg_class c '
				|| 'JOIN pg_catalog.pg_namespace n ON n.oid = c.relnamespace '
				|| 'WHERE c.relkind = ' || quote_literal('r')
				|| ' AND n.nspname NOT IN (' || quote_literal('pg_catalog')
				|| ', ' || quote_literal('pg_toast')
				|| ') AND pg_catalog.pg_table_is_visible(c.oid)'
				|| ' AND c.relname = ' || quote_literal($2);
			EXECUTE sql INTO schema;

			IF schema IS NULL THEN
				RAISE EXCEPTION 'The table % does not occur in the search_path', quote_literal($2);
				RETURN FALSE;
			END IF;
		END IF;

		<<kwloop>>
		FOR x in 1..max LOOP
			kw := trim(both from lower(constraints[x]));

			BEGIN
				CASE
					WHEN kw = 'srid' THEN
						RAISE NOTICE 'Adding SRID constraint';
						rtn :=  @extschema@._add_raster_constraint_srid(schema, $2, $3);
					WHEN kw IN ('scale_x', 'scalex') THEN
						RAISE NOTICE 'Adding scale-X constraint';
						rtn :=  @extschema@._add_raster_constraint_scale(schema, $2, $3, 'x');
					WHEN kw IN ('scale_y', 'scaley') THEN
						RAISE NOTICE 'Adding scale-Y constraint';
						rtn :=  @extschema@._add_raster_constraint_scale(schema, $2, $3, 'y');
					WHEN kw = 'scale' THEN
						RAISE NOTICE 'Adding scale-X constraint';
						rtn :=  @extschema@._add_raster_constraint_scale(schema, $2, $3, 'x');
						RAISE NOTICE 'Adding scale-Y constraint';
						rtn :=  @extschema@._add_raster_constraint_scale(schema, $2, $3, 'y');
					WHEN kw IN ('blocksize_x', 'blocksizex', 'width') THEN
						RAISE NOTICE 'Adding blocksize-X constraint';
						rtn :=  @extschema@._add_raster_constraint_blocksize(schema, $2, $3, 'width');
					WHEN kw IN ('blocksize_y', 'blocksizey', 'height') THEN
						RAISE NOTICE 'Adding blocksize-Y constraint';
						rtn :=  @extschema@._add_raster_constraint_blocksize(schema, $2, $3, 'height');
					WHEN kw = 'blocksize' THEN
						RAISE NOTICE 'Adding blocksize-X constraint';
						rtn :=  @extschema@._add_raster_constraint_blocksize(schema, $2, $3, 'width');
						RAISE NOTICE 'Adding blocksize-Y constraint';
						rtn :=  @extschema@._add_raster_constraint_blocksize(schema, $2, $3, 'height');
					WHEN kw IN ('same_alignment', 'samealignment', 'alignment') THEN
						RAISE NOTICE 'Adding alignment constraint';
						rtn :=  @extschema@._add_raster_constraint_alignment(schema, $2, $3);
					WHEN kw IN ('regular_blocking', 'regularblocking') THEN
						RAISE NOTICE 'Adding coverage tile constraint required for regular blocking';
						rtn :=  @extschema@._add_raster_constraint_coverage_tile(schema, $2, $3);
						IF rtn IS NOT FALSE THEN
							RAISE NOTICE 'Adding spatially unique constraint required for regular blocking';
							rtn :=  @extschema@._add_raster_constraint_spatially_unique(schema, $2, $3);
						END IF;
					WHEN kw IN ('num_bands', 'numbands') THEN
						RAISE NOTICE 'Adding number of bands constraint';
						rtn :=  @extschema@._add_raster_constraint_num_bands(schema, $2, $3);
					WHEN kw IN ('pixel_types', 'pixeltypes') THEN
						RAISE NOTICE 'Adding pixel type constraint';
						rtn :=  @extschema@._add_raster_constraint_pixel_types(schema, $2, $3);
					WHEN kw IN ('nodata_values', 'nodatavalues', 'nodata') THEN
						RAISE NOTICE 'Adding nodata value constraint';
						rtn :=  @extschema@._add_raster_constraint_nodata_values(schema, $2, $3);
					WHEN kw IN ('out_db', 'outdb') THEN
						RAISE NOTICE 'Adding out-of-database constraint';
						rtn :=  @extschema@._add_raster_constraint_out_db(schema, $2, $3);
					WHEN kw = 'extent' THEN
						RAISE NOTICE 'Adding maximum extent constraint';
						rtn :=  @extschema@._add_raster_constraint_extent(schema, $2, $3);
					ELSE
						RAISE NOTICE 'Unknown constraint: %.  Skipping', quote_literal(constraints[x]);
						CONTINUE kwloop;
				END CASE;
			END;

			IF rtn IS FALSE THEN
				cnt := cnt + 1;
				RAISE WARNING 'Unable to add constraint: %.  Skipping', quote_literal(constraints[x]);
			END IF;

		END LOOP kwloop;

		IF cnt = max THEN
			RAISE EXCEPTION 'None of the constraints specified could be added.  Is the schema name, table name or column name incorrect?';
			RETURN FALSE;
		END IF;

		RETURN TRUE;
	END;
	$$ LANGUAGE 'plpgsql' VOLATILE STRICT;

CREATE OR REPLACE FUNCTION AddRasterConstraints (
	rasttable name,
	rastcolumn name,
	VARIADIC constraints text[]
)
	RETURNS boolean AS
	$$ SELECT @extschema@.AddRasterConstraints('', $1, $2, VARIADIC $3) $$
	LANGUAGE 'sql' VOLATILE STRICT;

CREATE OR REPLACE FUNCTION AddRasterConstraints (
	rastschema name,
	rasttable name,
	rastcolumn name,
	srid boolean DEFAULT TRUE,
	scale_x boolean DEFAULT TRUE,
	scale_y boolean DEFAULT TRUE,
	blocksize_x boolean DEFAULT TRUE,
	blocksize_y boolean DEFAULT TRUE,
	same_alignment boolean DEFAULT TRUE,
	regular_blocking boolean DEFAULT FALSE, -- false as regular_blocking is an enhancement
	num_bands boolean DEFAULT TRUE,
	pixel_types boolean DEFAULT TRUE,
	nodata_values boolean DEFAULT TRUE,
	out_db boolean DEFAULT TRUE,
	extent boolean DEFAULT TRUE
)
	RETURNS boolean
	AS $$
	DECLARE
		constraints text[];
	BEGIN
		IF srid IS TRUE THEN
			constraints := constraints || 'srid'::text;
		END IF;

		IF scale_x IS TRUE THEN
			constraints := constraints || 'scale_x'::text;
		END IF;

		IF scale_y IS TRUE THEN
			constraints := constraints || 'scale_y'::text;
		END IF;

		IF blocksize_x IS TRUE THEN
			constraints := constraints || 'blocksize_x'::text;
		END IF;

		IF blocksize_y IS TRUE THEN
			constraints := constraints || 'blocksize_y'::text;
		END IF;

		IF same_alignment IS TRUE THEN
			constraints := constraints || 'same_alignment'::text;
		END IF;

		IF regular_blocking IS TRUE THEN
			constraints := constraints || 'regular_blocking'::text;
		END IF;

		IF num_bands IS TRUE THEN
			constraints := constraints || 'num_bands'::text;
		END IF;

		IF pixel_types IS TRUE THEN
			constraints := constraints || 'pixel_types'::text;
		END IF;

		IF nodata_values IS TRUE THEN
			constraints := constraints || 'nodata_values'::text;
		END IF;

		IF out_db IS TRUE THEN
			constraints := constraints || 'out_db'::text;
		END IF;

		IF extent IS TRUE THEN
			constraints := constraints || 'extent'::text;
		END IF;

		RETURN @extschema@.AddRasterConstraints($1, $2, $3, VARIADIC constraints);
	END;
	$$ LANGUAGE 'plpgsql' VOLATILE STRICT;

CREATE OR REPLACE FUNCTION AddRasterConstraints (
	rasttable name,
	rastcolumn name,
	srid boolean DEFAULT TRUE,
	scale_x boolean DEFAULT TRUE,
	scale_y boolean DEFAULT TRUE,
	blocksize_x boolean DEFAULT TRUE,
	blocksize_y boolean DEFAULT TRUE,
	same_alignment boolean DEFAULT TRUE,
	regular_blocking boolean DEFAULT FALSE, -- false as regular_blocking is an enhancement
	num_bands boolean DEFAULT TRUE,
	pixel_types boolean DEFAULT TRUE,
	nodata_values boolean DEFAULT TRUE,
	out_db boolean DEFAULT TRUE,
	extent boolean DEFAULT TRUE
)
	RETURNS boolean AS
	$$ SELECT @extschema@.AddRasterConstraints('', $1, $2, $3, $4, $5, $6, $7, $8, $9, $10, $11, $12, $13, $14) $$
	LANGUAGE 'sql' VOLATILE STRICT;

------------------------------------------------------------------------------
-- DropRasterConstraints
------------------------------------------------------------------------------

CREATE OR REPLACE FUNCTION DropRasterConstraints (
	rastschema name,
	rasttable name,
	rastcolumn name,
	VARIADIC constraints text[]
)
	RETURNS boolean
	AS $$
	DECLARE
		max int;
		x int;
		schema name;
		sql text;
		kw text;
		rtn boolean;
		cnt int;
	BEGIN
		cnt := 0;
		max := array_length(constraints, 1);
		IF max < 1 THEN
			RAISE NOTICE 'No constraints indicated to be dropped.  Doing nothing';
			RETURN TRUE;
		END IF;

		-- validate schema
		schema := NULL;
		IF length($1) > 0 THEN
			sql := 'SELECT nspname FROM pg_namespace '
				|| 'WHERE nspname = ' || quote_literal($1)
				|| 'LIMIT 1';
			EXECUTE sql INTO schema;

			IF schema IS NULL THEN
				RAISE EXCEPTION 'The value provided for schema is invalid';
				RETURN FALSE;
			END IF;
		END IF;

		IF schema IS NULL THEN
			sql := 'SELECT n.nspname AS schemaname '
				|| 'FROM pg_catalog.pg_class c '
				|| 'JOIN pg_catalog.pg_namespace n ON n.oid = c.relnamespace '
				|| 'WHERE c.relkind = ' || quote_literal('r')
				|| ' AND n.nspname NOT IN (' || quote_literal('pg_catalog')
				|| ', ' || quote_literal('pg_toast')
				|| ') AND pg_catalog.pg_table_is_visible(c.oid)'
				|| ' AND c.relname = ' || quote_literal($2);
			EXECUTE sql INTO schema;

			IF schema IS NULL THEN
				RAISE EXCEPTION 'The table % does not occur in the search_path', quote_literal($2);
				RETURN FALSE;
			END IF;
		END IF;

		<<kwloop>>
		FOR x in 1..max LOOP
			kw := trim(both from lower(constraints[x]));

			BEGIN
				CASE
					WHEN kw = 'srid' THEN
						RAISE NOTICE 'Dropping SRID constraint';
						rtn :=  @extschema@._drop_raster_constraint_srid(schema, $2, $3);
					WHEN kw IN ('scale_x', 'scalex') THEN
						RAISE NOTICE 'Dropping scale-X constraint';
						rtn :=  @extschema@._drop_raster_constraint_scale(schema, $2, $3, 'x');
					WHEN kw IN ('scale_y', 'scaley') THEN
						RAISE NOTICE 'Dropping scale-Y constraint';
						rtn :=  @extschema@._drop_raster_constraint_scale(schema, $2, $3, 'y');
					WHEN kw = 'scale' THEN
						RAISE NOTICE 'Dropping scale-X constraint';
						rtn :=  @extschema@._drop_raster_constraint_scale(schema, $2, $3, 'x');
						RAISE NOTICE 'Dropping scale-Y constraint';
						rtn :=  @extschema@._drop_raster_constraint_scale(schema, $2, $3, 'y');
					WHEN kw IN ('blocksize_x', 'blocksizex', 'width') THEN
						RAISE NOTICE 'Dropping blocksize-X constraint';
						rtn :=  @extschema@._drop_raster_constraint_blocksize(schema, $2, $3, 'width');
					WHEN kw IN ('blocksize_y', 'blocksizey', 'height') THEN
						RAISE NOTICE 'Dropping blocksize-Y constraint';
						rtn :=  @extschema@._drop_raster_constraint_blocksize(schema, $2, $3, 'height');
					WHEN kw = 'blocksize' THEN
						RAISE NOTICE 'Dropping blocksize-X constraint';
						rtn :=  @extschema@._drop_raster_constraint_blocksize(schema, $2, $3, 'width');
						RAISE NOTICE 'Dropping blocksize-Y constraint';
						rtn :=  @extschema@._drop_raster_constraint_blocksize(schema, $2, $3, 'height');
					WHEN kw IN ('same_alignment', 'samealignment', 'alignment') THEN
						RAISE NOTICE 'Dropping alignment constraint';
						rtn :=  @extschema@._drop_raster_constraint_alignment(schema, $2, $3);
					WHEN kw IN ('regular_blocking', 'regularblocking') THEN
						rtn :=  @extschema@._drop_raster_constraint_regular_blocking(schema, $2, $3);

						RAISE NOTICE 'Dropping coverage tile constraint required for regular blocking';
						rtn :=  @extschema@._drop_raster_constraint_coverage_tile(schema, $2, $3);

						IF rtn IS NOT FALSE THEN
							RAISE NOTICE 'Dropping spatially unique constraint required for regular blocking';
							rtn :=  @extschema@._drop_raster_constraint_spatially_unique(schema, $2, $3);
						END IF;
					WHEN kw IN ('num_bands', 'numbands') THEN
						RAISE NOTICE 'Dropping number of bands constraint';
						rtn :=  @extschema@._drop_raster_constraint_num_bands(schema, $2, $3);
					WHEN kw IN ('pixel_types', 'pixeltypes') THEN
						RAISE NOTICE 'Dropping pixel type constraint';
						rtn :=  @extschema@._drop_raster_constraint_pixel_types(schema, $2, $3);
					WHEN kw IN ('nodata_values', 'nodatavalues', 'nodata') THEN
						RAISE NOTICE 'Dropping nodata value constraint';
						rtn :=  @extschema@._drop_raster_constraint_nodata_values(schema, $2, $3);
					WHEN kw IN ('out_db', 'outdb') THEN
						RAISE NOTICE 'Dropping out-of-database constraint';
						rtn :=  @extschema@._drop_raster_constraint_out_db(schema, $2, $3);
					WHEN kw = 'extent' THEN
						RAISE NOTICE 'Dropping maximum extent constraint';
						rtn :=  @extschema@._drop_raster_constraint_extent(schema, $2, $3);
					ELSE
						RAISE NOTICE 'Unknown constraint: %.  Skipping', quote_literal(constraints[x]);
						CONTINUE kwloop;
				END CASE;
			END;

			IF rtn IS FALSE THEN
				cnt := cnt + 1;
				RAISE WARNING 'Unable to drop constraint: %.  Skipping', quote_literal(constraints[x]);
			END IF;

		END LOOP kwloop;

		IF cnt = max THEN
			RAISE EXCEPTION 'None of the constraints specified could be dropped.  Is the schema name, table name or column name incorrect?';
			RETURN FALSE;
		END IF;

		RETURN TRUE;
	END;
	$$ LANGUAGE 'plpgsql' VOLATILE STRICT;

CREATE OR REPLACE FUNCTION DropRasterConstraints (
	rasttable name,
	rastcolumn name,
	VARIADIC constraints text[]
)
	RETURNS boolean AS
	$$ SELECT  @extschema@.DropRasterConstraints('', $1, $2, VARIADIC $3) $$
	LANGUAGE 'sql' VOLATILE STRICT;

CREATE OR REPLACE FUNCTION DropRasterConstraints (
	rastschema name,
	rasttable name,
	rastcolumn name,
	srid boolean DEFAULT TRUE,
	scale_x boolean DEFAULT TRUE,
	scale_y boolean DEFAULT TRUE,
	blocksize_x boolean DEFAULT TRUE,
	blocksize_y boolean DEFAULT TRUE,
	same_alignment boolean DEFAULT TRUE,
	regular_blocking boolean DEFAULT TRUE,
	num_bands boolean DEFAULT TRUE,
	pixel_types boolean DEFAULT TRUE,
	nodata_values boolean DEFAULT TRUE,
	out_db boolean DEFAULT TRUE,
	extent boolean DEFAULT TRUE
)
	RETURNS boolean
	AS $$
	DECLARE
		constraints text[];
	BEGIN
		IF srid IS TRUE THEN
			constraints := constraints || 'srid'::text;
		END IF;

		IF scale_x IS TRUE THEN
			constraints := constraints || 'scale_x'::text;
		END IF;

		IF scale_y IS TRUE THEN
			constraints := constraints || 'scale_y'::text;
		END IF;

		IF blocksize_x IS TRUE THEN
			constraints := constraints || 'blocksize_x'::text;
		END IF;

		IF blocksize_y IS TRUE THEN
			constraints := constraints || 'blocksize_y'::text;
		END IF;

		IF same_alignment IS TRUE THEN
			constraints := constraints || 'same_alignment'::text;
		END IF;

		IF regular_blocking IS TRUE THEN
			constraints := constraints || 'regular_blocking'::text;
		END IF;

		IF num_bands IS TRUE THEN
			constraints := constraints || 'num_bands'::text;
		END IF;

		IF pixel_types IS TRUE THEN
			constraints := constraints || 'pixel_types'::text;
		END IF;

		IF nodata_values IS TRUE THEN
			constraints := constraints || 'nodata_values'::text;
		END IF;

		IF out_db IS TRUE THEN
			constraints := constraints || 'out_db'::text;
		END IF;

		IF extent IS TRUE THEN
			constraints := constraints || 'extent'::text;
		END IF;

		RETURN DropRasterConstraints($1, $2, $3, VARIADIC constraints);
	END;
	$$ LANGUAGE 'plpgsql' VOLATILE STRICT;

CREATE OR REPLACE FUNCTION DropRasterConstraints (
	rasttable name,
	rastcolumn name,
	srid boolean DEFAULT TRUE,
	scale_x boolean DEFAULT TRUE,
	scale_y boolean DEFAULT TRUE,
	blocksize_x boolean DEFAULT TRUE,
	blocksize_y boolean DEFAULT TRUE,
	same_alignment boolean DEFAULT TRUE,
	regular_blocking boolean DEFAULT TRUE,
	num_bands boolean DEFAULT TRUE,
	pixel_types boolean DEFAULT TRUE,
	nodata_values boolean DEFAULT TRUE,
	out_db boolean DEFAULT TRUE,
	extent boolean DEFAULT TRUE
)
	RETURNS boolean AS
	$$ SELECT DropRasterConstraints('', $1, $2, $3, $4, $5, $6, $7, $8, $9, $10, $11, $12, $13, $14) $$
	LANGUAGE 'sql' VOLATILE STRICT;

------------------------------------------------------------------------------
-- raster_columns
--
-- The metadata is documented in the PostGIS Raster specification:
-- http://trac.osgeo.org/postgis/wiki/WKTRaster/SpecificationFinal01
------------------------------------------------------------------------------
-- Availability: 2.0.0
-- Changed: 2.2.0
-- Changed: 2.4.0 List partitioned parent tables
CREATE OR REPLACE VIEW raster_columns AS
	SELECT
		current_database() AS r_table_catalog,
		n.nspname AS r_table_schema,
		c.relname AS r_table_name,
		a.attname AS r_raster_column,
		COALESCE(_raster_constraint_info_srid(n.nspname, c.relname, a.attname), (SELECT ST_SRID('POINT(0 0)'::geometry))) AS srid,
		_raster_constraint_info_scale(n.nspname, c.relname, a.attname, 'x') AS scale_x,
		_raster_constraint_info_scale(n.nspname, c.relname, a.attname, 'y') AS scale_y,
		_raster_constraint_info_blocksize(n.nspname, c.relname, a.attname, 'width') AS blocksize_x,
		_raster_constraint_info_blocksize(n.nspname, c.relname, a.attname, 'height') AS blocksize_y,
		COALESCE(_raster_constraint_info_alignment(n.nspname, c.relname, a.attname), FALSE) AS same_alignment,
		COALESCE(_raster_constraint_info_regular_blocking(n.nspname, c.relname, a.attname), FALSE) AS regular_blocking,
		_raster_constraint_info_num_bands(n.nspname, c.relname, a.attname) AS num_bands,
		_raster_constraint_info_pixel_types(n.nspname, c.relname, a.attname) AS pixel_types,
		_raster_constraint_info_nodata_values(n.nspname, c.relname, a.attname) AS nodata_values,
		_raster_constraint_info_out_db(n.nspname, c.relname, a.attname) AS out_db,
		_raster_constraint_info_extent(n.nspname, c.relname, a.attname) AS extent,
		COALESCE(_raster_constraint_info_index(n.nspname, c.relname, a.attname), FALSE) AS spatial_index
	FROM
		pg_class c,
		pg_attribute a,
		pg_type t,
		pg_namespace n
	WHERE t.typname = 'raster'::name
		AND a.attisdropped = false
		AND a.atttypid = t.oid
		AND a.attrelid = c.oid
		AND c.relnamespace = n.oid
		AND c.relkind = ANY (ARRAY['r'::"char", 'v'::"char", 'm'::"char", 'f'::"char", 'p'::"char"] )
		AND NOT pg_is_other_temp_schema(c.relnamespace)  AND has_table_privilege(c.oid, 'SELECT'::text);

------------------------------------------------------------------------------
-- overview constraint functions
-------------------------------------------------------------------------------

CREATE OR REPLACE FUNCTION _overview_constraint(ov raster, factor integer, refschema name, reftable name, refcolumn name)
	RETURNS boolean AS
	$$ SELECT COALESCE((SELECT TRUE FROM @extschema@.raster_columns WHERE r_table_catalog = current_database() AND r_table_schema = $3 AND r_table_name = $4 AND r_raster_column = $5), FALSE) $$
	LANGUAGE 'sql' STABLE
	COST 100;

-- Changed: 3.1.2
CREATE OR REPLACE FUNCTION _overview_constraint_info(
<<<<<<< HEAD
	ovschema name, ovtable name, ovcolumn name)
	RETURNS TABLE(
		refschema name,
		reftable name,
		refcolumn name,
		factor integer
=======
	ovschema name, ovtable name, ovcolumn name,
		OUT refschema name,
		OUT reftable name,
		OUT refcolumn name,
		OUT factor integer
>>>>>>> 66cb4dd3
	)
	AS $$
	SELECT
		split_part(split_part(s.consrc, '''::name', 1), '''', 2)::name,
		split_part(split_part(s.consrc, '''::name', 2), '''', 2)::name,
		split_part(split_part(s.consrc, '''::name', 3), '''', 2)::name,
		trim(both from split_part(s.consrc, ',', 2))::integer
	FROM pg_class c, pg_namespace n, pg_attribute a
		, (SELECT connamespace, conrelid, conkey, pg_get_constraintdef(oid) As consrc
		    FROM pg_constraint) AS s
	WHERE n.nspname = $1
		AND c.relname = $2
		AND a.attname = $3
		AND a.attrelid = c.oid
		AND s.connamespace = n.oid
		AND s.conrelid = c.oid
		AND a.attnum = ANY (s.conkey)
		AND s.consrc LIKE '%_overview_constraint(%' LIMIT 1
	$$ LANGUAGE sql STABLE STRICT
  COST 100;

CREATE OR REPLACE FUNCTION _add_overview_constraint(
	ovschema name, ovtable name, ovcolumn name,
	refschema name, reftable name, refcolumn name,
	factor integer
)
	RETURNS boolean AS $$
	DECLARE
		fqtn text;
		cn name;
		sql text;
	BEGIN
		fqtn := '';
		IF length($1) > 0 THEN
			fqtn := quote_ident($1) || '.';
		END IF;
		fqtn := fqtn || quote_ident($2);

		cn := 'enforce_overview_' || $3;

		sql := 'ALTER TABLE ' || fqtn
			|| ' ADD CONSTRAINT ' || quote_ident(cn)
			|| ' CHECK ( @extschema@._overview_constraint(' || quote_ident($3)
			|| ',' || $7
			|| ',' || quote_literal($4)
			|| ',' || quote_literal($5)
			|| ',' || quote_literal($6)
			|| '))';

		RETURN  @extschema@._add_raster_constraint(cn, sql);
	END;
	$$ LANGUAGE 'plpgsql' VOLATILE STRICT;

CREATE OR REPLACE FUNCTION _drop_overview_constraint(ovschema name, ovtable name, ovcolumn name)
	RETURNS boolean AS
	$$ SELECT  @extschema@._drop_raster_constraint($1, $2, 'enforce_overview_' || $3) $$
	LANGUAGE 'sql' VOLATILE STRICT;

------------------------------------------------------------------------------
-- RASTER_OVERVIEWS
------------------------------------------------------------------------------
-- Availability: 2.0.0
-- Changed: 2.2.0
CREATE OR REPLACE VIEW raster_overviews AS
	SELECT
		current_database() AS o_table_catalog,
		n.nspname AS o_table_schema,
		c.relname AS o_table_name,
		a.attname AS o_raster_column,
		current_database() AS r_table_catalog,
		split_part(split_part(s.consrc, '''::name', 1), '''', 2)::name AS r_table_schema,
		split_part(split_part(s.consrc, '''::name', 2), '''', 2)::name AS r_table_name,
		split_part(split_part(s.consrc, '''::name', 3), '''', 2)::name AS r_raster_column,
		trim(both from split_part(s.consrc, ',', 2))::integer AS overview_factor
	FROM
		pg_class c,
		pg_attribute a,
		pg_type t,
		pg_namespace n,
		(SELECT connamespace, conrelid, conkey, pg_get_constraintdef(oid) As consrc
		    FROM pg_constraint) AS s
	WHERE t.typname = 'raster'::name
		AND a.attisdropped = false
		AND a.atttypid = t.oid
		AND a.attrelid = c.oid
		AND c.relnamespace = n.oid
		AND c.relkind = ANY(ARRAY['r'::char, 'v'::char, 'm'::char, 'f'::char])
		AND s.connamespace = n.oid
		AND s.conrelid = c.oid
		AND s.consrc LIKE '%_overview_constraint(%'
		AND NOT pg_is_other_temp_schema(c.relnamespace)  AND has_table_privilege(c.oid, 'SELECT'::text);

------------------------------------------------------------------------------
-- AddOverviewConstraints
------------------------------------------------------------------------------

-- Availability: 2.0.0
CREATE OR REPLACE FUNCTION AddOverviewConstraints (
	ovschema name, ovtable name, ovcolumn name,
	refschema name, reftable name, refcolumn name,
	ovfactor int
)
	RETURNS boolean
	AS $$
	DECLARE
		x int;
		s name;
		t name;
		oschema name;
		rschema name;
		sql text;
		rtn boolean;
	BEGIN
		FOR x IN 1..2 LOOP
			s := '';

			IF x = 1 THEN
				s := $1;
				t := $2;
			ELSE
				s := $4;
				t := $5;
			END IF;

			-- validate user-provided schema
			IF length(s) > 0 THEN
				sql := 'SELECT nspname FROM pg_namespace '
					|| 'WHERE nspname = ' || quote_literal(s)
					|| 'LIMIT 1';
				EXECUTE sql INTO s;

				IF s IS NULL THEN
					RAISE EXCEPTION 'The value % is not a valid schema', quote_literal(s);
					RETURN FALSE;
				END IF;
			END IF;

			-- no schema, determine what it could be using the table
			IF length(s) < 1 THEN
				sql := 'SELECT n.nspname AS schemaname '
					|| 'FROM pg_catalog.pg_class c '
					|| 'JOIN pg_catalog.pg_namespace n ON n.oid = c.relnamespace '
					|| 'WHERE c.relkind = ' || quote_literal('r')
					|| ' AND n.nspname NOT IN (' || quote_literal('pg_catalog')
					|| ', ' || quote_literal('pg_toast')
					|| ') AND pg_catalog.pg_table_is_visible(c.oid)'
					|| ' AND c.relname = ' || quote_literal(t);
				EXECUTE sql INTO s;

				IF s IS NULL THEN
					RAISE EXCEPTION 'The table % does not occur in the search_path', quote_literal(t);
					RETURN FALSE;
				END IF;
			END IF;

			IF x = 1 THEN
				oschema := s;
			ELSE
				rschema := s;
			END IF;
		END LOOP;

		-- reference raster
		rtn :=  @extschema@._add_overview_constraint(oschema, $2, $3, rschema, $5, $6, $7);
		IF rtn IS FALSE THEN
			RAISE EXCEPTION 'Unable to add the overview constraint.  Is the schema name, table name or column name incorrect?';
			RETURN FALSE;
		END IF;

		RETURN TRUE;
	END;
	$$ LANGUAGE 'plpgsql' VOLATILE STRICT;

-- Availability: 2.0.0
CREATE OR REPLACE FUNCTION AddOverviewConstraints (
	ovtable name, ovcolumn name,
	reftable name, refcolumn name,
	ovfactor int
)
	RETURNS boolean
	AS $$ SELECT  @extschema@.AddOverviewConstraints('', $1, $2, '', $3, $4, $5) $$
	LANGUAGE 'sql' VOLATILE STRICT;

------------------------------------------------------------------------------
-- DropOverviewConstraints
------------------------------------------------------------------------------

-- Availability: 2.0.0
CREATE OR REPLACE FUNCTION DropOverviewConstraints (
	ovschema name,
	ovtable name,
	ovcolumn name
)
	RETURNS boolean
	AS $$
	DECLARE
		schema name;
		sql text;
		rtn boolean;
	BEGIN
		-- validate schema
		schema := NULL;
		IF length($1) > 0 THEN
			sql := 'SELECT nspname FROM pg_namespace '
				|| 'WHERE nspname = ' || quote_literal($1)
				|| 'LIMIT 1';
			EXECUTE sql INTO schema;

			IF schema IS NULL THEN
				RAISE EXCEPTION 'The value provided for schema is invalid';
				RETURN FALSE;
			END IF;
		END IF;

		IF schema IS NULL THEN
			sql := 'SELECT n.nspname AS schemaname '
				|| 'FROM pg_catalog.pg_class c '
				|| 'JOIN pg_catalog.pg_namespace n ON n.oid = c.relnamespace '
				|| 'WHERE c.relkind = ' || quote_literal('r')
				|| ' AND n.nspname NOT IN (' || quote_literal('pg_catalog')
				|| ', ' || quote_literal('pg_toast')
				|| ') AND pg_catalog.pg_table_is_visible(c.oid)'
				|| ' AND c.relname = ' || quote_literal($2);
			EXECUTE sql INTO schema;

			IF schema IS NULL THEN
				RAISE EXCEPTION 'The table % does not occur in the search_path', quote_literal($2);
				RETURN FALSE;
			END IF;
		END IF;

		rtn :=  @extschema@._drop_overview_constraint(schema, $2, $3);
		IF rtn IS FALSE THEN
			RAISE EXCEPTION 'Unable to drop the overview constraint .  Is the schema name, table name or column name incorrect?';
			RETURN FALSE;
		END IF;

		RETURN TRUE;
	END;
	$$ LANGUAGE 'plpgsql' VOLATILE STRICT;

-- Availability: 2.0.0
CREATE OR REPLACE FUNCTION DropOverviewConstraints (
	ovtable name,
	ovcolumn name
)
	RETURNS boolean
	AS $$ SELECT  @extschema@.DropOverviewConstraints('', $1, $2) $$
	LANGUAGE 'sql' VOLATILE STRICT;

------------------------------------------------------------------------------
-- UpdateRasterSRID
------------------------------------------------------------------------------

CREATE OR REPLACE FUNCTION _UpdateRasterSRID(
	schema_name name, table_name name, column_name name,
	new_srid integer
)
	RETURNS boolean
	AS $$
	DECLARE
		fqtn text;
		schema name;
		sql text;
		srid integer;
		ct boolean;
	BEGIN
		-- validate schema
		schema := NULL;
		IF length($1) > 0 THEN
			sql := 'SELECT nspname FROM pg_namespace '
				|| 'WHERE nspname = ' || quote_literal($1)
				|| 'LIMIT 1';
			EXECUTE sql INTO schema;

			IF schema IS NULL THEN
				RAISE EXCEPTION 'The value provided for schema is invalid';
				RETURN FALSE;
			END IF;
		END IF;

		IF schema IS NULL THEN
			sql := 'SELECT n.nspname AS schemaname '
				|| 'FROM pg_catalog.pg_class c '
				|| 'JOIN pg_catalog.pg_namespace n ON n.oid = c.relnamespace '
				|| 'WHERE c.relkind = ' || quote_literal('r')
				|| ' AND n.nspname NOT IN (' || quote_literal('pg_catalog')
				|| ', ' || quote_literal('pg_toast')
				|| ') AND pg_catalog.pg_table_is_visible(c.oid)'
				|| ' AND c.relname = ' || quote_literal($2);
			EXECUTE sql INTO schema;

			IF schema IS NULL THEN
				RAISE EXCEPTION 'The table % does not occur in the search_path', quote_literal($2);
				RETURN FALSE;
			END IF;
		END IF;

		-- clamp SRID
		IF new_srid < 0 THEN
			srid :=  @extschema@.ST_SRID('POINT EMPTY'::@extschema@.geometry);
			RAISE NOTICE 'SRID % converted to the officially unknown SRID %', new_srid, srid;
		ELSE
			srid := new_srid;
		END IF;

		-- drop coverage tile constraint
		-- done separately just in case constraint doesn't exist
		ct := @extschema@._raster_constraint_info_coverage_tile(schema, $2, $3);
		IF ct IS TRUE THEN
			PERFORM  @extschema@._drop_raster_constraint_coverage_tile(schema, $2, $3);
		END IF;

		-- drop SRID, extent, alignment constraints
		PERFORM  @extschema@.DropRasterConstraints(schema, $2, $3, 'extent', 'alignment', 'srid');

		fqtn := '';
		IF length($1) > 0 THEN
			fqtn := quote_ident($1) || '.';
		END IF;
		fqtn := fqtn || quote_ident($2);

		-- update SRID
		sql := 'UPDATE ' || fqtn ||
			' SET ' || quote_ident($3) ||
			' =  @extschema@.ST_SetSRID(' || quote_ident($3) ||
			'::@extschema@.raster, ' || srid || ')';
		RAISE NOTICE 'sql = %', sql;
		EXECUTE sql;

		-- add SRID constraint
		PERFORM  @extschema@.AddRasterConstraints(schema, $2, $3, 'srid', 'extent', 'alignment');

		-- add coverage tile constraint if needed
		IF ct IS TRUE THEN
			PERFORM  @extschema@._add_raster_constraint_coverage_tile(schema, $2, $3);
		END IF;

		RETURN TRUE;
	END;
	$$ LANGUAGE 'plpgsql' VOLATILE;

CREATE OR REPLACE FUNCTION UpdateRasterSRID(
	schema_name name, table_name name, column_name name,
	new_srid integer
)
	RETURNS boolean
	AS $$ SELECT  @extschema@._UpdateRasterSRID($1, $2, $3, $4) $$
	LANGUAGE 'sql' VOLATILE STRICT;

CREATE OR REPLACE FUNCTION UpdateRasterSRID(
	table_name name, column_name name,
	new_srid integer
)
	RETURNS boolean
	AS $$ SELECT  @extschema@._UpdateRasterSRID('', $1, $2, $3) $$
	LANGUAGE 'sql' VOLATILE STRICT;

------------------------------------------------------------------------------
-- ST_Retile
------------------------------------------------------------------------------

-- Availability: 2.2.0
-- @param ext extent to create overviews for, also used for grid origin
--            SRID must match source tile srid.
-- @param sfx scale factor x (pixel width)
-- @param sfy scale factor y (pixel height, usually negative)
-- @param tw max tile width
-- @param th max tile height
--
CREATE OR REPLACE FUNCTION ST_Retile(tab regclass, col name, ext geometry, sfx float8, sfy float8, tw int, th int, algo text DEFAULT 'NearestNeighbour')
RETURNS SETOF raster AS $$
DECLARE
  rec RECORD;
  ipx FLOAT8;
  ipy FLOAT8;
  tx int;
  ty int;
  te @extschema@.GEOMETRY; -- tile extent
  ncols int;
  nlins int;
  srid int;
  sql TEXT;
BEGIN

  RAISE DEBUG 'Target coverage will have sfx=%, sfy=%', sfx, sfy;

  -- 2. Loop over each target tile and build it from source tiles
  ipx := st_xmin(ext);
  ncols := ceil((st_xmax(ext)-ipx)/sfx/tw);
  IF sfy < 0 THEN
    ipy := st_ymax(ext);
    nlins := ceil((st_ymin(ext)-ipy)/sfy/th);
  ELSE
    ipy := st_ymin(ext);
    nlins := ceil((st_ymax(ext)-ipy)/sfy/th);
  END IF;

  srid := ST_Srid(ext);

  RAISE DEBUG 'Target coverage will have % x % tiles, each of approx size % x %', ncols, nlins, tw, th;
  RAISE DEBUG 'Target coverage will cover extent %', ext::box2d;

  FOR tx IN 0..ncols-1 LOOP
    FOR ty IN 0..nlins-1 LOOP
      te := ST_MakeEnvelope(ipx + tx     *  tw  * sfx,
                             ipy + ty     *  th  * sfy,
                             ipx + (tx+1) *  tw  * sfx,
                             ipy + (ty+1) *  th  * sfy,
                             srid);
      --RAISE DEBUG 'sfx/sfy: %, %', sfx, sfy;
      --RAISE DEBUG 'tile extent %', te;
      sql := 'SELECT count(*),  @extschema@.ST_Clip(  @extschema@.ST_Union(  @extschema@.ST_SnapToGrid(  @extschema@.ST_Rescale(  @extschema@.ST_Clip(' || quote_ident(col)
          || ',  @extschema@.ST_Expand($3, greatest($1,$2))),$1, $2, $6), $4, $5, $1, $2)), $3) g FROM ' || tab::text
          || ' WHERE  @extschema@.ST_Intersects(' || quote_ident(col) || ', $3)';
      --RAISE DEBUG 'SQL: %', sql;
      FOR rec IN EXECUTE sql USING sfx, sfy, te, ipx, ipy, algo LOOP
        --RAISE DEBUG '% source tiles intersect target tile %,% with extent %', rec.count, tx, ty, te::box2d;
        IF rec.g IS NULL THEN
          RAISE WARNING 'No source tiles cover target tile %,% with extent %',
            tx, ty, te::box2d;
        ELSE
          --RAISE DEBUG 'Tile for extent % has size % x %', te::box2d, st_width(rec.g), st_height(rec.g);
          RETURN NEXT rec.g;
        END IF;
      END LOOP;
    END LOOP;
  END LOOP;

  RETURN;
END;
$$ LANGUAGE 'plpgsql' STABLE STRICT;

------------------------------------------------------------------------------
-- ST_CreateOverview
------------------------------------------------------------------------------

-- Availability: 2.2.0
CREATE OR REPLACE FUNCTION ST_CreateOverview(tab regclass, col name, factor int, algo text DEFAULT 'NearestNeighbour')
RETURNS regclass AS $$
DECLARE
  sinfo RECORD; -- source info
  sql TEXT;
  ttab TEXT;
BEGIN

  -- 0. Check arguments, we need to ensure:
  --    a. Source table has a raster column with given name
  --    b. Source table has a fixed scale (or "factor" would have no meaning)
  --    c. Source table has a known extent ? (we could actually compute it)
  --    d. Source table has a fixed tile size (or "factor" would have no meaning?)
  -- # all of the above can be checked with a query to raster_columns
  sql := 'SELECT r.r_table_schema sch, r.r_table_name tab, '
      || 'r.scale_x sfx, r.scale_y sfy, r.blocksize_x tw, '
      || 'r.blocksize_y th, r.extent ext, r.srid FROM @extschema@.raster_columns r, '
      || 'pg_class c, pg_namespace n WHERE r.r_table_schema = n.nspname '
      || 'AND r.r_table_name = c.relname AND r_raster_column = $2 AND '
      || ' c.relnamespace = n.oid AND c.oid = $1'
  ;
  EXECUTE sql INTO sinfo USING tab, col;
  IF sinfo IS NULL THEN
      RAISE EXCEPTION '%.% raster column does not exist', tab::text, col;
  END IF;
  IF sinfo.sfx IS NULL or sinfo.sfy IS NULL THEN
    RAISE EXCEPTION 'cannot create overview without scale constraint, try select AddRasterConstraints(''%'', ''%'');', tab::text, col;
  END IF;
  IF sinfo.tw IS NULL or sinfo.tw IS NULL THEN
    RAISE EXCEPTION 'cannot create overview without tilesize constraint, try select AddRasterConstraints(''%'', ''%'');', tab::text, col;
  END IF;
  IF sinfo.ext IS NULL THEN
    RAISE EXCEPTION 'cannot create overview without extent constraint, try select AddRasterConstraints(''%'', ''%'');', tab::text, col;
  END IF;

  -- TODO: lookup in raster_overviews to see if there's any
  --       lower-resolution table to start from

  ttab := 'o_' || factor || '_' || sinfo.tab;
  sql := 'CREATE TABLE ' || quote_ident(sinfo.sch)
      || '.' || quote_ident(ttab)
      || ' AS SELECT ST_Retile($1, $2, $3, $4, $5, $6, $7) '
      || quote_ident(col);
  EXECUTE sql USING tab, col, sinfo.ext,
                    sinfo.sfx * factor, sinfo.sfy * factor,
                    sinfo.tw, sinfo.th, algo;

  -- TODO: optimize this using knowledge we have about
  --       the characteristics of the target column ?
  PERFORM @extschema@.AddRasterConstraints(sinfo.sch, ttab, col);

  PERFORM  @extschema@.AddOverviewConstraints(sinfo.sch, ttab, col,
                                 sinfo.sch, sinfo.tab, col, factor);

    -- return the schema as well as the table
  RETURN sinfo.sch||'.'||ttab;
END;
$$ LANGUAGE 'plpgsql' VOLATILE STRICT;

-- Availability: 2.4.0
CREATE OR REPLACE FUNCTION st_makeemptycoverage(tilewidth int, tileheight int, width int, height int, upperleftx float8, upperlefty float8, scalex float8, scaley float8, skewx float8, skewy float8, srid int4 DEFAULT 0)
    RETURNS SETOF RASTER AS $$
    DECLARE
        ulx double precision;  -- upper left x of raster
        uly double precision;  -- upper left y of raster
        rw int;                -- raster width (may change at edges)
        rh int;                -- raster height (may change at edges)
        x int;                 -- x index of coverage
        y int;                 -- y index of coverage
        template @extschema@.raster;       -- an empty template raster, where each cell
                               -- represents a tile in the coverage
        minY double precision;
        maxX double precision;
    BEGIN
        template := @extschema@.ST_MakeEmptyRaster(
            ceil(width::float8/tilewidth)::int,
            ceil(height::float8/tileheight)::int,
            upperleftx,
            upperlefty,
            tilewidth * scalex,
            tileheight * scaley,
            tileheight * skewx,
            tilewidth * skewy,
            srid
        );

        FOR y IN 1..st_height(template) LOOP
            maxX := @extschema@.ST_RasterToWorldCoordX(template, 1, y) + width * scalex;
            FOR x IN 1..st_width(template) LOOP
                minY := @extschema@.ST_RasterToWorldCoordY(template, x, 1) + height * scaley;
                uly := @extschema@.ST_RasterToWorldCoordY(template, x, y);
                IF uly + (tileheight * scaley) < minY THEN
                    --raise notice 'uly, minY: %, %', uly, minY;
                    rh := ceil((minY - uly)/scaleY)::int;
                ELSE
                    rh := tileheight;
                END IF;

                ulx := @extschema@.ST_RasterToWorldCoordX(template, x, y);
                IF ulx + (tilewidth * scalex) > maxX THEN
                    --raise notice 'ulx, maxX: %, %', ulx, maxX;
                    rw := ceil((maxX - ulx)/scaleX)::int;
                ELSE
                    rw := tilewidth;
                END IF;

                RETURN NEXT @extschema@.ST_MakeEmptyRaster(rw, rh, ulx, uly, scalex, scaley, skewx, skewy, srid);
            END LOOP;
        END LOOP;
    END;
    $$ LANGUAGE 'plpgsql' IMMUTABLE PARALLEL SAFE;

-------------------------------------------------------------------
--  Debugging
-------------------------------------------------------------------

-- Availability: 2.2.0
CREATE OR REPLACE FUNCTION postgis_noop(raster)
	RETURNS geometry
	AS 'MODULE_PATHNAME', 'RASTER_noop'
	LANGUAGE 'c' STABLE STRICT;

-------------------------------------------------------------------
--  END
-------------------------------------------------------------------
-- make views public viewable --
GRANT SELECT ON TABLE raster_columns TO public;
GRANT SELECT ON TABLE raster_overviews TO public;
COMMIT;<|MERGE_RESOLUTION|>--- conflicted
+++ resolved
@@ -1506,19 +1506,6 @@
 	AS 'MODULE_PATHNAME', 'RASTER_asGDALRaster'
 	LANGUAGE 'c' IMMUTABLE PARALLEL SAFE;
 
--- Availability 3.2.0
-CREATE OR REPLACE FUNCTION st_gdalcontour(
-		rast raster,
-		bandnumber integer DEFAULT 1,
-		level_interval float8 DEFAULT 100.0,
-		level_base float8 DEFAULT 0.0,
-		fixed_levels float8[] DEFAULT ARRAY[]::float8[],
-		polygonize boolean DEFAULT false
-		)
-	RETURNS table(geom geometry, id integer, value float8)
-	AS 'MODULE_PATHNAME', 'RASTER_GDALContour'
-	LANGUAGE 'c' IMMUTABLE STRICT PARALLEL SAFE;
-
 -----------------------------------------------------------------------
 -- ST_AsTIFF
 -----------------------------------------------------------------------
@@ -4544,11 +4531,8 @@
     RETURNS text
     AS 'MODULE_PATHNAME','RASTER_getBandPixelTypeName'
     LANGUAGE 'c' IMMUTABLE STRICT PARALLEL SAFE;
-<<<<<<< HEAD
-=======
 
 -- Changed: 3.1.2
->>>>>>> 66cb4dd3
 CREATE OR REPLACE FUNCTION ST_BandMetaData(
 	rast raster,
 	band int[])
@@ -4563,7 +4547,7 @@
 		filetimestamp bigint
 	)
 	AS 'MODULE_PATHNAME','RASTER_bandmetadata'
-	LANGUAGE 'c' IMMUTABLE PARALLEL SAFE;
+	LANGUAGE 'c' IMMUTABLE STRICT PARALLEL SAFE;
 
 -- Changed: 3.1.2
 CREATE OR REPLACE FUNCTION ST_BandMetaData(
@@ -4579,7 +4563,7 @@
 		filetimestamp bigint
 	)
 	AS $$ SELECT pixeltype, nodatavalue, isoutdb, path, outdbbandnum, filesize, filetimestamp FROM @extschema@.ST_BandMetaData($1, ARRAY[$2]::int[]) LIMIT 1 $$
-	LANGUAGE 'sql' IMMUTABLE PARALLEL SAFE;
+	LANGUAGE 'sql' IMMUTABLE STRICT PARALLEL SAFE;
 
 
 -- Availability: 2.5.0
@@ -5354,18 +5338,10 @@
 ---------------------------------------------------------------------------------
 CREATE OR REPLACE FUNCTION _st_rastertoworldcoord(
 	rast raster,
-<<<<<<< HEAD
-	columnx integer DEFAULT NULL, rowy integer DEFAULT NULL)
-	RETURNS TABLE(
-		longitude double precision,
-		latitude double precision
-	)
-=======
 	columnx integer DEFAULT NULL, rowy integer DEFAULT NULL,
 	OUT longitude double precision,
 	OUT latitude double precision
 	) RETURNS record
->>>>>>> 66cb4dd3
 	AS 'MODULE_PATHNAME', 'RASTER_rasterToWorldCoord'
 	LANGUAGE 'c' IMMUTABLE PARALLEL SAFE;
 
@@ -5379,18 +5355,10 @@
 -- Changed: 3.1.2
 CREATE OR REPLACE FUNCTION st_rastertoworldcoord(
 	rast raster,
-<<<<<<< HEAD
-	columnx integer, rowy integer)
-	RETURNS TABLE(
-		longitude double precision,
-		latitude double precision
-	)
-=======
 	columnx integer, rowy integer,
 	OUT	longitude double precision,
 	OUT latitude double precision
 	) RETURNS record
->>>>>>> 66cb4dd3
 	AS $$ SELECT longitude, latitude FROM @extschema@._ST_rastertoworldcoord($1, $2, $3) $$
 	LANGUAGE 'sql' IMMUTABLE STRICT PARALLEL SAFE;
 
@@ -8258,20 +8226,11 @@
 
 -- Changed: 3.1.2
 CREATE OR REPLACE FUNCTION _overview_constraint_info(
-<<<<<<< HEAD
-	ovschema name, ovtable name, ovcolumn name)
-	RETURNS TABLE(
-		refschema name,
-		reftable name,
-		refcolumn name,
-		factor integer
-=======
 	ovschema name, ovtable name, ovcolumn name,
 		OUT refschema name,
 		OUT reftable name,
 		OUT refcolumn name,
 		OUT factor integer
->>>>>>> 66cb4dd3
 	)
 	AS $$
 	SELECT
