--- conflicted
+++ resolved
@@ -2981,12 +2981,7 @@
 		SELECT @extschema@.postgis_gdal_version() INTO gdalver;
 	EXCEPTION
 		WHEN undefined_function THEN
-<<<<<<< HEAD
-			gdalver := NULL;
-			RAISE LOG 'Function postgis_gdal_version() not found.  Is raster support enabled and rtpostgis.sql installed?';
-=======
 			RAISE DEBUG 'Function postgis_gdal_version() not found.  Is raster support enabled and rtpostgis.sql installed?';
->>>>>>> 0df92045
 	END;
 	BEGIN
 		SELECT @extschema@.postgis_sfcgal_version() INTO sfcgalver;
@@ -3009,44 +3004,29 @@
 		SELECT topology.postgis_topology_scripts_installed() INTO topo_scr_ver;
 	EXCEPTION
 		WHEN undefined_function OR invalid_schema_name THEN
-<<<<<<< HEAD
-			topo_scr_ver := NULL;
-			RAISE LOG 'Function postgis_topology_scripts_installed() not found. Is topology support enabled and topology.sql installed?';
-=======
 			RAISE DEBUG 'Function postgis_topology_scripts_installed() not found. Is topology support enabled and topology.sql installed?';
->>>>>>> 0df92045
 		WHEN insufficient_privilege THEN
-			RAISE LOG 'Topology support cannot be inspected. Is current user granted USAGE on schema "topology" ?';
+			RAISE NOTICE 'Topology support cannot be inspected. Is current user granted USAGE on schema "topology" ?';
 		WHEN OTHERS THEN
-			RAISE LOG 'Function postgis_topology_scripts_installed() could not be called: % (%)', SQLERRM, SQLSTATE;
+			RAISE NOTICE 'Function postgis_topology_scripts_installed() could not be called: % (%)', SQLERRM, SQLSTATE;
 	END;
 
 	BEGIN
 		SELECT postgis_raster_scripts_installed() INTO rast_scr_ver;
 	EXCEPTION
 		WHEN undefined_function THEN
-<<<<<<< HEAD
-			rast_scr_ver := NULL;
-			RAISE LOG 'Function postgis_raster_scripts_installed() not found. Is raster support enabled and rtpostgis.sql installed?';
-=======
 			RAISE DEBUG 'Function postgis_raster_scripts_installed() not found. Is raster support enabled and rtpostgis.sql installed?';
 		WHEN OTHERS THEN
 			RAISE NOTICE 'Function postgis_raster_scripts_installed() could not be called: % (%)', SQLERRM, SQLSTATE;
->>>>>>> 0df92045
 	END;
 
 	BEGIN
 		SELECT @extschema@.postgis_raster_lib_version() INTO rast_lib_ver;
 	EXCEPTION
 		WHEN undefined_function THEN
-<<<<<<< HEAD
-			rast_lib_ver := NULL;
-			RAISE LOG 'Function postgis_raster_lib_version() not found. Is raster support enabled and rtpostgis.sql installed?';
-=======
 			RAISE DEBUG 'Function postgis_raster_lib_version() not found. Is raster support enabled and rtpostgis.sql installed?';
 		WHEN OTHERS THEN
 			RAISE NOTICE 'Function postgis_raster_lib_version() could not be called: % (%)', SQLERRM, SQLSTATE;
->>>>>>> 0df92045
 	END;
 
 	fullver = 'POSTGIS="' || libver;
@@ -4716,12 +4696,6 @@
 CREATE OR REPLACE FUNCTION postgis_libprotobuf_version()
 	RETURNS text
 	AS 'MODULE_PATHNAME','postgis_libprotobuf_version'
-	LANGUAGE 'c' IMMUTABLE STRICT;
-
--- Availability: 3.0.0
-CREATE OR REPLACE FUNCTION postgis_wagyu_version()
-	RETURNS text
-	AS 'MODULE_PATHNAME','postgis_wagyu_version'
 	LANGUAGE 'c' IMMUTABLE STRICT;
 
 -----------------------------------------------------------------------
