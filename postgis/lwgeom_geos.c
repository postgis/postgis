/**********************************************************************
 *
 * PostGIS - Spatial Types for PostgreSQL
 * http://postgis.net
 *
 * PostGIS is free software: you can redistribute it and/or modify
 * it under the terms of the GNU General Public License as published by
 * the Free Software Foundation, either version 2 of the License, or
 * (at your option) any later version.
 *
 * PostGIS is distributed in the hope that it will be useful,
 * but WITHOUT ANY WARRANTY; without even the implied warranty of
 * MERCHANTABILITY or FITNESS FOR A PARTICULAR PURPOSE.  See the
 * GNU General Public License for more details.
 *
 * You should have received a copy of the GNU General Public License
 * along with PostGIS.  If not, see <http://www.gnu.org/licenses/>.
 *
 **********************************************************************
 *
 * Copyright 2009-2014 Sandro Santilli <strk@kbt.io>
 * Copyright 2008 Paul Ramsey <pramsey@cleverelephant.ca>
 * Copyright 2001-2003 Refractions Research Inc.
 *
 **********************************************************************/


#include "../postgis_config.h"

/* PostgreSQL */
#include "postgres.h"
#include "funcapi.h"
#include "utils/array.h"
#include "utils/builtins.h"
#include "utils/lsyscache.h"
#include "utils/numeric.h"

#include "access/htup_details.h"


/* PostGIS */
#include "lwgeom_functions_analytic.h" /* for point_in_polygon */
#include "lwgeom_geos.h"
#include "liblwgeom.h"
#include "lwgeom_rtree.h"
#include "lwgeom_geos_prepared.h"

#include "float.h" /* for DBL_DIG */


/* Return NULL on GEOS error
 *
 * Prints error message only if it was not for interruption, in which
 * case we let PostgreSQL deal with the error.
 */
#define HANDLE_GEOS_ERROR(label) \
	{ \
		if (strstr(lwgeom_geos_errmsg, "InterruptedException")) \
			ereport(ERROR, \
				(errcode(ERRCODE_QUERY_CANCELED), errmsg("canceling statement due to user request"))); \
		else \
			lwpgerror("%s: %s", (label), lwgeom_geos_errmsg); \
		PG_RETURN_NULL(); \
	}

/*
** Prototypes for SQL-bound functions
*/
Datum relate_full(PG_FUNCTION_ARGS);
Datum relate_pattern(PG_FUNCTION_ARGS);
Datum disjoint(PG_FUNCTION_ARGS);
Datum touches(PG_FUNCTION_ARGS);
Datum ST_Intersects(PG_FUNCTION_ARGS);
Datum crosses(PG_FUNCTION_ARGS);
Datum contains(PG_FUNCTION_ARGS);
Datum within(PG_FUNCTION_ARGS);
Datum containsproperly(PG_FUNCTION_ARGS);
Datum covers(PG_FUNCTION_ARGS);
Datum overlaps(PG_FUNCTION_ARGS);
Datum isvalid(PG_FUNCTION_ARGS);
Datum isvalidreason(PG_FUNCTION_ARGS);
Datum isvaliddetail(PG_FUNCTION_ARGS);
Datum buffer(PG_FUNCTION_ARGS);
Datum ST_Intersection(PG_FUNCTION_ARGS);
Datum convexhull(PG_FUNCTION_ARGS);
Datum topologypreservesimplify(PG_FUNCTION_ARGS);
Datum ST_Difference(PG_FUNCTION_ARGS);
Datum boundary(PG_FUNCTION_ARGS);
Datum symdifference(PG_FUNCTION_ARGS);
Datum ST_Union(PG_FUNCTION_ARGS);
Datum issimple(PG_FUNCTION_ARGS);
Datum isring(PG_FUNCTION_ARGS);
Datum pointonsurface(PG_FUNCTION_ARGS);
Datum GEOSnoop(PG_FUNCTION_ARGS);
Datum postgis_geos_version(PG_FUNCTION_ARGS);
Datum centroid(PG_FUNCTION_ARGS);
Datum polygonize_garray(PG_FUNCTION_ARGS);
Datum clusterintersecting_garray(PG_FUNCTION_ARGS);
Datum cluster_within_distance_garray(PG_FUNCTION_ARGS);
Datum linemerge(PG_FUNCTION_ARGS);
Datum coveredby(PG_FUNCTION_ARGS);
Datum hausdorffdistance(PG_FUNCTION_ARGS);
Datum hausdorffdistancedensify(PG_FUNCTION_ARGS);
Datum ST_FrechetDistance(PG_FUNCTION_ARGS);
Datum ST_UnaryUnion(PG_FUNCTION_ARGS);
Datum ST_Equals(PG_FUNCTION_ARGS);
Datum ST_BuildArea(PG_FUNCTION_ARGS);
Datum ST_DelaunayTriangles(PG_FUNCTION_ARGS);

Datum pgis_union_geometry_array(PG_FUNCTION_ARGS);

/*
** Prototypes end
*/


PG_FUNCTION_INFO_V1(postgis_geos_version);
Datum postgis_geos_version(PG_FUNCTION_ARGS)
{
	const char *ver = lwgeom_geos_version();
	text *result = cstring_to_text(ver);
	PG_RETURN_POINTER(result);
}

static char
is_poly(const GSERIALIZED* g)
{
    int type = gserialized_get_type(g);
    return type == POLYGONTYPE || type == MULTIPOLYGONTYPE;
}

static char
is_point(const GSERIALIZED* g)
{
	int type = gserialized_get_type(g);
	return type == POINTTYPE || type == MULTIPOINTTYPE;
}

/* Utility function that checks a LWPOINT and a GSERIALIZED poly against a cache.
 * Serialized poly may be a multipart.
 */
static int
pip_short_circuit(RTREE_POLY_CACHE* poly_cache, LWPOINT* point, GSERIALIZED* gpoly)
{
	int result;

	if ( poly_cache && poly_cache->ringIndices )
	{
        result = point_in_multipolygon_rtree(poly_cache->ringIndices, poly_cache->polyCount, poly_cache->ringCounts, point);
	}
	else
	{
		LWGEOM* poly = lwgeom_from_gserialized(gpoly);
		if ( lwgeom_get_type(poly) == POLYGONTYPE )
		{
			result = point_in_polygon(lwgeom_as_lwpoly(poly), point);
		}
		else
		{
			result = point_in_multipolygon(lwgeom_as_lwmpoly(poly), point);
		}
		lwgeom_free(poly);
	}

	return result;
}

/**
 *  @brief Compute the Hausdorff distance thanks to the corresponding GEOS function
 *  @example ST_HausdorffDistance {@link #hausdorffdistance} - SELECT ST_HausdorffDistance(
 *      'POLYGON((0 0, 0 2, 1 2, 2 2, 2 0, 0 0))'::geometry,
 *      'POLYGON((0.5 0.5, 0.5 2.5, 1.5 2.5, 2.5 2.5, 2.5 0.5, 0.5 0.5))'::geometry);
 */

PG_FUNCTION_INFO_V1(hausdorffdistance);
Datum hausdorffdistance(PG_FUNCTION_ARGS)
{
	GSERIALIZED *geom1;
	GSERIALIZED *geom2;
	GEOSGeometry *g1;
	GEOSGeometry *g2;
	double result;
	int retcode;

	geom1 = PG_GETARG_GSERIALIZED_P(0);
	geom2 = PG_GETARG_GSERIALIZED_P(1);

	if ( gserialized_is_empty(geom1) || gserialized_is_empty(geom2) )
		PG_RETURN_NULL();

	initGEOS(lwpgnotice, lwgeom_geos_error);

	g1 = POSTGIS2GEOS(geom1);
	if (!g1)
		HANDLE_GEOS_ERROR("First argument geometry could not be converted to GEOS");

	g2 = POSTGIS2GEOS(geom2);
	if (!g2)
	{
		GEOSGeom_destroy(g1);
		HANDLE_GEOS_ERROR("Second argument geometry could not be converted to GEOS");
	}

	retcode = GEOSHausdorffDistance(g1, g2, &result);
	GEOSGeom_destroy(g1);
	GEOSGeom_destroy(g2);

	if (retcode == 0) HANDLE_GEOS_ERROR("GEOSHausdorffDistance");

	PG_FREE_IF_COPY(geom1, 0);
	PG_FREE_IF_COPY(geom2, 1);

	PG_RETURN_FLOAT8(result);
}

/**
 *  @brief Compute the Hausdorff distance with densification thanks to the corresponding GEOS function
 *  @example hausdorffdistancedensify {@link #hausdorffdistancedensify} - SELECT ST_HausdorffDistance(
 *      'POLYGON((0 0, 0 2, 1 2, 2 2, 2 0, 0 0))'::geometry,
 *      'POLYGON((0.5 0.5, 0.5 2.5, 1.5 2.5, 2.5 2.5, 2.5 0.5, 0.5 0.5))'::geometry,
 *       0.5);
 */

PG_FUNCTION_INFO_V1(hausdorffdistancedensify);
Datum hausdorffdistancedensify(PG_FUNCTION_ARGS)
{
	GSERIALIZED *geom1;
	GSERIALIZED *geom2;
	GEOSGeometry *g1;
	GEOSGeometry *g2;
	double densifyFrac;
	double result;
	int retcode;

	geom1 = PG_GETARG_GSERIALIZED_P(0);
	geom2 = PG_GETARG_GSERIALIZED_P(1);
	densifyFrac = PG_GETARG_FLOAT8(2);

	if ( gserialized_is_empty(geom1) || gserialized_is_empty(geom2) )
		PG_RETURN_NULL();

	initGEOS(lwpgnotice, lwgeom_geos_error);

	g1 = POSTGIS2GEOS(geom1);
	if (!g1)
		HANDLE_GEOS_ERROR("First argument geometry could not be converted to GEOS");

	g2 = POSTGIS2GEOS(geom2);
	if (!g2)
	{
		GEOSGeom_destroy(g1);
		HANDLE_GEOS_ERROR("Second argument geometry could not be converted to GEOS");
	}

	retcode = GEOSHausdorffDistanceDensify(g1, g2, densifyFrac, &result);
	GEOSGeom_destroy(g1);
	GEOSGeom_destroy(g2);

	if (retcode == 0) HANDLE_GEOS_ERROR("GEOSHausdorffDistanceDensify");

	PG_FREE_IF_COPY(geom1, 0);
	PG_FREE_IF_COPY(geom2, 1);

	PG_RETURN_FLOAT8(result);
}

/**
 *  @brief Compute the Frechet distance with optional densification thanks to the corresponding GEOS function
 *  @example ST_FrechetDistance {@link #frechetdistance} - SELECT ST_FrechetDistance(
 *      'LINESTRING (0 0, 50 200, 100 0, 150 200, 200 0)'::geometry,
 *      'LINESTRING (0 200, 200 150, 0 100, 200 50, 0 0)'::geometry, 0.5);
 */

PG_FUNCTION_INFO_V1(ST_FrechetDistance);
Datum ST_FrechetDistance(PG_FUNCTION_ARGS)
{
#if POSTGIS_GEOS_VERSION < 37

	lwpgerror("The GEOS version this PostGIS binary "
					"was compiled against (%d) doesn't support "
					"'GEOSFechetDistance' function (3.7.0+ required)",
					POSTGIS_GEOS_VERSION);
	PG_RETURN_NULL();

#else /* POSTGIS_GEOS_VERSION >= 37 */
	GSERIALIZED *geom1;
	GSERIALIZED *geom2;
	GEOSGeometry *g1;
	GEOSGeometry *g2;
	double densifyFrac;
	double result;
	int retcode;

	geom1 = PG_GETARG_GSERIALIZED_P(0);
	geom2 = PG_GETARG_GSERIALIZED_P(1);
	densifyFrac = PG_GETARG_FLOAT8(2);

	if ( gserialized_is_empty(geom1) || gserialized_is_empty(geom2) )
		PG_RETURN_NULL();

	initGEOS(lwpgnotice, lwgeom_geos_error);

	g1 = POSTGIS2GEOS(geom1);
	if (!g1)
		HANDLE_GEOS_ERROR("First argument geometry could not be converted to GEOS");

	g2 = POSTGIS2GEOS(geom2);
	if (!g2)
	{
		GEOSGeom_destroy(g1);
		HANDLE_GEOS_ERROR("Second argument geometry could not be converted to GEOS");
	}

	if (densifyFrac <= 0.0)
	{
		retcode = GEOSFrechetDistance(g1, g2, &result);
	}
	else
	{
		retcode = GEOSFrechetDistanceDensify(g1, g2, densifyFrac, &result);
	}

	GEOSGeom_destroy(g1);
	GEOSGeom_destroy(g2);

	if (retcode == 0) HANDLE_GEOS_ERROR("GEOSFrechetDistance");

	PG_FREE_IF_COPY(geom1, 0);
	PG_FREE_IF_COPY(geom2, 1);

	PG_RETURN_FLOAT8(result);

#endif /* POSTGIS_GEOS_VERSION >= 37 */
}

/**
 * @brief This is the final function for GeomUnion
 * 			aggregate. Will have as input an array of Geometries.
 * 			Will iteratively call GEOSUnion on the GEOS-converted
 * 			versions of them and return PGIS-converted version back.
 * 			Changing combination order *might* speed up performance.
 */
PG_FUNCTION_INFO_V1(pgis_union_geometry_array);
Datum pgis_union_geometry_array(PG_FUNCTION_ARGS)
{
	ArrayType *array;

	ArrayIterator iterator;
	Datum value;
	bool isnull;

	int is3d = LW_FALSE, gotsrid = LW_FALSE;
	int nelems = 0, geoms_size = 0, curgeom = 0, count = 0;

	GSERIALIZED *gser_out = NULL;

	GEOSGeometry *g = NULL;
	GEOSGeometry *g_union = NULL;
	GEOSGeometry **geoms = NULL;

	int32_t srid = SRID_UNKNOWN;

	int empty_type = 0;

	/* Null array, null geometry (should be empty?) */
	if ( PG_ARGISNULL(0) )
		PG_RETURN_NULL();

	array = PG_GETARG_ARRAYTYPE_P(0);
	nelems = ArrayGetNItems(ARR_NDIM(array), ARR_DIMS(array));

	/* Empty array? Null return */
	if ( nelems == 0 ) PG_RETURN_NULL();

	/* Quick scan for nulls */
	iterator = array_create_iterator(array, 0, NULL);
	while (array_iterate(iterator, &value, &isnull))
	{
		/* Skip null array items */
		if (isnull) continue;
		count++;
	}
	array_free_iterator(iterator);


	/* All-nulls? Return null */
	if ( count == 0 )
		PG_RETURN_NULL();

	/* One geom, good geom? Return it */
	if ( count == 1 && nelems == 1 )
	{
#pragma GCC diagnostic push
#pragma GCC diagnostic ignored "-Wsign-compare"
		PG_RETURN_POINTER((GSERIALIZED *)(ARR_DATA_PTR(array)));
#pragma GCC diagnostic pop
	}

	/* Ok, we really need GEOS now ;) */
	initGEOS(lwpgnotice, lwgeom_geos_error);

	/*
	** Collect the non-empty inputs and stuff them into a GEOS collection
	*/
	geoms_size = nelems;
	geoms = palloc(sizeof(GEOSGeometry*) * geoms_size);

	/*
	** We need to convert the array of GSERIALIZED into a GEOS collection.
	** First make an array of GEOS geometries.
	*/
	iterator = array_create_iterator(array, 0, NULL);
	while (array_iterate(iterator, &value, &isnull))
	{
		GSERIALIZED *gser_in;

		/* Skip null array items */
		if (isnull) continue;
		gser_in = (GSERIALIZED *)DatumGetPointer(value);

		/* Check for SRID mismatch in array elements */
		if ( gotsrid )
		{
			error_if_srid_mismatch(srid, gserialized_get_srid(gser_in));
		}
		else
		{
			/* Initialize SRID/dimensions info */
			srid = gserialized_get_srid(gser_in);
			is3d = gserialized_has_z(gser_in);
			gotsrid = 1;
		}

		/* Don't include empties in the union */
		if ( gserialized_is_empty(gser_in) )
		{
			int gser_type = gserialized_get_type(gser_in);
			if (gser_type > empty_type)
			{
				empty_type = gser_type;
				POSTGIS_DEBUGF(4, "empty_type = %d  gser_type = %d", empty_type, gser_type);
			}
		}
		else
		{
			g = POSTGIS2GEOS(gser_in);

			/* Uh oh! Exception thrown at construction... */
			if ( ! g )
			{
				HANDLE_GEOS_ERROR(
				    "One of the geometries in the set "
				    "could not be converted to GEOS");
			}

			/* Ensure we have enough space in our storage array */
			if ( curgeom == geoms_size )
			{
				geoms_size *= 2;
				geoms = repalloc( geoms, sizeof(GEOSGeometry*) * geoms_size );
			}

			geoms[curgeom] = g;
			curgeom++;
		}

	}
	array_free_iterator(iterator);

	/*
	** Take our GEOS geometries and turn them into a GEOS collection,
	** then pass that into cascaded union.
	*/
	if (curgeom > 0)
	{
		g = GEOSGeom_createCollection(GEOS_GEOMETRYCOLLECTION, geoms, curgeom);
		if (!g) HANDLE_GEOS_ERROR("Could not create GEOS COLLECTION from geometry array");

		g_union = GEOSUnaryUnion(g);
		GEOSGeom_destroy(g);
		if (!g_union) HANDLE_GEOS_ERROR("GEOSUnaryUnion");

		GEOSSetSRID(g_union, srid);
		gser_out = GEOS2POSTGIS(g_union, is3d);
		GEOSGeom_destroy(g_union);
	}
	/* No real geometries in our array, any empties? */
	else
	{
		/* If it was only empties, we'll return the largest type number */
		if ( empty_type > 0 )
		{
			PG_RETURN_POINTER(geometry_serialize(lwgeom_construct_empty(empty_type, srid, is3d, 0)));
		}
		/* Nothing but NULL, returns NULL */
		else
		{
			PG_RETURN_NULL();
		}
	}

	if ( ! gser_out )
	{
		/* Union returned a NULL geometry */
		PG_RETURN_NULL();
	}

	PG_RETURN_POINTER(gser_out);
}

typedef struct UnionBuildState
{
	MemoryContext mcontext; /* where all the temp stuff is kept */
	GEOSGeometry **geoms;   /* collected GEOS geometries*/
	int empty_type;
	uint32_t alen;   /* allocated length of above arrays */
	uint32_t ngeoms; /* number of valid entries in above arrays */
<<<<<<< HEAD
	uint32_t srid;

=======
	int32_t srid;
>>>>>>> 2318d2ec
	bool is3d;
} UnionBuildState;

PG_FUNCTION_INFO_V1(pgis_geometry_union_transfn);
Datum pgis_geometry_union_transfn(PG_FUNCTION_ARGS)
{
	MemoryContext aggcontext;
<<<<<<< HEAD
=======
	MemoryContext old;
>>>>>>> 2318d2ec
	UnionBuildState *state;
	GSERIALIZED *gser_in;
	uint32_t curgeom;
	GEOSGeometry *g;

	if (!AggCheckCallContext(fcinfo, &aggcontext))
	{
		/* cannot be called directly because of dummy-type argument */
		elog(ERROR, "%s called in non-aggregate context", __func__);
		aggcontext = NULL; /* keep compiler quiet */
	}

	if (!PG_ARGISNULL(0))
	{
		state = (UnionBuildState *)PG_GETARG_POINTER(0);
	}
	else
	{
<<<<<<< HEAD
		MemoryContext old = MemoryContextSwitchTo(aggcontext);
=======
		old = MemoryContextSwitchTo(aggcontext);
>>>>>>> 2318d2ec
		state = (UnionBuildState *)palloc(sizeof(UnionBuildState));

		state->mcontext = aggcontext;
		state->alen = 10;
		state->ngeoms = 0;
		state->geoms = palloc(sizeof(GEOSGeometry *) * state->alen);
		state->is3d = false;
		state->srid = 0;
		state->empty_type = 0;

		initGEOS(lwpgnotice, lwgeom_geos_error);

		MemoryContextSwitchTo(old);
	};

	/* do we have geometry to push? */
	if (!PG_ARGISNULL(1))
	{
<<<<<<< HEAD
		gser_in = PG_GETARG_GSERIALIZED_P(1);
=======
		old = MemoryContextSwitchTo(state->mcontext);
		gser_in = PG_GETARG_GSERIALIZED_P_COPY(1);
		MemoryContextSwitchTo(old);
>>>>>>> 2318d2ec

		if (state->ngeoms > 0)
		{
			if (state->srid != gserialized_get_srid(gser_in))
				for (curgeom = 0; curgeom < state->ngeoms; curgeom++)
					GEOSGeom_destroy(state->geoms[curgeom]);
			error_if_srid_mismatch(state->srid, gserialized_get_srid(gser_in));
		}

		if (!gserialized_is_empty(gser_in))
		{
			if (state->ngeoms == 0)
			{
				state->srid = gserialized_get_srid(gser_in);
				state->is3d = gserialized_has_z(gser_in);
			}

<<<<<<< HEAD
			g = POSTGIS2GEOS(gser_in);
=======
			old = MemoryContextSwitchTo(state->mcontext);
			g = POSTGIS2GEOS(gser_in);
			MemoryContextSwitchTo(old);
>>>>>>> 2318d2ec

			if (!g)
			{
				for (curgeom = 0; curgeom < state->ngeoms; curgeom++)
					GEOSGeom_destroy(state->geoms[curgeom]);
				HANDLE_GEOS_ERROR("One of the geometries in the set could not be converted to GEOS");
			}

			curgeom = state->ngeoms;
			state->ngeoms++;

			if (state->ngeoms > state->alen)
			{
<<<<<<< HEAD
				state->alen *= 2;
				state->geoms = repalloc(state->geoms, state->alen);
=======
				old = MemoryContextSwitchTo(state->mcontext);
				state->alen *= 2;
				state->geoms = repalloc(state->geoms, sizeof(GEOSGeometry *) * state->alen);
				MemoryContextSwitchTo(old);
>>>>>>> 2318d2ec
			}

			state->geoms[curgeom] = g;
		}
		else
		{
			int gser_type = gserialized_get_type(gser_in);
			if (gser_type > state->empty_type)
				state->empty_type = gser_type;
		}
	}

	PG_RETURN_POINTER(state);
}

PG_FUNCTION_INFO_V1(pgis_geometry_union_finalfn);
Datum pgis_geometry_union_finalfn(PG_FUNCTION_ARGS)
{
	UnionBuildState *state;
	GSERIALIZED *gser_out = NULL;
	GEOSGeometry *g = NULL;
	GEOSGeometry *g_union = NULL;

	if (PG_ARGISNULL(0))
		PG_RETURN_NULL(); /* returns null iff no input values */

	state = (UnionBuildState *)PG_GETARG_POINTER(0);

	/*
	** Take our GEOS geometries and turn them into a GEOS collection,
	** then pass that into cascaded union.
	*/
	if (state->ngeoms > 0)
	{
		g = GEOSGeom_createCollection(GEOS_GEOMETRYCOLLECTION, state->geoms, state->ngeoms);
		if (!g)
			HANDLE_GEOS_ERROR("Could not create GEOS COLLECTION from geometry array");

		g_union = GEOSUnaryUnion(g);
		GEOSGeom_destroy(g);
		if (!g_union)
			HANDLE_GEOS_ERROR("GEOSUnaryUnion");

		GEOSSetSRID(g_union, state->srid);
		gser_out = GEOS2POSTGIS(g_union, state->is3d);
		GEOSGeom_destroy(g_union);
	}
	/* No real geometries in our array, any empties? */
	else
	{
		/* If it was only empties, we'll return the largest type number */
		if (state->empty_type > 0)
			PG_RETURN_POINTER(
			    geometry_serialize(lwgeom_construct_empty(state->empty_type, state->srid, state->is3d, 0)));

		/* Nothing but NULL, returns NULL */
		else
			PG_RETURN_NULL();
	}

	if (!gser_out)
	{
		/* Union returned a NULL geometry */
		PG_RETURN_NULL();
	}

	PG_RETURN_POINTER(gser_out);
}

/**
 * @example ST_UnaryUnion {@link #geomunion} SELECT ST_UnaryUnion(
 *      'POLYGON((0 0, 10 0, 0 10, 10 10, 0 0))'
 * );
 *
 */
PG_FUNCTION_INFO_V1(ST_UnaryUnion);
Datum ST_UnaryUnion(PG_FUNCTION_ARGS)
{
	GSERIALIZED *geom1;
	GSERIALIZED *result;
	LWGEOM *lwgeom1, *lwresult ;

	geom1 = PG_GETARG_GSERIALIZED_P(0);

	lwgeom1 = lwgeom_from_gserialized(geom1) ;

	lwresult = lwgeom_unaryunion(lwgeom1);
	result = geometry_serialize(lwresult) ;

	lwgeom_free(lwgeom1) ;
	lwgeom_free(lwresult) ;

	PG_FREE_IF_COPY(geom1, 0);

	PG_RETURN_POINTER(result);
}

PG_FUNCTION_INFO_V1(ST_Union);
Datum ST_Union(PG_FUNCTION_ARGS)
{
	GSERIALIZED *geom1;
	GSERIALIZED *geom2;
	GSERIALIZED *result;
	LWGEOM *lwgeom1, *lwgeom2, *lwresult;

	geom1 = PG_GETARG_GSERIALIZED_P(0);
	geom2 = PG_GETARG_GSERIALIZED_P(1);

	lwgeom1 = lwgeom_from_gserialized(geom1);
	lwgeom2 = lwgeom_from_gserialized(geom2);

	lwresult = lwgeom_union(lwgeom1, lwgeom2);
	result = geometry_serialize(lwresult);

	lwgeom_free(lwgeom1);
	lwgeom_free(lwgeom2);
	lwgeom_free(lwresult);

	PG_FREE_IF_COPY(geom1, 0);
	PG_FREE_IF_COPY(geom2, 1);

	PG_RETURN_POINTER(result);
}

/**
 *  @example symdifference {@link #symdifference} - SELECT ST_SymDifference(
 *      'POLYGON((0 0, 10 0, 10 10, 0 10, 0 0))',
 *      'POLYGON((5 5, 15 5, 15 7, 5 7, 5 5))');
 */
PG_FUNCTION_INFO_V1(symdifference);
Datum symdifference(PG_FUNCTION_ARGS)
{
	GSERIALIZED *geom1;
	GSERIALIZED *geom2;
	GSERIALIZED *result;
	LWGEOM *lwgeom1, *lwgeom2, *lwresult ;

	geom1 = PG_GETARG_GSERIALIZED_P(0);
	geom2 = PG_GETARG_GSERIALIZED_P(1);

	lwgeom1 = lwgeom_from_gserialized(geom1) ;
	lwgeom2 = lwgeom_from_gserialized(geom2) ;

	lwresult = lwgeom_symdifference(lwgeom1, lwgeom2) ;
	result = geometry_serialize(lwresult) ;

	lwgeom_free(lwgeom1) ;
	lwgeom_free(lwgeom2) ;
	lwgeom_free(lwresult) ;

	PG_FREE_IF_COPY(geom1, 0);
	PG_FREE_IF_COPY(geom2, 1);

	PG_RETURN_POINTER(result);
}


PG_FUNCTION_INFO_V1(boundary);
Datum boundary(PG_FUNCTION_ARGS)
{
	GSERIALIZED	*geom1;
	GEOSGeometry *g1, *g3;
	GSERIALIZED *result;
	LWGEOM *lwgeom;
	int32_t srid;

	geom1 = PG_GETARG_GSERIALIZED_P(0);

	/* Empty.Boundary() == Empty */
	if ( gserialized_is_empty(geom1) )
		PG_RETURN_POINTER(geom1);

	srid = gserialized_get_srid(geom1);

	lwgeom = lwgeom_from_gserialized(geom1);
	if ( ! lwgeom ) {
		lwpgerror("POSTGIS2GEOS: unable to deserialize input");
		PG_RETURN_NULL();
	}

	/* GEOS doesn't do triangle type, so we special case that here */
	if (lwgeom->type == TRIANGLETYPE)
	{
		lwgeom->type = LINETYPE;
		result = geometry_serialize(lwgeom);
		lwgeom_free(lwgeom);
		PG_RETURN_POINTER(result);
	}

	initGEOS(lwpgnotice, lwgeom_geos_error);

	g1 = LWGEOM2GEOS(lwgeom, 0);
	lwgeom_free(lwgeom);

	if (!g1)
		HANDLE_GEOS_ERROR("First argument geometry could not be converted to GEOS");

	g3 = GEOSBoundary(g1);

	if (!g3)
	{
		GEOSGeom_destroy(g1);
		HANDLE_GEOS_ERROR("GEOSBoundary");
	}

	POSTGIS_DEBUGF(3, "result: %s", GEOSGeomToWKT(g3));

	GEOSSetSRID(g3, srid);

	result = GEOS2POSTGIS(g3, gserialized_has_z(geom1));

	if (!result)
	{
		GEOSGeom_destroy(g1);
		GEOSGeom_destroy(g3);
		elog(NOTICE,
		     "GEOS2POSTGIS threw an error (result postgis geometry "
		     "formation)!");
		PG_RETURN_NULL(); /* never get here */
	}

	GEOSGeom_destroy(g1);
	GEOSGeom_destroy(g3);

	PG_FREE_IF_COPY(geom1, 0);

	PG_RETURN_POINTER(result);
}

PG_FUNCTION_INFO_V1(convexhull);
Datum convexhull(PG_FUNCTION_ARGS)
{
	GSERIALIZED *geom1;
	GEOSGeometry *g1, *g3;
	GSERIALIZED *result;
	LWGEOM *lwout;
	int32_t srid;
	GBOX bbox;

	geom1 = PG_GETARG_GSERIALIZED_P(0);

	/* Empty.ConvexHull() == Empty */
	if ( gserialized_is_empty(geom1) )
		PG_RETURN_POINTER(geom1);

	srid = gserialized_get_srid(geom1);

	initGEOS(lwpgnotice, lwgeom_geos_error);

	g1 = POSTGIS2GEOS(geom1);

	if (!g1)
		HANDLE_GEOS_ERROR("First argument geometry could not be converted to GEOS");

	g3 = GEOSConvexHull(g1);
	GEOSGeom_destroy(g1);

	if (!g3) HANDLE_GEOS_ERROR("GEOSConvexHull");

	POSTGIS_DEBUGF(3, "result: %s", GEOSGeomToWKT(g3));

	GEOSSetSRID(g3, srid);

	lwout = GEOS2LWGEOM(g3, gserialized_has_z(geom1));
	GEOSGeom_destroy(g3);

	if (!lwout)
	{
		elog(ERROR,
		     "convexhull() failed to convert GEOS geometry to LWGEOM");
		PG_RETURN_NULL(); /* never get here */
	}

	/* Copy input bbox if any */
	if ( gserialized_get_gbox_p(geom1, &bbox) )
	{
		/* Force the box to have the same dimensionality as the lwgeom */
		bbox.flags = lwout->flags;
		lwout->bbox = gbox_copy(&bbox);
	}

	result = geometry_serialize(lwout);
	lwgeom_free(lwout);

	if (!result)
	{
		elog(ERROR,"GEOS convexhull() threw an error (result postgis geometry formation)!");
		PG_RETURN_NULL(); /* never get here */
	}

	PG_FREE_IF_COPY(geom1, 0);
	PG_RETURN_POINTER(result);
}

PG_FUNCTION_INFO_V1(topologypreservesimplify);
Datum topologypreservesimplify(PG_FUNCTION_ARGS)
{
	GSERIALIZED	*geom1;
	double	tolerance;
	GEOSGeometry *g1, *g3;
	GSERIALIZED *result;
	uint32_t type;

	geom1 = PG_GETARG_GSERIALIZED_P(0);
	tolerance = PG_GETARG_FLOAT8(1);

	/* Empty.Simplify() == Empty */
	type = gserialized_get_type(geom1);
	if ( gserialized_is_empty(geom1) || type == TINTYPE || type == TRIANGLETYPE )
		PG_RETURN_POINTER(geom1);

	initGEOS(lwpgnotice, lwgeom_geos_error);

	g1 = POSTGIS2GEOS(geom1);
	if (!g1)
		HANDLE_GEOS_ERROR("First argument geometry could not be converted to GEOS");

	g3 = GEOSTopologyPreserveSimplify(g1,tolerance);
	GEOSGeom_destroy(g1);

	if (!g3) HANDLE_GEOS_ERROR("GEOSTopologyPreserveSimplify");

	POSTGIS_DEBUGF(3, "result: %s", GEOSGeomToWKT(g3));

	GEOSSetSRID(g3, gserialized_get_srid(geom1));

	result = GEOS2POSTGIS(g3, gserialized_has_z(geom1));
	GEOSGeom_destroy(g3);

	if (!result)
	{
		elog(ERROR,"GEOS topologypreservesimplify() threw an error (result postgis geometry formation)!");
		PG_RETURN_NULL(); /* never get here */
	}

	PG_FREE_IF_COPY(geom1, 0);
	PG_RETURN_POINTER(result);
}

PG_FUNCTION_INFO_V1(buffer);
Datum buffer(PG_FUNCTION_ARGS)
{
	GEOSBufferParams *bufferparams;
	GEOSGeometry *g1, *g3 = NULL;
	GSERIALIZED *result;
	LWGEOM *lwg;
	int quadsegs = 8; /* the default */
	int singleside = 0; /* the default */
	enum
	{
	    ENDCAP_ROUND = 1,
	    ENDCAP_FLAT = 2,
	    ENDCAP_SQUARE = 3
	};
	enum
	{
	    JOIN_ROUND = 1,
	    JOIN_MITRE = 2,
	    JOIN_BEVEL = 3
	};
	const double DEFAULT_MITRE_LIMIT = 5.0;
	const int DEFAULT_ENDCAP_STYLE = ENDCAP_ROUND;
	const int DEFAULT_JOIN_STYLE = JOIN_ROUND;
	double mitreLimit = DEFAULT_MITRE_LIMIT;
	int endCapStyle = DEFAULT_ENDCAP_STYLE;
	int joinStyle  = DEFAULT_JOIN_STYLE;

	GSERIALIZED	*geom1 = PG_GETARG_GSERIALIZED_P(0);
	double size = PG_GETARG_FLOAT8(1);
	text *params_text;

	if (PG_NARGS() > 2)
	{
		params_text = PG_GETARG_TEXT_P(2);
	}
	else
	{
		params_text = palloc(VARHDRSZ);
		SET_VARSIZE(params_text, 0);
	}

	/* Empty.Buffer() == Empty[polygon] */
	if ( gserialized_is_empty(geom1) )
	{
		lwg = lwpoly_as_lwgeom(lwpoly_construct_empty(
		        gserialized_get_srid(geom1),
		        0, 0)); // buffer wouldn't give back z or m anyway
		PG_RETURN_POINTER(geometry_serialize(lwg));
	}

	initGEOS(lwpgnotice, lwgeom_geos_error);

	g1 = POSTGIS2GEOS(geom1);
	if (!g1)
		HANDLE_GEOS_ERROR("First argument geometry could not be converted to GEOS");


	if (VARSIZE_ANY_EXHDR(params_text) > 0)
	{
		char *param;
		char *params = text_to_cstring(params_text);

		for (param=params; ; param=NULL)
		{
			char *key, *val;
			param = strtok(param, " ");
			if (!param) break;
			POSTGIS_DEBUGF(3, "Param: %s", param);

			key = param;
			val = strchr(key, '=');
			if (!val || *(val + 1) == '\0')
			{
				lwpgerror("Missing value for buffer parameter %s", key);
				break;
			}
			*val = '\0';
			++val;

			POSTGIS_DEBUGF(3, "Param: %s : %s", key, val);

			if ( !strcmp(key, "endcap") )
			{
				/* Supported end cap styles:
				 *   "round", "flat", "square"
				 */
				if ( !strcmp(val, "round") )
				{
					endCapStyle = ENDCAP_ROUND;
				}
				else if ( !strcmp(val, "flat") ||
				          !strcmp(val, "butt")    )
				{
					endCapStyle = ENDCAP_FLAT;
				}
				else if ( !strcmp(val, "square") )
				{
					endCapStyle = ENDCAP_SQUARE;
				}
				else
				{
					lwpgerror("Invalid buffer end cap "
					        "style: %s (accept: "
					        "'round', 'flat', 'butt' "
					        "or 'square'"
					        ")", val);
					break;
				}

			}
			else if ( !strcmp(key, "join") )
			{
				if ( !strcmp(val, "round") )
				{
					joinStyle = JOIN_ROUND;
				}
				else if ( !strcmp(val, "mitre") ||
				          !strcmp(val, "miter")    )
				{
					joinStyle = JOIN_MITRE;
				}
				else if ( !strcmp(val, "bevel") )
				{
					joinStyle = JOIN_BEVEL;
				}
				else
				{
					lwpgerror("Invalid buffer end cap "
					        "style: %s (accept: "
					        "'round', 'mitre', 'miter' "
					        " or 'bevel'"
					        ")", val);
					break;
				}
			}
			else if ( !strcmp(key, "mitre_limit") ||
			          !strcmp(key, "miter_limit")    )
			{
				/* mitreLimit is a float */
				mitreLimit = atof(val);
			}
			else if ( !strcmp(key, "quad_segs") )
			{
				/* quadrant segments is an int */
				quadsegs = atoi(val);
			}
			else if ( !strcmp(key, "side") )
			{
				if ( !strcmp(val, "both") )
				{
					singleside = 0;
				}
				else if ( !strcmp(val, "left") )
				{
					singleside = 1;
				}
				else if ( !strcmp(val, "right") )
				{
					singleside = 1;
					size *= -1;
				}
				else
				{
					lwpgerror("Invalid side parameter: %s (accept: 'right', 'left', 'both')", val);
					break;
				}
			}
			else
			{
				lwpgerror(
				    "Invalid buffer parameter: %s (accept: 'endcap', 'join', 'mitre_limit', 'miter_limit', 'quad_segs' and 'side')",
				    key);
				break;
			}
		}
		pfree(params); /* was pstrduped */
	}


	POSTGIS_DEBUGF(3, "endCap:%d joinStyle:%d mitreLimit:%g",
	               endCapStyle, joinStyle, mitreLimit);

	bufferparams = GEOSBufferParams_create();
	if (bufferparams)
	{
		if (GEOSBufferParams_setEndCapStyle(bufferparams, endCapStyle) &&
			GEOSBufferParams_setJoinStyle(bufferparams, joinStyle) &&
			GEOSBufferParams_setMitreLimit(bufferparams, mitreLimit) &&
			GEOSBufferParams_setQuadrantSegments(bufferparams, quadsegs) &&
			GEOSBufferParams_setSingleSided(bufferparams, singleside))
		{
			g3 = GEOSBufferWithParams(g1, bufferparams, size);
		}
		else
		{
			lwpgerror("Error setting buffer parameters.");
		}
		GEOSBufferParams_destroy(bufferparams);
	}
	else
	{
		lwpgerror("Error setting buffer parameters.");
	}

	GEOSGeom_destroy(g1);

	if (!g3) HANDLE_GEOS_ERROR("GEOSBuffer");

	POSTGIS_DEBUGF(3, "result: %s", GEOSGeomToWKT(g3));

	GEOSSetSRID(g3, gserialized_get_srid(geom1));

	result = GEOS2POSTGIS(g3, gserialized_has_z(geom1));
	GEOSGeom_destroy(g3);

	if (!result)
	{
		elog(ERROR,"GEOS buffer() threw an error (result postgis geometry formation)!");
		PG_RETURN_NULL(); /* never get here */
	}

	PG_FREE_IF_COPY(geom1, 0);
	PG_RETURN_POINTER(result);
}

/*
* Generate a field of random points within the area of a
* polygon or multipolygon. Throws an error for other geometry
* types.
*/
Datum ST_GeneratePoints(PG_FUNCTION_ARGS);
PG_FUNCTION_INFO_V1(ST_GeneratePoints);
Datum ST_GeneratePoints(PG_FUNCTION_ARGS)
{
	GSERIALIZED	*gser_input;
	GSERIALIZED *gser_result;
	LWGEOM *lwgeom_input;
	LWGEOM *lwgeom_result;
	int32 npoints;
	int32 seed = 0;

	gser_input = PG_GETARG_GSERIALIZED_P(0);
	npoints = PG_GETARG_INT32(1);

	if (npoints < 0)
		PG_RETURN_NULL();

	if (PG_NARGS() > 2 && ! PG_ARGISNULL(2))
	{
		seed = PG_GETARG_INT32(2);
		if (seed < 1)
		{
			lwpgerror("ST_GeneratePoints: seed must be greater than zero");
			PG_RETURN_NULL();
		}
	}

	/* Types get checked in the code, we'll keep things small out there */
	lwgeom_input = lwgeom_from_gserialized(gser_input);
	lwgeom_result = (LWGEOM*)lwgeom_to_points(lwgeom_input, npoints, seed);
	lwgeom_free(lwgeom_input);
	PG_FREE_IF_COPY(gser_input, 0);

	/* Return null as null */
	if (!lwgeom_result)
		PG_RETURN_NULL();

	/* Serialize and return */
	gser_result = gserialized_from_lwgeom(lwgeom_result, 0);
	lwgeom_free(lwgeom_result);
	PG_RETURN_POINTER(gser_result);
}


/*
* Compute at offset curve to a line
*/
Datum ST_OffsetCurve(PG_FUNCTION_ARGS);
PG_FUNCTION_INFO_V1(ST_OffsetCurve);
Datum ST_OffsetCurve(PG_FUNCTION_ARGS)
{
	GSERIALIZED	*gser_input;
	GSERIALIZED *gser_result;
	LWGEOM *lwgeom_input;
	LWGEOM *lwgeom_result;
	double size;
	int quadsegs = 8; /* the default */
	int nargs;

	enum
	{
		JOIN_ROUND = 1,
		JOIN_MITRE = 2,
		JOIN_BEVEL = 3
	};

	static const double DEFAULT_MITRE_LIMIT = 5.0;
	static const int DEFAULT_JOIN_STYLE = JOIN_ROUND;
	double mitreLimit = DEFAULT_MITRE_LIMIT;
	int joinStyle  = DEFAULT_JOIN_STYLE;
	char *param = NULL;
	char *paramstr = NULL;

	/* Read SQL arguments */
	nargs = PG_NARGS();
	gser_input = PG_GETARG_GSERIALIZED_P(0);
	size = PG_GETARG_FLOAT8(1);

	/* For distance == 0, just return the input. */
	if (size == 0) PG_RETURN_POINTER(gser_input);

	/* Read the lwgeom, check for errors */
	lwgeom_input = lwgeom_from_gserialized(gser_input);
	if ( ! lwgeom_input )
		lwpgerror("ST_OffsetCurve: lwgeom_from_gserialized returned NULL");

	/* For empty inputs, just echo them back */
	if ( lwgeom_is_empty(lwgeom_input) )
		PG_RETURN_POINTER(gser_input);

	/* Process the optional arguments */
	if ( nargs > 2 )
	{
		text *wkttext = PG_GETARG_TEXT_P(2);
		paramstr = text_to_cstring(wkttext);

		POSTGIS_DEBUGF(3, "paramstr: %s", paramstr);

		for ( param=paramstr; ; param=NULL )
		{
			char *key, *val;
			param = strtok(param, " ");
			if (!param) break;
			POSTGIS_DEBUGF(3, "Param: %s", param);

			key = param;
			val = strchr(key, '=');
			if (!val || *(val + 1) == '\0')
			{
				lwpgerror("ST_OffsetCurve: Missing value for buffer parameter %s", key);
				break;
			}
			*val = '\0';
			++val;

			POSTGIS_DEBUGF(3, "Param: %s : %s", key, val);

			if ( !strcmp(key, "join") )
			{
				if ( !strcmp(val, "round") )
				{
					joinStyle = JOIN_ROUND;
				}
				else if ( !(strcmp(val, "mitre") && strcmp(val, "miter")) )
				{
					joinStyle = JOIN_MITRE;
				}
				else if ( ! strcmp(val, "bevel") )
				{
					joinStyle = JOIN_BEVEL;
				}
				else
				{
					lwpgerror(
					    "Invalid buffer end cap style: %s (accept: 'round', 'mitre', 'miter' or 'bevel')",
					    val);
					break;
				}
			}
			else if ( !strcmp(key, "mitre_limit") ||
			          !strcmp(key, "miter_limit")    )
			{
				/* mitreLimit is a float */
				mitreLimit = atof(val);
			}
			else if ( !strcmp(key, "quad_segs") )
			{
				/* quadrant segments is an int */
				quadsegs = atoi(val);
			}
			else
			{
				lwpgerror(
				    "Invalid buffer parameter: %s (accept: 'join', 'mitre_limit', 'miter_limit and 'quad_segs')",
				    key);
				break;
			}
		}
		POSTGIS_DEBUGF(3, "joinStyle:%d mitreLimit:%g", joinStyle, mitreLimit);
		pfree(paramstr); /* alloc'ed in text_to_cstring */
	}

	lwgeom_result = lwgeom_offsetcurve(lwgeom_input, size, quadsegs, joinStyle, mitreLimit);

	if (!lwgeom_result)
		lwpgerror("ST_OffsetCurve: lwgeom_offsetcurve returned NULL");

	gser_result = gserialized_from_lwgeom(lwgeom_result, 0);
	lwgeom_free(lwgeom_input);
	lwgeom_free(lwgeom_result);
	PG_RETURN_POINTER(gser_result);
}

PG_FUNCTION_INFO_V1(ST_Intersection);
Datum ST_Intersection(PG_FUNCTION_ARGS)
{
	GSERIALIZED *geom1;
	GSERIALIZED *geom2;
	GSERIALIZED *result;
	LWGEOM *lwgeom1, *lwgeom2, *lwresult;

	geom1 = PG_GETARG_GSERIALIZED_P(0);
	geom2 = PG_GETARG_GSERIALIZED_P(1);

	lwgeom1 = lwgeom_from_gserialized(geom1);
	lwgeom2 = lwgeom_from_gserialized(geom2);

	lwresult = lwgeom_intersection(lwgeom1, lwgeom2);
	result = geometry_serialize(lwresult);

	lwgeom_free(lwgeom1);
	lwgeom_free(lwgeom2);
	lwgeom_free(lwresult);

	PG_FREE_IF_COPY(geom1, 0);
	PG_FREE_IF_COPY(geom2, 1);

	PG_RETURN_POINTER(result);
}

PG_FUNCTION_INFO_V1(ST_Difference);
Datum ST_Difference(PG_FUNCTION_ARGS)
{
	GSERIALIZED *geom1;
	GSERIALIZED *geom2;
	GSERIALIZED *result;
	LWGEOM *lwgeom1, *lwgeom2, *lwresult;

	geom1 = PG_GETARG_GSERIALIZED_P(0);
	geom2 = PG_GETARG_GSERIALIZED_P(1);

	lwgeom1 = lwgeom_from_gserialized(geom1);
	lwgeom2 = lwgeom_from_gserialized(geom2);

	lwresult = lwgeom_difference(lwgeom1, lwgeom2);
	result = geometry_serialize(lwresult);

	lwgeom_free(lwgeom1);
	lwgeom_free(lwgeom2);
	lwgeom_free(lwresult);

	PG_FREE_IF_COPY(geom1, 0);
	PG_FREE_IF_COPY(geom2, 1);

	PG_RETURN_POINTER(result);
}

/**
	@example pointonsurface - {@link #pointonsurface} SELECT ST_PointOnSurface('POLYGON((0 0, 10 0, 10 10, 0 10, 0
   0))');
*/
PG_FUNCTION_INFO_V1(pointonsurface);
Datum pointonsurface(PG_FUNCTION_ARGS)
{
	GSERIALIZED *geom, *result;
	LWGEOM *lwgeom, *lwresult;

	geom = PG_GETARG_GSERIALIZED_P(0);

	lwgeom = lwgeom_from_gserialized(geom);
	lwresult = lwgeom_pointonsurface(lwgeom);
	lwgeom_free(lwgeom);
	PG_FREE_IF_COPY(geom, 0);

	if (!lwresult) PG_RETURN_NULL();

	result = geometry_serialize(lwresult);
	lwgeom_free(lwresult);
	PG_RETURN_POINTER(result);
}

PG_FUNCTION_INFO_V1(centroid);
Datum centroid(PG_FUNCTION_ARGS)
{
	GSERIALIZED *geom, *result;
	LWGEOM *lwgeom, *lwresult;

	geom = PG_GETARG_GSERIALIZED_P(0);

	lwgeom = lwgeom_from_gserialized(geom);
	lwresult = lwgeom_centroid(lwgeom);
	lwgeom_free(lwgeom);
	PG_FREE_IF_COPY(geom, 0);

	if (!lwresult) PG_RETURN_NULL();

	result = geometry_serialize(lwresult);
	lwgeom_free(lwresult);
	PG_RETURN_POINTER(result);
}

Datum ST_ClipByBox2d(PG_FUNCTION_ARGS);
PG_FUNCTION_INFO_V1(ST_ClipByBox2d);
Datum ST_ClipByBox2d(PG_FUNCTION_ARGS)
{
	GSERIALIZED *geom1;
	GSERIALIZED *result;
	LWGEOM *lwgeom1, *lwresult ;
	const GBOX *bbox1;
	GBOX *bbox2;

	geom1 = PG_GETARG_GSERIALIZED_P(0);
	lwgeom1 = lwgeom_from_gserialized(geom1) ;

	bbox1 = lwgeom_get_bbox(lwgeom1);
	if ( ! bbox1 )
	{
		/* empty clips to empty, no matter rect */
		lwgeom_free(lwgeom1);
		PG_RETURN_POINTER(geom1);
	}

	/* WARNING: this is really a BOX2DF, use only xmin and ymin fields */
	bbox2 = (GBOX *)PG_GETARG_POINTER(1);
	bbox2->flags = 0;

	/* If bbox1 outside of bbox2, return empty */
	if ( ! gbox_overlaps_2d(bbox1, bbox2) )
	{
		lwresult = lwgeom_construct_empty(lwgeom1->type, lwgeom1->srid, 0, 0);
		lwgeom_free(lwgeom1);
		PG_FREE_IF_COPY(geom1, 0);
		result = geometry_serialize(lwresult) ;
		lwgeom_free(lwresult) ;
		PG_RETURN_POINTER(result);
	}

	/* if bbox1 is covered by bbox2, return lwgeom1 */
	if ( gbox_contains_2d(bbox2, bbox1) )
	{
		lwgeom_free(lwgeom1);
		PG_RETURN_POINTER(geom1);
	}

	lwresult = lwgeom_clip_by_rect(lwgeom1, bbox2->xmin, bbox2->ymin,
	                               bbox2->xmax, bbox2->ymax);

	lwgeom_free(lwgeom1);
	PG_FREE_IF_COPY(geom1, 0);

	if (!lwresult) PG_RETURN_NULL();

	result = geometry_serialize(lwresult) ;
	lwgeom_free(lwresult) ;
	PG_RETURN_POINTER(result);
}


/*---------------------------------------------*/

PG_FUNCTION_INFO_V1(isvalid);
Datum isvalid(PG_FUNCTION_ARGS)
{
	GSERIALIZED *geom1;
	LWGEOM *lwgeom;
	char result;
	GEOSGeom g1;

	geom1 = PG_GETARG_GSERIALIZED_P(0);

	/* Empty.IsValid() == TRUE */
	if ( gserialized_is_empty(geom1) )
		PG_RETURN_BOOL(true);

	initGEOS(lwpgnotice, lwgeom_geos_error);

	lwgeom = lwgeom_from_gserialized(geom1);
	if ( ! lwgeom )
	{
		lwpgerror("unable to deserialize input");
	}
	g1 = LWGEOM2GEOS(lwgeom, 0);
	lwgeom_free(lwgeom);

	if ( ! g1 )
	{
		/* should we drop the following
		 * notice now that we have ST_isValidReason ?
		 */
		lwpgnotice("%s", lwgeom_geos_errmsg);
		PG_RETURN_BOOL(false);
	}

	result = GEOSisValid(g1);
	GEOSGeom_destroy(g1);

	if (result == 2)
	{
		elog(ERROR,"GEOS isvalid() threw an error!");
		PG_RETURN_NULL(); /*never get here */
	}

	PG_FREE_IF_COPY(geom1, 0);
	PG_RETURN_BOOL(result);
}

PG_FUNCTION_INFO_V1(isvalidreason);
Datum isvalidreason(PG_FUNCTION_ARGS)
{
	GSERIALIZED *geom = NULL;
	char *reason_str = NULL;
	text *result = NULL;
	const GEOSGeometry *g1 = NULL;

	geom = PG_GETARG_GSERIALIZED_P(0);

	initGEOS(lwpgnotice, lwgeom_geos_error);

	g1 = POSTGIS2GEOS(geom);
	if ( g1 )
	{
		reason_str = GEOSisValidReason(g1);
		GEOSGeom_destroy((GEOSGeometry *)g1);
		if (!reason_str) HANDLE_GEOS_ERROR("GEOSisValidReason");
		result = cstring_to_text(reason_str);
		GEOSFree(reason_str);
	}
	else
	{
		result = cstring_to_text(lwgeom_geos_errmsg);
	}

	PG_FREE_IF_COPY(geom, 0);
	PG_RETURN_POINTER(result);
}

PG_FUNCTION_INFO_V1(isvaliddetail);
Datum isvaliddetail(PG_FUNCTION_ARGS)
{
	GSERIALIZED *geom = NULL;
	const GEOSGeometry *g1 = NULL;
	char *values[3]; /* valid bool, reason text, location geometry */
	char *geos_reason = NULL;
	char *reason = NULL;
	GEOSGeometry *geos_location = NULL;
	LWGEOM *location = NULL;
	char valid = 0;
	HeapTupleHeader result;
	TupleDesc tupdesc;
	HeapTuple tuple;
	AttInMetadata *attinmeta;
	int flags = 0;

	/*
	 * Build a tuple description for a
	 * valid_detail tuple
	 */
	tupdesc = RelationNameGetTupleDesc("valid_detail");
	if ( ! tupdesc )
	{
		lwpgerror("TYPE valid_detail not found");
		PG_RETURN_NULL();
	}

	/*
	 * generate attribute metadata needed later to produce
	 * tuples from raw C strings
	 */
	attinmeta = TupleDescGetAttInMetadata(tupdesc);

	geom = PG_GETARG_GSERIALIZED_P(0);
	flags = PG_GETARG_INT32(1);

	initGEOS(lwpgnotice, lwgeom_geos_error);

	g1 = POSTGIS2GEOS(geom);

	if ( g1 )
	{
		valid = GEOSisValidDetail(g1, flags, &geos_reason, &geos_location);
		GEOSGeom_destroy((GEOSGeometry *)g1);
		if ( geos_reason )
		{
			reason = pstrdup(geos_reason);
			GEOSFree(geos_reason);
		}
		if ( geos_location )
		{
			location = GEOS2LWGEOM(geos_location, GEOSHasZ(geos_location));
			GEOSGeom_destroy(geos_location);
		}

		if (valid == 2)
		{
			/* NOTE: should only happen on OOM or similar */
			lwpgerror("GEOS isvaliddetail() threw an exception!");
			PG_RETURN_NULL(); /* never gets here */
		}
	}
	else
	{
		/* TODO: check lwgeom_geos_errmsg for validity error */
		reason = pstrdup(lwgeom_geos_errmsg);
	}

	/* the boolean validity */
	values[0] =  valid ? "t" : "f";

	/* the reason */
	values[1] =  reason;

	/* the location */
	values[2] =  location ? lwgeom_to_hexwkb(location, WKB_EXTENDED, 0) : 0;

	tuple = BuildTupleFromCStrings(attinmeta, values);
	result = (HeapTupleHeader) palloc(tuple->t_len);
	memcpy(result, tuple->t_data, tuple->t_len);
	heap_freetuple(tuple);

	PG_RETURN_HEAPTUPLEHEADER(result);
}

/**
 * overlaps(GSERIALIZED g1,GSERIALIZED g2)
 * @param g1
 * @param g2
 * @return  if GEOS::g1->overlaps(g2) returns true
 * @throw an error (elog(ERROR,...)) if GEOS throws an error
 */
PG_FUNCTION_INFO_V1(overlaps);
Datum overlaps(PG_FUNCTION_ARGS)
{
	GSERIALIZED *geom1;
	GSERIALIZED *geom2;
	GEOSGeometry *g1, *g2;
	char result;
	GBOX box1, box2;

	geom1 = PG_GETARG_GSERIALIZED_P(0);
	geom2 = PG_GETARG_GSERIALIZED_P(1);

	error_if_srid_mismatch(gserialized_get_srid(geom1), gserialized_get_srid(geom2));

	/* A.Overlaps(Empty) == FALSE */
	if ( gserialized_is_empty(geom1) || gserialized_is_empty(geom2) )
		PG_RETURN_BOOL(false);

	/*
	 * short-circuit 1: if geom2 bounding box does not overlap
	 * geom1 bounding box we can return FALSE.
	 */
	if ( gserialized_get_gbox_p(geom1, &box1) &&
	        gserialized_get_gbox_p(geom2, &box2) )
	{
		if ( ! gbox_overlaps_2d(&box1, &box2) )
		{
			PG_RETURN_BOOL(false);
		}
	}

	initGEOS(lwpgnotice, lwgeom_geos_error);

	g1 = POSTGIS2GEOS(geom1);
	if (!g1)
		HANDLE_GEOS_ERROR("First argument geometry could not be converted to GEOS");

	g2 = POSTGIS2GEOS(geom2);

	if (!g2)
	{
		GEOSGeom_destroy(g1);
		HANDLE_GEOS_ERROR("Second argument geometry could not be converted to GEOS");
	}

	result = GEOSOverlaps(g1,g2);

	GEOSGeom_destroy(g1);
	GEOSGeom_destroy(g2);
	if (result == 2) HANDLE_GEOS_ERROR("GEOSOverlaps");

	PG_FREE_IF_COPY(geom1, 0);
	PG_FREE_IF_COPY(geom2, 1);

	PG_RETURN_BOOL(result);
}


PG_FUNCTION_INFO_V1(contains);
Datum contains(PG_FUNCTION_ARGS)
{
	GSERIALIZED *geom1 = PG_GETARG_GSERIALIZED_P(0);
	GSERIALIZED *geom2 = PG_GETARG_GSERIALIZED_P(1);
	int result;
	GEOSGeometry *g1, *g2;
	GBOX box1, box2;
	PrepGeomCache *prep_cache;

	error_if_srid_mismatch(gserialized_get_srid(geom1), gserialized_get_srid(geom2));

	/* A.Contains(Empty) == FALSE */
	if (gserialized_is_empty(geom1) || gserialized_is_empty(geom2))
		PG_RETURN_BOOL(false);

	POSTGIS_DEBUG(3, "contains called.");

	/*
	** short-circuit 1: if geom2 bounding box is not completely inside
	** geom1 bounding box we can return FALSE.
	*/
	if (gserialized_get_gbox_p(geom1, &box1) &&
	    gserialized_get_gbox_p(geom2, &box2))
	{
		if (!gbox_contains_2d(&box1, &box2))
			PG_RETURN_BOOL(false);
	}

	/*
	** short-circuit 2: if geom2 is a point and geom1 is a polygon
	** call the point-in-polygon function.
	*/
	if (is_poly(geom1) && is_point(geom2))
	{
		GSERIALIZED* gpoly  = is_poly(geom1) ? geom1 : geom2;
		GSERIALIZED* gpoint = is_point(geom1) ? geom1 : geom2;
		RTREE_POLY_CACHE* cache = GetRtreeCache(fcinfo, gpoly);
		int retval;

		POSTGIS_DEBUG(3, "Point in Polygon test requested...short-circuiting.");
		if (gserialized_get_type(gpoint) == POINTTYPE)
		{
			LWGEOM* point = lwgeom_from_gserialized(gpoint);
			int pip_result = pip_short_circuit(cache, lwgeom_as_lwpoint(point), gpoly);
			lwgeom_free(point);

			retval = (pip_result == 1); /* completely inside */
		}
		else if (gserialized_get_type(gpoint) == MULTIPOINTTYPE)
		{
			LWMPOINT* mpoint = lwgeom_as_lwmpoint(lwgeom_from_gserialized(gpoint));
			uint32_t i;
			int found_completely_inside = LW_FALSE;

			retval = LW_TRUE;
			for (i = 0; i < mpoint->ngeoms; i++)
			{
				/* We need to find at least one point that's completely inside the
				 * polygons (pip_result == 1).  As long as we have one point that's
				 * completely inside, we can have as many as we want on the boundary
				 * itself. (pip_result == 0)
				 */
				int pip_result = pip_short_circuit(cache, mpoint->geoms[i], gpoly);
				if (pip_result == 1)
					found_completely_inside = LW_TRUE;

				if (pip_result == -1) /* completely outside */
				{
					retval = LW_FALSE;
					break;
				}
			}

			retval = retval && found_completely_inside;
			lwmpoint_free(mpoint);
		}
		else
		{
			/* Never get here */
			elog(ERROR,"Type isn't point or multipoint!");
			PG_RETURN_BOOL(false);
		}

		return retval > 0;
	}
	else
	{
		POSTGIS_DEBUGF(3, "Contains: type1: %d, type2: %d", gserialized_get_type(geom1), gserialized_get_type(geom2));
	}

	initGEOS(lwpgnotice, lwgeom_geos_error);

	prep_cache = GetPrepGeomCache( fcinfo, geom1, 0 );

	if ( prep_cache && prep_cache->prepared_geom && prep_cache->gcache.argnum == 1 )
	{
		g1 = POSTGIS2GEOS(geom2);
		if (!g1)
			HANDLE_GEOS_ERROR("Geometry could not be converted to GEOS");

		POSTGIS_DEBUG(4, "containsPrepared: cache is live, running preparedcontains");
		result = GEOSPreparedContains( prep_cache->prepared_geom, g1);
		GEOSGeom_destroy(g1);
	}
	else
	{
		g1 = POSTGIS2GEOS(geom1);
		if (!g1) HANDLE_GEOS_ERROR("First argument geometry could not be converted to GEOS");
		g2 = POSTGIS2GEOS(geom2);
		if (!g2)
		{
			HANDLE_GEOS_ERROR("Second argument geometry could not be converted to GEOS");
			GEOSGeom_destroy(g1);
		}
		POSTGIS_DEBUG(4, "containsPrepared: cache is not ready, running standard contains");
		result = GEOSContains( g1, g2);
		GEOSGeom_destroy(g1);
		GEOSGeom_destroy(g2);
	}

	if (result == 2) HANDLE_GEOS_ERROR("GEOSContains");

	PG_FREE_IF_COPY(geom1, 0);
	PG_FREE_IF_COPY(geom2, 1);
	PG_RETURN_BOOL(result > 0);
}


PG_FUNCTION_INFO_V1(within);
Datum within(PG_FUNCTION_ARGS)
{
	PG_RETURN_DATUM(CallerFInfoFunctionCall2(contains, fcinfo->flinfo, InvalidOid,
		PG_GETARG_DATUM(1), PG_GETARG_DATUM(0)));
}



PG_FUNCTION_INFO_V1(containsproperly);
Datum containsproperly(PG_FUNCTION_ARGS)
{
	GSERIALIZED *				geom1;
	GSERIALIZED *				geom2;
	char 					result;
	GBOX 			box1, box2;
	PrepGeomCache *	prep_cache;

	geom1 = PG_GETARG_GSERIALIZED_P(0);
	geom2 = PG_GETARG_GSERIALIZED_P(1);

	error_if_srid_mismatch(gserialized_get_srid(geom1), gserialized_get_srid(geom2));

	/* A.ContainsProperly(Empty) == FALSE */
	if ( gserialized_is_empty(geom1) || gserialized_is_empty(geom2) )
		PG_RETURN_BOOL(false);

	/*
	 * short-circuit: if geom2 bounding box is not completely inside
	 * geom1 bounding box we can return FALSE.
	 */
	if ( gserialized_get_gbox_p(geom1, &box1) &&
	        gserialized_get_gbox_p(geom2, &box2) )
	{
		if ( ! gbox_contains_2d(&box1, &box2) )
			PG_RETURN_BOOL(false);
	}

	initGEOS(lwpgnotice, lwgeom_geos_error);

	prep_cache = GetPrepGeomCache( fcinfo, geom1, 0 );

	if ( prep_cache && prep_cache->prepared_geom && prep_cache->gcache.argnum == 1 )
	{
		GEOSGeometry *g = POSTGIS2GEOS(geom2);
		if (!g) HANDLE_GEOS_ERROR("First argument geometry could not be converted to GEOS");
		result = GEOSPreparedContainsProperly( prep_cache->prepared_geom, g);
		GEOSGeom_destroy(g);
	}
	else
	{
		GEOSGeometry *g2;
		GEOSGeometry *g1;

		g1 = POSTGIS2GEOS(geom1);
		if (!g1) HANDLE_GEOS_ERROR("First argument geometry could not be converted to GEOS");
		g2 = POSTGIS2GEOS(geom2);
		if (!g2)
		{
			GEOSGeom_destroy(g1);
			HANDLE_GEOS_ERROR("Second argument geometry could not be converted to GEOS");
		}
		result = GEOSRelatePattern( g1, g2, "T**FF*FF*" );
		GEOSGeom_destroy(g1);
		GEOSGeom_destroy(g2);
	}

	if (result == 2) HANDLE_GEOS_ERROR("GEOSContains");

	PG_FREE_IF_COPY(geom1, 0);
	PG_FREE_IF_COPY(geom2, 1);

	PG_RETURN_BOOL(result);
}

/*
 * Described at
 * http://lin-ear-th-inking.blogspot.com/2007/06/subtleties-of-ogc-covers-spatial.html
 */
PG_FUNCTION_INFO_V1(covers);
Datum covers(PG_FUNCTION_ARGS)
{
	GSERIALIZED *geom1;
	GSERIALIZED *geom2;
	int result;
	GBOX box1, box2;
	PrepGeomCache *prep_cache;

	geom1 = PG_GETARG_GSERIALIZED_P(0);
	geom2 = PG_GETARG_GSERIALIZED_P(1);

	/* A.Covers(Empty) == FALSE */
	if ( gserialized_is_empty(geom1) || gserialized_is_empty(geom2) )
		PG_RETURN_BOOL(false);

	error_if_srid_mismatch(gserialized_get_srid(geom1), gserialized_get_srid(geom2));

	/*
	 * short-circuit 1: if geom2 bounding box is not completely inside
	 * geom1 bounding box we can return FALSE.
	 */
	if ( gserialized_get_gbox_p(geom1, &box1) &&
	        gserialized_get_gbox_p(geom2, &box2) )
	{
		if ( ! gbox_contains_2d(&box1, &box2) )
		{
			PG_RETURN_BOOL(false);
		}
	}
	/*
	 * short-circuit 2: if geom2 is a point and geom1 is a polygon
	 * call the point-in-polygon function.
	 */
	if (is_poly(geom1) && is_point(geom2))
	{
		GSERIALIZED* gpoly  = is_poly(geom1) ? geom1 : geom2;
		GSERIALIZED* gpoint = is_point(geom1) ? geom1 : geom2;
		RTREE_POLY_CACHE* cache = GetRtreeCache(fcinfo, gpoly);
		int retval;

		POSTGIS_DEBUG(3, "Point in Polygon test requested...short-circuiting.");
		if (gserialized_get_type(gpoint) == POINTTYPE)
		{
			LWGEOM* point = lwgeom_from_gserialized(gpoint);
			int pip_result = pip_short_circuit(cache, lwgeom_as_lwpoint(point), gpoly);
			lwgeom_free(point);

			retval = (pip_result != -1); /* not outside */
		}
		else if (gserialized_get_type(gpoint) == MULTIPOINTTYPE)
		{
			LWMPOINT* mpoint = lwgeom_as_lwmpoint(lwgeom_from_gserialized(gpoint));
			uint32_t i;

			retval = LW_TRUE;
			for (i = 0; i < mpoint->ngeoms; i++)
			{
				int pip_result = pip_short_circuit(cache, mpoint->geoms[i], gpoly);
				if (pip_result == -1)
				{
					retval = LW_FALSE;
					break;
				}
			}

			lwmpoint_free(mpoint);
		}
		else
		{
			/* Never get here */
			elog(ERROR,"Type isn't point or multipoint!");
			PG_RETURN_NULL();
		}

		PG_FREE_IF_COPY(geom1, 0);
		PG_FREE_IF_COPY(geom2, 1);
		PG_RETURN_BOOL(retval);
	}
	else
	{
		POSTGIS_DEBUGF(3, "Covers: type1: %d, type2: %d", gserialized_get_type(geom1), gserialized_get_type(geom2));
	}

	initGEOS(lwpgnotice, lwgeom_geos_error);

	prep_cache = GetPrepGeomCache( fcinfo, geom1, 0 );

	if ( prep_cache && prep_cache->prepared_geom && prep_cache->gcache.argnum == 1 )
	{
		GEOSGeometry *g1 = POSTGIS2GEOS(geom2);
		if (!g1) HANDLE_GEOS_ERROR("First argument geometry could not be converted to GEOS");
		result = GEOSPreparedCovers( prep_cache->prepared_geom, g1);
		GEOSGeom_destroy(g1);
	}
	else
	{
		GEOSGeometry *g1;
		GEOSGeometry *g2;

		g1 = POSTGIS2GEOS(geom1);
		if (!g1) HANDLE_GEOS_ERROR("First argument geometry could not be converted to GEOS");
		g2 = POSTGIS2GEOS(geom2);
		if (!g2)
		{
			GEOSGeom_destroy(g1);
			HANDLE_GEOS_ERROR("Second argument geometry could not be converted to GEOS");
		}
		result = GEOSRelatePattern( g1, g2, "******FF*" );
		GEOSGeom_destroy(g1);
		GEOSGeom_destroy(g2);
	}

	if (result == 2) HANDLE_GEOS_ERROR("GEOSCovers");

	PG_FREE_IF_COPY(geom1, 0);
	PG_FREE_IF_COPY(geom2, 1);

	PG_RETURN_BOOL(result);

}


/**
* ST_Within(A, B) => ST_Contains(B, A) so we just delegate this calculation to the
* Contains implementation.
PG_FUNCTION_INFO_V1(within);
Datum within(PG_FUNCTION_ARGS)
*/

/*
 * Described at:
 * http://lin-ear-th-inking.blogspot.com/2007/06/subtleties-of-ogc-covers-spatial.html
 */
PG_FUNCTION_INFO_V1(coveredby);
Datum coveredby(PG_FUNCTION_ARGS)
{
	GSERIALIZED *geom1;
	GSERIALIZED *geom2;
	GEOSGeometry *g1, *g2;
	int result;
	GBOX box1, box2;
	char *patt = "**F**F***";

	geom1 = PG_GETARG_GSERIALIZED_P(0);
	geom2 = PG_GETARG_GSERIALIZED_P(1);

	error_if_srid_mismatch(gserialized_get_srid(geom1), gserialized_get_srid(geom2));

	/* A.CoveredBy(Empty) == FALSE */
	if ( gserialized_is_empty(geom1) || gserialized_is_empty(geom2) )
		PG_RETURN_BOOL(false);

	/*
	 * short-circuit 1: if geom1 bounding box is not completely inside
	 * geom2 bounding box we can return FALSE.
	 */
	if ( gserialized_get_gbox_p(geom1, &box1) &&
	        gserialized_get_gbox_p(geom2, &box2) )
	{
		if ( ! gbox_contains_2d(&box2, &box1) )
		{
			PG_RETURN_BOOL(false);
		}

		POSTGIS_DEBUG(3, "bounding box short-circuit missed.");
	}
	/*
	 * short-circuit 2: if geom1 is a point and geom2 is a polygon
	 * call the point-in-polygon function.
	 */
	if (is_point(geom1) && is_poly(geom2))
	{
		GSERIALIZED* gpoly  = is_poly(geom1) ? geom1 : geom2;
		GSERIALIZED* gpoint = is_point(geom1) ? geom1 : geom2;
		RTREE_POLY_CACHE* cache = GetRtreeCache(fcinfo, gpoly);
		int retval;

		POSTGIS_DEBUG(3, "Point in Polygon test requested...short-circuiting.");
		if (gserialized_get_type(gpoint) == POINTTYPE)
		{
			LWGEOM* point = lwgeom_from_gserialized(gpoint);
			int pip_result = pip_short_circuit(cache, lwgeom_as_lwpoint(point), gpoly);
			lwgeom_free(point);

			retval = (pip_result != -1); /* not outside */
		}
		else if (gserialized_get_type(gpoint) == MULTIPOINTTYPE)
		{
			LWMPOINT* mpoint = lwgeom_as_lwmpoint(lwgeom_from_gserialized(gpoint));
			uint32_t i;

			retval = LW_TRUE;
			for (i = 0; i < mpoint->ngeoms; i++)
			{
				int pip_result = pip_short_circuit(cache, mpoint->geoms[i], gpoly);
				if (pip_result == -1)
				{
					retval = LW_FALSE;
					break;
				}
			}

			lwmpoint_free(mpoint);
		}
		else
		{
			/* Never get here */
			elog(ERROR,"Type isn't point or multipoint!");
			PG_RETURN_NULL();
		}

		PG_FREE_IF_COPY(geom1, 0);
		PG_FREE_IF_COPY(geom2, 1);
		PG_RETURN_BOOL(retval);
	}
	else
	{
		POSTGIS_DEBUGF(3, "CoveredBy: type1: %d, type2: %d", gserialized_get_type(geom1), gserialized_get_type(geom2));
	}

	initGEOS(lwpgnotice, lwgeom_geos_error);

	g1 = POSTGIS2GEOS(geom1);

	if (!g1)
		HANDLE_GEOS_ERROR("First argument geometry could not be converted to GEOS");

	g2 = POSTGIS2GEOS(geom2);

	if (!g2)
	{
		GEOSGeom_destroy(g1);
		HANDLE_GEOS_ERROR("Second argument geometry could not be converted to GEOS");
	}

	result = GEOSRelatePattern(g1,g2,patt);

	GEOSGeom_destroy(g1);
	GEOSGeom_destroy(g2);

	if (result == 2) HANDLE_GEOS_ERROR("GEOSCoveredBy");

	PG_FREE_IF_COPY(geom1, 0);
	PG_FREE_IF_COPY(geom2, 1);

	PG_RETURN_BOOL(result);
}

PG_FUNCTION_INFO_V1(crosses);
Datum crosses(PG_FUNCTION_ARGS)
{
	GSERIALIZED *geom1;
	GSERIALIZED *geom2;
	GEOSGeometry *g1, *g2;
	int result;
	GBOX box1, box2;

	geom1 = PG_GETARG_GSERIALIZED_P(0);
	geom2 = PG_GETARG_GSERIALIZED_P(1);

	error_if_srid_mismatch(gserialized_get_srid(geom1), gserialized_get_srid(geom2));

	/* A.Crosses(Empty) == FALSE */
	if ( gserialized_is_empty(geom1) || gserialized_is_empty(geom2) )
		PG_RETURN_BOOL(false);

	/*
	 * short-circuit 1: if geom2 bounding box does not overlap
	 * geom1 bounding box we can return FALSE.
	 */
	if ( gserialized_get_gbox_p(geom1, &box1) &&
	        gserialized_get_gbox_p(geom2, &box2) )
	{
		if ( gbox_overlaps_2d(&box1, &box2) == LW_FALSE )
		{
			PG_RETURN_BOOL(false);
		}
	}

	initGEOS(lwpgnotice, lwgeom_geos_error);

	g1 = POSTGIS2GEOS(geom1);
	if (!g1)
		HANDLE_GEOS_ERROR("First argument geometry could not be converted to GEOS");

	g2 = POSTGIS2GEOS(geom2);
	if (!g2)
	{
		GEOSGeom_destroy(g1);
		HANDLE_GEOS_ERROR("Second argument geometry could not be converted to GEOS");
	}

	result = GEOSCrosses(g1,g2);

	GEOSGeom_destroy(g1);
	GEOSGeom_destroy(g2);

	if (result == 2) HANDLE_GEOS_ERROR("GEOSCrosses");

	PG_FREE_IF_COPY(geom1, 0);
	PG_FREE_IF_COPY(geom2, 1);

	PG_RETURN_BOOL(result);
}

PG_FUNCTION_INFO_V1(ST_Intersects);
Datum ST_Intersects(PG_FUNCTION_ARGS)
{
	GSERIALIZED *geom1;
	GSERIALIZED *geom2;
	int result;
	GBOX box1, box2;
	PrepGeomCache *prep_cache;

	geom1 = PG_GETARG_GSERIALIZED_P(0);
	geom2 = PG_GETARG_GSERIALIZED_P(1);

	error_if_srid_mismatch(gserialized_get_srid(geom1), gserialized_get_srid(geom2));

	/* A.Intersects(Empty) == FALSE */
	if ( gserialized_is_empty(geom1) || gserialized_is_empty(geom2) )
		PG_RETURN_BOOL(false);

	/*
	 * short-circuit 1: if geom2 bounding box does not overlap
	 * geom1 bounding box we can return FALSE.
	 */
	if ( gserialized_get_gbox_p(geom1, &box1) &&
	        gserialized_get_gbox_p(geom2, &box2) )
	{
		if ( gbox_overlaps_2d(&box1, &box2) == LW_FALSE )
			PG_RETURN_BOOL(false);
	}

	/*
	 * short-circuit 2: if the geoms are a point and a polygon,
	 * call the point_outside_polygon function.
	 */
	if ((is_point(geom1) && is_poly(geom2)) || (is_poly(geom1) && is_point(geom2)))
	{
		GSERIALIZED* gpoly  = is_poly(geom1) ? geom1 : geom2;
		GSERIALIZED* gpoint = is_point(geom1) ? geom1 : geom2;
		RTREE_POLY_CACHE* cache = GetRtreeCache(fcinfo, gpoly);
		int retval;

		POSTGIS_DEBUG(3, "Point in Polygon test requested...short-circuiting.");
		if (gserialized_get_type(gpoint) == POINTTYPE)
		{
			LWGEOM* point = lwgeom_from_gserialized(gpoint);
			int pip_result = pip_short_circuit(cache, lwgeom_as_lwpoint(point), gpoly);
			lwgeom_free(point);

			retval = (pip_result != -1); /* not outside */
		}
		else if (gserialized_get_type(gpoint) == MULTIPOINTTYPE)
		{
			LWMPOINT* mpoint = lwgeom_as_lwmpoint(lwgeom_from_gserialized(gpoint));
			uint32_t i;

			retval = LW_FALSE;
			for (i = 0; i < mpoint->ngeoms; i++)
			{
				int pip_result = pip_short_circuit(cache, mpoint->geoms[i], gpoly);
				if (pip_result != -1) /* not outside */
				{
					retval = LW_TRUE;
					break;
				}
			}

			lwmpoint_free(mpoint);
		}
		else
		{
			/* Never get here */
			elog(ERROR,"Type isn't point or multipoint!");
			PG_RETURN_NULL();
		}

		PG_FREE_IF_COPY(geom1, 0);
		PG_FREE_IF_COPY(geom2, 1);
		PG_RETURN_BOOL(retval);
	}

	initGEOS(lwpgnotice, lwgeom_geos_error);
	prep_cache = GetPrepGeomCache( fcinfo, geom1, geom2 );

	if ( prep_cache && prep_cache->prepared_geom )
	{
		if ( prep_cache->gcache.argnum == 1 )
		{
			GEOSGeometry *g = POSTGIS2GEOS(geom2);
			if (!g) HANDLE_GEOS_ERROR("Geometry could not be converted to GEOS");
			result = GEOSPreparedIntersects( prep_cache->prepared_geom, g);
			GEOSGeom_destroy(g);
		}
		else
		{
			GEOSGeometry *g = POSTGIS2GEOS(geom1);
			if (!g)
				HANDLE_GEOS_ERROR("Geometry could not be converted to GEOS");
			result = GEOSPreparedIntersects( prep_cache->prepared_geom, g);
			GEOSGeom_destroy(g);
		}
	}
	else
	{
		GEOSGeometry *g1;
		GEOSGeometry *g2;
		g1 = POSTGIS2GEOS(geom1);
		if (!g1) HANDLE_GEOS_ERROR("First argument geometry could not be converted to GEOS");
		g2 = POSTGIS2GEOS(geom2);
		if (!g2)
		{
			GEOSGeom_destroy(g1);
			HANDLE_GEOS_ERROR("Second argument geometry could not be converted to GEOS");
		}
		result = GEOSIntersects( g1, g2);
		GEOSGeom_destroy(g1);
		GEOSGeom_destroy(g2);
	}

	if (result == 2) HANDLE_GEOS_ERROR("GEOSIntersects");

	PG_FREE_IF_COPY(geom1, 0);
	PG_FREE_IF_COPY(geom2, 1);

	PG_RETURN_BOOL(result);
}


PG_FUNCTION_INFO_V1(touches);
Datum touches(PG_FUNCTION_ARGS)
{
	GSERIALIZED *geom1;
	GSERIALIZED *geom2;
	GEOSGeometry *g1, *g2;
	char result;
	GBOX box1, box2;

	geom1 = PG_GETARG_GSERIALIZED_P(0);
	geom2 = PG_GETARG_GSERIALIZED_P(1);

	error_if_srid_mismatch(gserialized_get_srid(geom1), gserialized_get_srid(geom2));

	/* A.Touches(Empty) == FALSE */
	if ( gserialized_is_empty(geom1) || gserialized_is_empty(geom2) )
		PG_RETURN_BOOL(false);

	/*
	 * short-circuit 1: if geom2 bounding box does not overlap
	 * geom1 bounding box we can return FALSE.
	 */
	if ( gserialized_get_gbox_p(geom1, &box1) &&
			gserialized_get_gbox_p(geom2, &box2) )
	{
		if ( gbox_overlaps_2d(&box1, &box2) == LW_FALSE )
		{
			PG_RETURN_BOOL(false);
		}
	}

	initGEOS(lwpgnotice, lwgeom_geos_error);

	g1 = POSTGIS2GEOS(geom1 );
	if (!g1)
		HANDLE_GEOS_ERROR("First argument geometry could not be converted to GEOS");

	g2 = POSTGIS2GEOS(geom2 );
	if (!g2)
	{
		GEOSGeom_destroy(g1);
		HANDLE_GEOS_ERROR("Second argument geometry could not be converted to GEOS");
	}

	result = GEOSTouches(g1,g2);

	GEOSGeom_destroy(g1);
	GEOSGeom_destroy(g2);

	if (result == 2) HANDLE_GEOS_ERROR("GEOSTouches");

	PG_FREE_IF_COPY(geom1, 0);
	PG_FREE_IF_COPY(geom2, 1);

	PG_RETURN_BOOL(result);
}


PG_FUNCTION_INFO_V1(disjoint);
Datum disjoint(PG_FUNCTION_ARGS)
{
	GSERIALIZED *geom1;
	GSERIALIZED *geom2;
	GEOSGeometry *g1, *g2;
	char result;
	GBOX box1, box2;

	geom1 = PG_GETARG_GSERIALIZED_P(0);
	geom2 = PG_GETARG_GSERIALIZED_P(1);

	error_if_srid_mismatch(gserialized_get_srid(geom1), gserialized_get_srid(geom2));

	/* A.Disjoint(Empty) == TRUE */
	if ( gserialized_is_empty(geom1) || gserialized_is_empty(geom2) )
		PG_RETURN_BOOL(true);

	/*
	 * short-circuit 1: if geom2 bounding box does not overlap
	 * geom1 bounding box we can return TRUE.
	 */
	if ( gserialized_get_gbox_p(geom1, &box1) &&
	        gserialized_get_gbox_p(geom2, &box2) )
	{
		if ( gbox_overlaps_2d(&box1, &box2) == LW_FALSE )
		{
			PG_RETURN_BOOL(true);
		}
	}

	initGEOS(lwpgnotice, lwgeom_geos_error);

	g1 = POSTGIS2GEOS(geom1);
	if (!g1)
		HANDLE_GEOS_ERROR("First argument geometry could not be converted to GEOS");

	g2 = POSTGIS2GEOS(geom2);
	if (!g2)
	{
		GEOSGeom_destroy(g1);
		HANDLE_GEOS_ERROR("Second argument geometry could not be converted to GEOS");
	}

	result = GEOSDisjoint(g1,g2);

	GEOSGeom_destroy(g1);
	GEOSGeom_destroy(g2);

	if (result == 2) HANDLE_GEOS_ERROR("GEOSDisjoint");

	PG_FREE_IF_COPY(geom1, 0);
	PG_FREE_IF_COPY(geom2, 1);

	PG_RETURN_BOOL(result);
}


PG_FUNCTION_INFO_V1(relate_pattern);
Datum relate_pattern(PG_FUNCTION_ARGS)
{
	GSERIALIZED *geom1;
	GSERIALIZED *geom2;
	char *patt;
	char result;
	GEOSGeometry *g1, *g2;
	size_t i;

	geom1 = PG_GETARG_GSERIALIZED_P(0);
	geom2 = PG_GETARG_GSERIALIZED_P(1);

	/* TODO handle empty */

	error_if_srid_mismatch(gserialized_get_srid(geom1), gserialized_get_srid(geom2));

	initGEOS(lwpgnotice, lwgeom_geos_error);

	g1 = POSTGIS2GEOS(geom1);
	if (!g1)
		HANDLE_GEOS_ERROR("First argument geometry could not be converted to GEOS");
	g2 = POSTGIS2GEOS(geom2);
	if (!g2)
	{
		GEOSGeom_destroy(g1);
		HANDLE_GEOS_ERROR("Second argument geometry could not be converted to GEOS");
	}

	patt =  DatumGetCString(DirectFunctionCall1(textout,
	                        PointerGetDatum(PG_GETARG_DATUM(2))));

	/*
	** Need to make sure 't' and 'f' are upper-case before handing to GEOS
	*/
	for ( i = 0; i < strlen(patt); i++ )
	{
		if ( patt[i] == 't' ) patt[i] = 'T';
		if ( patt[i] == 'f' ) patt[i] = 'F';
	}

	result = GEOSRelatePattern(g1,g2,patt);
	GEOSGeom_destroy(g1);
	GEOSGeom_destroy(g2);
	pfree(patt);

	if (result == 2) HANDLE_GEOS_ERROR("GEOSRelatePattern");

	PG_FREE_IF_COPY(geom1, 0);
	PG_FREE_IF_COPY(geom2, 1);

	PG_RETURN_BOOL(result);
}



PG_FUNCTION_INFO_V1(relate_full);
Datum relate_full(PG_FUNCTION_ARGS)
{
	GSERIALIZED *geom1;
	GSERIALIZED *geom2;
	GEOSGeometry *g1, *g2;
	char *relate_str;
	text *result;
	int bnr = GEOSRELATE_BNR_OGC;

	POSTGIS_DEBUG(2, "in relate_full()");

	/* TODO handle empty */

	geom1 = PG_GETARG_GSERIALIZED_P(0);
	geom2 = PG_GETARG_GSERIALIZED_P(1);

	if ( PG_NARGS() > 2 )
	{
		bnr = PG_GETARG_INT32(2);
	}

	error_if_srid_mismatch(gserialized_get_srid(geom1), gserialized_get_srid(geom2));

	initGEOS(lwpgnotice, lwgeom_geos_error);

	g1 = POSTGIS2GEOS(geom1 );
	if (!g1)
		HANDLE_GEOS_ERROR("First argument geometry could not be converted to GEOS");
	g2 = POSTGIS2GEOS(geom2 );
	if (!g2)
	{
		GEOSGeom_destroy(g1);
		HANDLE_GEOS_ERROR("Second argument geometry could not be converted to GEOS");
	}

	POSTGIS_DEBUG(3, "constructed geometries ");

	POSTGIS_DEBUGF(3, "%s", GEOSGeomToWKT(g1));
	POSTGIS_DEBUGF(3, "%s", GEOSGeomToWKT(g2));

	relate_str = GEOSRelateBoundaryNodeRule(g1, g2, bnr);

	GEOSGeom_destroy(g1);
	GEOSGeom_destroy(g2);

	if (!relate_str) HANDLE_GEOS_ERROR("GEOSRelate");

	result = cstring_to_text(relate_str);
	GEOSFree(relate_str);

	PG_FREE_IF_COPY(geom1, 0);
	PG_FREE_IF_COPY(geom2, 1);

	PG_RETURN_TEXT_P(result);
}


PG_FUNCTION_INFO_V1(ST_Equals);
Datum ST_Equals(PG_FUNCTION_ARGS)
{
	GSERIALIZED *geom1;
	GSERIALIZED *geom2;
	GEOSGeometry *g1, *g2;
	char result;
	GBOX box1, box2;

	geom1 = PG_GETARG_GSERIALIZED_P(0);
	geom2 = PG_GETARG_GSERIALIZED_P(1);

	error_if_srid_mismatch(gserialized_get_srid(geom1), gserialized_get_srid(geom2));

	/* Empty == Empty */
	if ( gserialized_is_empty(geom1) && gserialized_is_empty(geom2) )
		PG_RETURN_BOOL(true);

	/*
	 * short-circuit: If geom1 and geom2 do not have the same bounding box
	 * we can return FALSE.
	 */
	if ( gserialized_get_gbox_p(geom1, &box1) &&
	     gserialized_get_gbox_p(geom2, &box2) )
	{
		if ( gbox_same_2d_float(&box1, &box2) == LW_FALSE )
		{
			PG_RETURN_BOOL(false);
		}
	}

	/*
	 * short-circuit: if geom1 and geom2 are binary-equivalent, we can return
	 * TRUE.  This is much faster than doing the comparison using GEOS.
	 */
	if (VARSIZE(geom1) == VARSIZE(geom2) && !memcmp(geom1, geom2, VARSIZE(geom1))) {
	    PG_RETURN_BOOL(true);
	}

	initGEOS(lwpgnotice, lwgeom_geos_error);

	g1 = POSTGIS2GEOS(geom1);

	if (!g1)
		HANDLE_GEOS_ERROR("First argument geometry could not be converted to GEOS");

	g2 = POSTGIS2GEOS(geom2);

	if (!g2)
	{
		GEOSGeom_destroy(g1);
		HANDLE_GEOS_ERROR("Second argument geometry could not be converted to GEOS");
	}

	result = GEOSEquals(g1,g2);

	GEOSGeom_destroy(g1);
	GEOSGeom_destroy(g2);

	if (result == 2) HANDLE_GEOS_ERROR("GEOSEquals");

	PG_FREE_IF_COPY(geom1, 0);
	PG_FREE_IF_COPY(geom2, 1);

	PG_RETURN_BOOL(result);
}

PG_FUNCTION_INFO_V1(issimple);
Datum issimple(PG_FUNCTION_ARGS)
{
	GSERIALIZED *geom;
	LWGEOM *lwgeom_in;
	int result;

	POSTGIS_DEBUG(2, "issimple called");

	geom = PG_GETARG_GSERIALIZED_P(0);

	if ( gserialized_is_empty(geom) )
		PG_RETURN_BOOL(true);

	lwgeom_in = lwgeom_from_gserialized(geom);
	result = lwgeom_is_simple(lwgeom_in);
	lwgeom_free(lwgeom_in) ;
	PG_FREE_IF_COPY(geom, 0);

	if (result == -1) {
		PG_RETURN_NULL(); /*never get here */
	}

	PG_RETURN_BOOL(result);
}

PG_FUNCTION_INFO_V1(isring);
Datum isring(PG_FUNCTION_ARGS)
{
	GSERIALIZED *geom;
	GEOSGeometry *g1;
	int result;

	geom = PG_GETARG_GSERIALIZED_P(0);

	/* Empty things can't close */
	if ( gserialized_is_empty(geom) )
		PG_RETURN_BOOL(false);

	initGEOS(lwpgnotice, lwgeom_geos_error);

	g1 = POSTGIS2GEOS(geom);
	if (!g1)
		HANDLE_GEOS_ERROR("First argument geometry could not be converted to GEOS");

	if ( GEOSGeomTypeId(g1) != GEOS_LINESTRING )
	{
		GEOSGeom_destroy(g1);
		elog(ERROR, "ST_IsRing() should only be called on a linear feature");
	}

	result = GEOSisRing(g1);
	GEOSGeom_destroy(g1);

	if (result == 2) HANDLE_GEOS_ERROR("GEOSisRing");

	PG_FREE_IF_COPY(geom, 0);
	PG_RETURN_BOOL(result);
}

GSERIALIZED *
GEOS2POSTGIS(GEOSGeom geom, char want3d)
{
	LWGEOM *lwgeom;
	GSERIALIZED *result;

	lwgeom = GEOS2LWGEOM(geom, want3d);
	if ( ! lwgeom )
	{
		lwpgerror("%s: GEOS2LWGEOM returned NULL", __func__);
		return NULL;
	}

	POSTGIS_DEBUGF(4, "%s: GEOS2LWGEOM returned a %s", __func__, lwgeom_summary(lwgeom, 0));

	if (lwgeom_needs_bbox(lwgeom)) lwgeom_add_bbox(lwgeom);

	result = geometry_serialize(lwgeom);
	lwgeom_free(lwgeom);

	return result;
}

/*-----=POSTGIS2GEOS= */


GEOSGeometry *
POSTGIS2GEOS(GSERIALIZED *pglwgeom)
{
	GEOSGeometry *ret;
	LWGEOM *lwgeom = lwgeom_from_gserialized(pglwgeom);
	if ( ! lwgeom )
	{
		lwpgerror("POSTGIS2GEOS: unable to deserialize input");
		return NULL;
	}
	ret = LWGEOM2GEOS(lwgeom, 0);
	lwgeom_free(lwgeom);

	return ret;
}

uint32_t array_nelems_not_null(ArrayType* array) {
    ArrayIterator iterator;
    Datum value;
    bool isnull;
    uint32_t nelems_not_null = 0;
	iterator = array_create_iterator(array, 0, NULL);
	while(array_iterate(iterator, &value, &isnull) )
        if (!isnull)
            nelems_not_null++;

    array_free_iterator(iterator);

    return nelems_not_null;
}

/* ARRAY2LWGEOM: Converts the non-null elements of a Postgres array into a LWGEOM* array */
LWGEOM** ARRAY2LWGEOM(ArrayType* array, uint32_t nelems,  int* is3d, int* srid)
{
    ArrayIterator iterator;
    Datum value;
    bool isnull;
    bool gotsrid = false;
    uint32_t i = 0;

	LWGEOM** lw_geoms = palloc(nelems * sizeof(LWGEOM*));

    iterator = array_create_iterator(array, 0, NULL);

    while (array_iterate(iterator, &value, &isnull))
    {
	    GSERIALIZED *geom = (GSERIALIZED *)DatumGetPointer(value);

	    if (isnull)
		    continue;

	    *is3d = *is3d || gserialized_has_z(geom);

	    lw_geoms[i] = lwgeom_from_gserialized(geom);
	    if (!lw_geoms[i]) /* error in creation */
	    {
		    lwpgerror("Geometry deserializing geometry");
		    return NULL;
	    }
	    if (!gotsrid)
	    {
		    gotsrid = true;
		    *srid = gserialized_get_srid(geom);
	    }
	    else if (*srid != gserialized_get_srid(geom))
	    {
		    error_if_srid_mismatch(*srid, gserialized_get_srid(geom));
		    return NULL;
	    }

	    i++;
    }

	return lw_geoms;
}

/* ARRAY2GEOS: Converts the non-null elements of a Postgres array into a GEOSGeometry* array */
GEOSGeometry** ARRAY2GEOS(ArrayType* array, uint32_t nelems, int* is3d, int* srid)
{
    ArrayIterator iterator;
    Datum value;
    bool isnull;
    bool gotsrid = false;
    uint32_t i = 0;

	GEOSGeometry** geos_geoms = palloc(nelems * sizeof(GEOSGeometry*));

    iterator = array_create_iterator(array, 0, NULL);

    while(array_iterate(iterator, &value, &isnull))
	{
        GSERIALIZED *geom = (GSERIALIZED*) DatumGetPointer(value);

        if (isnull)
            continue;

		*is3d = *is3d || gserialized_has_z(geom);

		geos_geoms[i] = POSTGIS2GEOS(geom);
		if (!geos_geoms[i])
		{
            uint32_t j;
            lwpgerror("Geometry could not be converted to GEOS");

			for (j = 0; j < i; j++) {
				GEOSGeom_destroy(geos_geoms[j]);
			}
			return NULL;
		}

		if (!gotsrid)
		{
			*srid = gserialized_get_srid(geom);
            gotsrid = true;
		}
		else if (*srid != gserialized_get_srid(geom))
		{
            uint32_t j;
            error_if_srid_mismatch(*srid, gserialized_get_srid(geom));

            for (j = 0; j <= i; j++) {
				GEOSGeom_destroy(geos_geoms[j]);
			}
			return NULL;
		}

        i++;
	}

    array_free_iterator(iterator);
	return geos_geoms;
}

PG_FUNCTION_INFO_V1(GEOSnoop);
Datum GEOSnoop(PG_FUNCTION_ARGS)
{
	GSERIALIZED *geom;
	GEOSGeometry *geosgeom;
	GSERIALIZED *lwgeom_result;

	initGEOS(lwpgnotice, lwgeom_geos_error);

	geom = PG_GETARG_GSERIALIZED_P(0);
	geosgeom = POSTGIS2GEOS(geom);
	if ( ! geosgeom ) PG_RETURN_NULL();

	lwgeom_result = GEOS2POSTGIS(geosgeom, gserialized_has_z(geom));
	GEOSGeom_destroy(geosgeom);

	PG_FREE_IF_COPY(geom, 0);

	PG_RETURN_POINTER(lwgeom_result);
}

PG_FUNCTION_INFO_V1(polygonize_garray);
Datum polygonize_garray(PG_FUNCTION_ARGS)
{
	ArrayType *array;
	int is3d = 0;
	uint32 nelems, i;
	GSERIALIZED *result;
	GEOSGeometry *geos_result;
	const GEOSGeometry **vgeoms;
	int32_t srid = SRID_UNKNOWN;
#if POSTGIS_DEBUG_LEVEL >= 3
	static int call=1;
#endif

#if POSTGIS_DEBUG_LEVEL >= 3
	call++;
#endif

	if (PG_ARGISNULL(0))
		PG_RETURN_NULL();

	array = PG_GETARG_ARRAYTYPE_P(0);
	nelems = array_nelems_not_null(array);

	if (nelems == 0)
		PG_RETURN_NULL();

	POSTGIS_DEBUGF(3, "polygonize_garray: number of non-null elements: %d", nelems);

	/* Ok, we really need geos now ;) */
	initGEOS(lwpgnotice, lwgeom_geos_error);

	vgeoms = (const GEOSGeometry**) ARRAY2GEOS(array, nelems, &is3d, &srid);

	POSTGIS_DEBUG(3, "polygonize_garray: invoking GEOSpolygonize");

	geos_result = GEOSPolygonize(vgeoms, nelems);

	POSTGIS_DEBUG(3, "polygonize_garray: GEOSpolygonize returned");

	for (i=0; i<nelems; ++i) GEOSGeom_destroy((GEOSGeometry *)vgeoms[i]);
	pfree(vgeoms);

	if ( ! geos_result ) PG_RETURN_NULL();

	GEOSSetSRID(geos_result, srid);
	result = GEOS2POSTGIS(geos_result, is3d);
	GEOSGeom_destroy(geos_result);
	if (!result)
	{
		elog(ERROR, "%s returned an error", __func__);
		PG_RETURN_NULL(); /*never get here */
	}

	PG_RETURN_POINTER(result);
}


PG_FUNCTION_INFO_V1(clusterintersecting_garray);
Datum clusterintersecting_garray(PG_FUNCTION_ARGS)
{
	Datum* result_array_data;
	ArrayType *array, *result;
	int is3d = 0;
	uint32 nelems, nclusters, i;
	GEOSGeometry **geos_inputs, **geos_results;
	int32_t srid = SRID_UNKNOWN;

	/* Parameters used to construct a result array */
	int16 elmlen;
	bool elmbyval;
	char elmalign;

	/* Null array, null geometry (should be empty?) */
    if (PG_ARGISNULL(0))
        PG_RETURN_NULL();

	array = PG_GETARG_ARRAYTYPE_P(0);
    nelems = array_nelems_not_null(array);

	POSTGIS_DEBUGF(3, "clusterintersecting_garray: number of non-null elements: %d", nelems);

	if ( nelems == 0 ) PG_RETURN_NULL();

    /* TODO short-circuit for one element? */

	/* Ok, we really need geos now ;) */
	initGEOS(lwpgnotice, lwgeom_geos_error);

	geos_inputs = ARRAY2GEOS(array, nelems, &is3d, &srid);
	if(!geos_inputs)
	{
		PG_RETURN_NULL();
	}

	if (cluster_intersecting(geos_inputs, nelems, &geos_results, &nclusters) != LW_SUCCESS)
	{
		elog(ERROR, "clusterintersecting: Error performing clustering");
		PG_RETURN_NULL();
	}
	pfree(geos_inputs); /* don't need to destroy items because GeometryCollections have taken ownership */

	if (!geos_results) PG_RETURN_NULL();

	result_array_data = palloc(nclusters * sizeof(Datum));
	for (i=0; i<nclusters; ++i)
	{
		result_array_data[i] = PointerGetDatum(GEOS2POSTGIS(geos_results[i], is3d));
		GEOSGeom_destroy(geos_results[i]);
	}
	lwfree(geos_results);

	get_typlenbyvalalign(array->elemtype, &elmlen, &elmbyval, &elmalign);
	result = construct_array(result_array_data, nclusters, array->elemtype, elmlen, elmbyval, elmalign);

	if (!result)
	{
		elog(ERROR, "clusterintersecting: Error constructing return-array");
		PG_RETURN_NULL();
	}

	PG_RETURN_POINTER(result);
}

PG_FUNCTION_INFO_V1(cluster_within_distance_garray);
Datum cluster_within_distance_garray(PG_FUNCTION_ARGS)
{
	Datum* result_array_data;
	ArrayType *array, *result;
	int is3d = 0;
	uint32 nelems, nclusters, i;
	LWGEOM** lw_inputs;
	LWGEOM** lw_results;
	double tolerance;
	int32_t srid = SRID_UNKNOWN;

	/* Parameters used to construct a result array */
	int16 elmlen;
	bool elmbyval;
	char elmalign;

	/* Null array, null geometry (should be empty?) */
	if (PG_ARGISNULL(0))
		PG_RETURN_NULL();

	array = PG_GETARG_ARRAYTYPE_P(0);

	tolerance = PG_GETARG_FLOAT8(1);
	if (tolerance < 0)
	{
		lwpgerror("Tolerance must be a positive number.");
		PG_RETURN_NULL();
	}

	nelems = array_nelems_not_null(array);

	POSTGIS_DEBUGF(3, "cluster_within_distance_garray: number of non-null elements: %d", nelems);

	if ( nelems == 0 ) PG_RETURN_NULL();

    /* TODO short-circuit for one element? */

	/* Ok, we really need geos now ;) */
	initGEOS(lwpgnotice, lwgeom_geos_error);

	lw_inputs = ARRAY2LWGEOM(array, nelems, &is3d, &srid);
	if (!lw_inputs)
	{
		PG_RETURN_NULL();
	}

	if (cluster_within_distance(lw_inputs, nelems, tolerance, &lw_results, &nclusters) != LW_SUCCESS)
	{
		elog(ERROR, "cluster_within: Error performing clustering");
		PG_RETURN_NULL();
	}
	pfree(lw_inputs); /* don't need to destroy items because GeometryCollections have taken ownership */

	if (!lw_results) PG_RETURN_NULL();

	result_array_data = palloc(nclusters * sizeof(Datum));
	for (i=0; i<nclusters; ++i)
	{
		result_array_data[i] = PointerGetDatum(gserialized_from_lwgeom(lw_results[i], NULL));
		lwgeom_free(lw_results[i]);
	}
	lwfree(lw_results);

	get_typlenbyvalalign(array->elemtype, &elmlen, &elmbyval, &elmalign);
	result =  construct_array(result_array_data, nclusters, array->elemtype, elmlen, elmbyval, elmalign);

	if (!result)
	{
		elog(ERROR, "clusterwithin: Error constructing return-array");
		PG_RETURN_NULL();
	}

	PG_RETURN_POINTER(result);
}

PG_FUNCTION_INFO_V1(linemerge);
Datum linemerge(PG_FUNCTION_ARGS)
{
	GSERIALIZED *geom1;
	GSERIALIZED *result;
	LWGEOM *lwgeom1, *lwresult ;

	geom1 = PG_GETARG_GSERIALIZED_P(0);


	lwgeom1 = lwgeom_from_gserialized(geom1) ;

	lwresult = lwgeom_linemerge(lwgeom1);
	result = geometry_serialize(lwresult) ;

	lwgeom_free(lwgeom1) ;
	lwgeom_free(lwresult) ;

	PG_FREE_IF_COPY(geom1, 0);

	PG_RETURN_POINTER(result);
}

/*
 * Take a geometry and return an areal geometry
 * (Polygon or MultiPolygon).
 * Actually a wrapper around GEOSpolygonize,
 * transforming the resulting collection into
 * a valid polygon Geometry.
 */
PG_FUNCTION_INFO_V1(ST_BuildArea);
Datum ST_BuildArea(PG_FUNCTION_ARGS)
{
	GSERIALIZED *result;
	GSERIALIZED *geom;
	LWGEOM *lwgeom_in, *lwgeom_out;

	geom = PG_GETARG_GSERIALIZED_P(0);
	lwgeom_in = lwgeom_from_gserialized(geom);

	lwgeom_out = lwgeom_buildarea(lwgeom_in);
	lwgeom_free(lwgeom_in) ;

	if ( ! lwgeom_out )
	{
		PG_FREE_IF_COPY(geom, 0);
		PG_RETURN_NULL();
	}

	result = geometry_serialize(lwgeom_out) ;
	lwgeom_free(lwgeom_out) ;

	PG_FREE_IF_COPY(geom, 0);
	PG_RETURN_POINTER(result);
}

/*
 * Take the vertices of a geometry and builds
 * Delaunay triangles around them.
 */
PG_FUNCTION_INFO_V1(ST_DelaunayTriangles);
Datum ST_DelaunayTriangles(PG_FUNCTION_ARGS)
{
	GSERIALIZED *result;
	GSERIALIZED *geom;
	LWGEOM *lwgeom_in, *lwgeom_out;
	double	tolerance = 0.0;
	int flags = 0;

	geom = PG_GETARG_GSERIALIZED_P(0);
	tolerance = PG_GETARG_FLOAT8(1);
	flags = PG_GETARG_INT32(2);

	lwgeom_in = lwgeom_from_gserialized(geom);
	lwgeom_out = lwgeom_delaunay_triangulation(lwgeom_in, tolerance, flags);
	lwgeom_free(lwgeom_in) ;

	if ( ! lwgeom_out )
	{
		PG_FREE_IF_COPY(geom, 0);
		PG_RETURN_NULL();
	}

	result = geometry_serialize(lwgeom_out) ;
	lwgeom_free(lwgeom_out) ;

	PG_FREE_IF_COPY(geom, 0);
	PG_RETURN_POINTER(result);
}

/*
 * ST_Snap
 *
 * Snap a geometry to another with a given tolerance
 */
Datum ST_Snap(PG_FUNCTION_ARGS);
PG_FUNCTION_INFO_V1(ST_Snap);
Datum ST_Snap(PG_FUNCTION_ARGS)
{
	GSERIALIZED *geom1, *geom2, *result;
	LWGEOM *lwgeom1, *lwgeom2, *lwresult;
	double tolerance;

	geom1 = PG_GETARG_GSERIALIZED_P(0);
	geom2 = PG_GETARG_GSERIALIZED_P(1);
	tolerance = PG_GETARG_FLOAT8(2);

	lwgeom1 = lwgeom_from_gserialized(geom1);
	lwgeom2 = lwgeom_from_gserialized(geom2);

	lwresult = lwgeom_snap(lwgeom1, lwgeom2, tolerance);
	lwgeom_free(lwgeom1);
	lwgeom_free(lwgeom2);
	PG_FREE_IF_COPY(geom1, 0);
	PG_FREE_IF_COPY(geom2, 1);

	result = geometry_serialize(lwresult);
	lwgeom_free(lwresult);

	PG_RETURN_POINTER(result);
}

/*
 * ST_Split
 *
 * Split polygon by line, line by line, line by point.
 * Returns at most components as a collection.
 * First element of the collection is always the part which
 * remains after the cut, while the second element is the
 * part which has been cut out. We arbitrarily take the part
 * on the *right* of cut lines as the part which has been cut out.
 * For a line cut by a point the part which remains is the one
 * from start of the line to the cut point.
 *
 *
 * Author: Sandro Santilli <strk@kbt.io>
 *
 * Work done for Faunalia (http://www.faunalia.it) with fundings
 * from Regione Toscana - Sistema Informativo per il Governo
 * del Territorio e dell'Ambiente (RT-SIGTA).
 *
 * Thanks to the PostGIS community for sharing poly/line ideas [1]
 *
 * [1] http://trac.osgeo.org/postgis/wiki/UsersWikiSplitPolygonWithLineString
 *
 */
Datum ST_Split(PG_FUNCTION_ARGS);
PG_FUNCTION_INFO_V1(ST_Split);
Datum ST_Split(PG_FUNCTION_ARGS)
{
	GSERIALIZED *in, *blade_in, *out;
	LWGEOM *lwgeom_in, *lwblade_in, *lwgeom_out;

	in = PG_GETARG_GSERIALIZED_P(0);
	lwgeom_in = lwgeom_from_gserialized(in);

	blade_in = PG_GETARG_GSERIALIZED_P(1);
	lwblade_in = lwgeom_from_gserialized(blade_in);

	error_if_srid_mismatch(lwgeom_in->srid, lwblade_in->srid);

	lwgeom_out = lwgeom_split(lwgeom_in, lwblade_in);
	lwgeom_free(lwgeom_in);
	lwgeom_free(lwblade_in);

	if ( ! lwgeom_out )
	{
		PG_FREE_IF_COPY(in, 0); /* possibly referenced by lwgeom_out */
		PG_FREE_IF_COPY(blade_in, 1);
		PG_RETURN_NULL();
	}

	out = geometry_serialize(lwgeom_out);
	lwgeom_free(lwgeom_out);
	PG_FREE_IF_COPY(in, 0); /* possibly referenced by lwgeom_out */
	PG_FREE_IF_COPY(blade_in, 1);

	PG_RETURN_POINTER(out);
}

/**********************************************************************
 *
 * ST_SharedPaths
 *
 * Return the set of paths shared between two linear geometries,
 * and their direction (same or opposite).
 *
 * Developed by Sandro Santilli (strk@kbt.io) for Faunalia
 * (http://www.faunalia.it) with funding from Regione Toscana - Sistema
 * Informativo per la Gestione del Territorio e dell' Ambiente
 * [RT-SIGTA]". For the project: "Sviluppo strumenti software per il
 * trattamento di dati geografici basati su QuantumGIS e Postgis (CIG
 * 0494241492)"
 *
 **********************************************************************/
Datum ST_SharedPaths(PG_FUNCTION_ARGS);
PG_FUNCTION_INFO_V1(ST_SharedPaths);
Datum ST_SharedPaths(PG_FUNCTION_ARGS)
{
	GSERIALIZED *geom1, *geom2, *out;
	LWGEOM *g1, *g2, *lwgeom_out;

	geom1 = PG_GETARG_GSERIALIZED_P(0);
	geom2 = PG_GETARG_GSERIALIZED_P(1);

	g1 = lwgeom_from_gserialized(geom1);
	g2 = lwgeom_from_gserialized(geom2);

	lwgeom_out = lwgeom_sharedpaths(g1, g2);
	lwgeom_free(g1);
	lwgeom_free(g2);

	if ( ! lwgeom_out )
	{
		PG_FREE_IF_COPY(geom1, 0);
		PG_FREE_IF_COPY(geom2, 1);
		PG_RETURN_NULL();
	}

	out = geometry_serialize(lwgeom_out);
	lwgeom_free(lwgeom_out);

	PG_FREE_IF_COPY(geom1, 0);
	PG_FREE_IF_COPY(geom2, 1);
	PG_RETURN_POINTER(out);
}


/**********************************************************************
 *
 * ST_Node
 *
 * Fully node a set of lines using the least possible nodes while
 * preserving all of the input ones.
 *
 **********************************************************************/
Datum ST_Node(PG_FUNCTION_ARGS);
PG_FUNCTION_INFO_V1(ST_Node);
Datum ST_Node(PG_FUNCTION_ARGS)
{
	GSERIALIZED *geom1, *out;
	LWGEOM *g1, *lwgeom_out;

	geom1 = PG_GETARG_GSERIALIZED_P(0);

	g1 = lwgeom_from_gserialized(geom1);

	lwgeom_out = lwgeom_node(g1);
	lwgeom_free(g1);

	if ( ! lwgeom_out )
	{
		PG_FREE_IF_COPY(geom1, 0);
		PG_RETURN_NULL();
	}

	out = geometry_serialize(lwgeom_out);
	lwgeom_free(lwgeom_out);

	PG_FREE_IF_COPY(geom1, 0);
	PG_RETURN_POINTER(out);
}

/******************************************
 *
 * ST_Voronoi
 *
 * Returns a Voronoi diagram constructed
 * from the points of the input geometry.
 *
 ******************************************/
Datum ST_Voronoi(PG_FUNCTION_ARGS);
PG_FUNCTION_INFO_V1(ST_Voronoi);
Datum ST_Voronoi(PG_FUNCTION_ARGS)
{
	GSERIALIZED* input;
	GSERIALIZED* clip;
	GSERIALIZED* result;
	LWGEOM* lwgeom_input;
	LWGEOM* lwgeom_result;
	double tolerance;
	GBOX clip_envelope;
	int custom_clip_envelope;
	int return_polygons;

	/* Return NULL on NULL geometry */
	if (PG_ARGISNULL(0))
		PG_RETURN_NULL();

	/* Read our tolerance value */
	if (PG_ARGISNULL(2))
	{
		lwpgerror("Tolerance must be a positive number.");
		PG_RETURN_NULL();
	}

	tolerance = PG_GETARG_FLOAT8(2);

	if (tolerance < 0)
	{
		lwpgerror("Tolerance must be a positive number.");
		PG_RETURN_NULL();
	}

	/* Are we returning lines or polygons? */
	if (PG_ARGISNULL(3))
	{
		lwpgerror("return_polygons must be true or false.");
		PG_RETURN_NULL();
	}
	return_polygons = PG_GETARG_BOOL(3);

	/* Read our clipping envelope, if applicable. */
	custom_clip_envelope = !PG_ARGISNULL(1);
	if (custom_clip_envelope) {
		clip = PG_GETARG_GSERIALIZED_P(1);
		if (!gserialized_get_gbox_p(clip, &clip_envelope))
		{
			lwpgerror("Could not determine envelope of clipping geometry.");
			PG_FREE_IF_COPY(clip, 1);
			PG_RETURN_NULL();
		}
		PG_FREE_IF_COPY(clip, 1);
	}

	/* Read our input geometry */
	input = PG_GETARG_GSERIALIZED_P(0);

	lwgeom_input = lwgeom_from_gserialized(input);

	if(!lwgeom_input)
	{
		lwpgerror("Could not read input geometry.");
		PG_FREE_IF_COPY(input, 0);
		PG_RETURN_NULL();
	}

	lwgeom_result = lwgeom_voronoi_diagram(lwgeom_input, custom_clip_envelope ? &clip_envelope : NULL, tolerance, !return_polygons);
	lwgeom_free(lwgeom_input);

	if (!lwgeom_result)
	{
		lwpgerror("Error computing Voronoi diagram.");
		PG_FREE_IF_COPY(input, 0);
		PG_RETURN_NULL();
	}

	result = geometry_serialize(lwgeom_result);
	lwgeom_free(lwgeom_result);

	PG_FREE_IF_COPY(input, 0);
	PG_RETURN_POINTER(result);
}

/******************************************
 *
 * ST_MinimumClearance
 *
 * Returns the minimum clearance of a geometry.
 *
 ******************************************/
Datum ST_MinimumClearance(PG_FUNCTION_ARGS);
PG_FUNCTION_INFO_V1(ST_MinimumClearance);
Datum ST_MinimumClearance(PG_FUNCTION_ARGS)
{
	GSERIALIZED* input;
	GEOSGeometry* input_geos;
	int error;
	double result;

	initGEOS(lwpgnotice, lwgeom_geos_error);

	input = PG_GETARG_GSERIALIZED_P(0);
	input_geos = POSTGIS2GEOS(input);
	if (!input_geos)
		HANDLE_GEOS_ERROR("Geometry could not be converted to GEOS");

	error = GEOSMinimumClearance(input_geos, &result);
	GEOSGeom_destroy(input_geos);
	if (error) HANDLE_GEOS_ERROR("Error computing minimum clearance");

	PG_FREE_IF_COPY(input, 0);
	PG_RETURN_FLOAT8(result);
}

/******************************************
 *
 * ST_MinimumClearanceLine
 *
 * Returns the minimum clearance line of a geometry.
 *
 ******************************************/
Datum ST_MinimumClearanceLine(PG_FUNCTION_ARGS);
PG_FUNCTION_INFO_V1(ST_MinimumClearanceLine);
Datum ST_MinimumClearanceLine(PG_FUNCTION_ARGS)
{
	GSERIALIZED* input;
	GSERIALIZED* result;
	GEOSGeometry* input_geos;
	GEOSGeometry* result_geos;
	int32_t srid;

	initGEOS(lwpgnotice, lwgeom_geos_error);

	input = PG_GETARG_GSERIALIZED_P(0);
	srid = gserialized_get_srid(input);
	input_geos = POSTGIS2GEOS(input);
	if (!input_geos)
		HANDLE_GEOS_ERROR("Geometry could not be converted to GEOS");

	result_geos = GEOSMinimumClearanceLine(input_geos);
	GEOSGeom_destroy(input_geos);
	if (!result_geos)
		HANDLE_GEOS_ERROR("Error computing minimum clearance");

	GEOSSetSRID(result_geos, srid);
	result = GEOS2POSTGIS(result_geos, LW_FALSE);
	GEOSGeom_destroy(result_geos);

	PG_FREE_IF_COPY(input, 0);
	PG_RETURN_POINTER(result);
}

/******************************************
 *
 * ST_OrientedEnvelope
 *
 ******************************************/
Datum ST_OrientedEnvelope(PG_FUNCTION_ARGS);
PG_FUNCTION_INFO_V1(ST_OrientedEnvelope);
Datum ST_OrientedEnvelope(PG_FUNCTION_ARGS)
{
	GSERIALIZED* input;
	GSERIALIZED* result;
	GEOSGeometry* input_geos;
	GEOSGeometry* result_geos;
	int32_t srid;

	initGEOS(lwpgnotice, lwgeom_geos_error);

	input = PG_GETARG_GSERIALIZED_P(0);
	srid = gserialized_get_srid(input);
	input_geos = POSTGIS2GEOS(input);
	if (!input_geos)
		HANDLE_GEOS_ERROR("Geometry could not be converted to GEOS");

	result_geos = GEOSMinimumRotatedRectangle(input_geos);
	GEOSGeom_destroy(input_geos);
	if (!result_geos)
		HANDLE_GEOS_ERROR("Error computing oriented envelope");

	GEOSSetSRID(result_geos, srid);
	result = GEOS2POSTGIS(result_geos, LW_FALSE);
	GEOSGeom_destroy(result_geos);

	PG_FREE_IF_COPY(input, 0);
	PG_RETURN_POINTER(result);
}<|MERGE_RESOLUTION|>--- conflicted
+++ resolved
@@ -515,12 +515,7 @@
 	int empty_type;
 	uint32_t alen;   /* allocated length of above arrays */
 	uint32_t ngeoms; /* number of valid entries in above arrays */
-<<<<<<< HEAD
-	uint32_t srid;
-
-=======
 	int32_t srid;
->>>>>>> 2318d2ec
 	bool is3d;
 } UnionBuildState;
 
@@ -528,10 +523,7 @@
 Datum pgis_geometry_union_transfn(PG_FUNCTION_ARGS)
 {
 	MemoryContext aggcontext;
-<<<<<<< HEAD
-=======
 	MemoryContext old;
->>>>>>> 2318d2ec
 	UnionBuildState *state;
 	GSERIALIZED *gser_in;
 	uint32_t curgeom;
@@ -550,11 +542,7 @@
 	}
 	else
 	{
-<<<<<<< HEAD
-		MemoryContext old = MemoryContextSwitchTo(aggcontext);
-=======
 		old = MemoryContextSwitchTo(aggcontext);
->>>>>>> 2318d2ec
 		state = (UnionBuildState *)palloc(sizeof(UnionBuildState));
 
 		state->mcontext = aggcontext;
@@ -573,13 +561,9 @@
 	/* do we have geometry to push? */
 	if (!PG_ARGISNULL(1))
 	{
-<<<<<<< HEAD
-		gser_in = PG_GETARG_GSERIALIZED_P(1);
-=======
 		old = MemoryContextSwitchTo(state->mcontext);
 		gser_in = PG_GETARG_GSERIALIZED_P_COPY(1);
 		MemoryContextSwitchTo(old);
->>>>>>> 2318d2ec
 
 		if (state->ngeoms > 0)
 		{
@@ -597,13 +581,9 @@
 				state->is3d = gserialized_has_z(gser_in);
 			}
 
-<<<<<<< HEAD
-			g = POSTGIS2GEOS(gser_in);
-=======
 			old = MemoryContextSwitchTo(state->mcontext);
 			g = POSTGIS2GEOS(gser_in);
 			MemoryContextSwitchTo(old);
->>>>>>> 2318d2ec
 
 			if (!g)
 			{
@@ -617,15 +597,10 @@
 
 			if (state->ngeoms > state->alen)
 			{
-<<<<<<< HEAD
-				state->alen *= 2;
-				state->geoms = repalloc(state->geoms, state->alen);
-=======
 				old = MemoryContextSwitchTo(state->mcontext);
 				state->alen *= 2;
 				state->geoms = repalloc(state->geoms, sizeof(GEOSGeometry *) * state->alen);
 				MemoryContextSwitchTo(old);
->>>>>>> 2318d2ec
 			}
 
 			state->geoms[curgeom] = g;
