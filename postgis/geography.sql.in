---------------------------------------------------------------------------
--
-- PostGIS - Spatial Types for PostgreSQL
-- Copyright 2009 Paul Ramsey <pramsey@cleverelephant.ca>
--
-- This is free software; you can redistribute and/or modify it under
-- the terms of the GNU General Public Licence. See the COPYING file.
--
---------------------------------------------------------------------------

-----------------------------------------------------------------------------
--  GEOGRAPHY TYPE
-----------------------------------------------------------------------------

-- Availability: 1.5.0
CREATE OR REPLACE FUNCTION geography_typmod_in(cstring[])
	RETURNS integer
	AS 'MODULE_PATHNAME','geography_typmod_in'
	LANGUAGE 'c' IMMUTABLE STRICT _PARALLEL;

-- Availability: 1.5.0
CREATE OR REPLACE FUNCTION geography_typmod_out(integer)
	RETURNS cstring
	AS 'MODULE_PATHNAME','postgis_typmod_out'
	LANGUAGE 'c' IMMUTABLE STRICT _PARALLEL;

-- Availability: 1.5.0
CREATE OR REPLACE FUNCTION geography_in(cstring, oid, integer)
	RETURNS geography
	AS 'MODULE_PATHNAME','geography_in'
	LANGUAGE 'c' IMMUTABLE STRICT _PARALLEL;

-- Availability: 1.5.0
CREATE OR REPLACE FUNCTION geography_out(geography)
	RETURNS cstring
	AS 'MODULE_PATHNAME','geography_out'
	LANGUAGE 'c' IMMUTABLE STRICT _PARALLEL;

-- Availability: 2.0.0
CREATE OR REPLACE FUNCTION geography_recv(internal, oid, integer)
	RETURNS geography
	AS 'MODULE_PATHNAME','geography_recv'
	LANGUAGE 'c' IMMUTABLE STRICT _PARALLEL;

-- Availability: 2.0.0
CREATE OR REPLACE FUNCTION geography_send(geography)
	RETURNS bytea
	AS 'MODULE_PATHNAME','geography_send'
	LANGUAGE 'c' IMMUTABLE STRICT _PARALLEL;

-- Availability: 1.5.0
CREATE OR REPLACE FUNCTION geography_analyze(internal)
	RETURNS bool
	AS 'MODULE_PATHNAME','gserialized_analyze_nd'
	LANGUAGE 'c' VOLATILE STRICT;

-- Availability: 1.5.0
CREATE TYPE geography (
	internallength = variable,
	input = geography_in,
	output = geography_out,
	receive = geography_recv,
	send = geography_send,
	typmod_in = geography_typmod_in,
	typmod_out = geography_typmod_out,
	delimiter = ':',
	analyze = geography_analyze,
	storage = main,
	alignment = double
);

-- Availability: 1.5.0
CREATE OR REPLACE FUNCTION geography(geography, integer, boolean)
	RETURNS geography
	AS 'MODULE_PATHNAME','geography_enforce_typmod'
	LANGUAGE 'c' IMMUTABLE STRICT _PARALLEL;

-- Availability: 1.5.0
CREATE CAST (geography AS geography) WITH FUNCTION geography(geography, integer, boolean) AS IMPLICIT;

-- Availability: 2.0.0
-- Changed: 2.1.4 ticket #2870 changed to use geography bytea func instead of geometry bytea
CREATE OR REPLACE FUNCTION geography(bytea)
	RETURNS geography
	AS 'MODULE_PATHNAME','geography_from_binary'
	LANGUAGE 'c' IMMUTABLE STRICT _PARALLEL;

-- Availability: 2.0.0
CREATE OR REPLACE FUNCTION bytea(geography)
	RETURNS bytea
	AS 'MODULE_PATHNAME','LWGEOM_to_bytea'
	LANGUAGE 'c' IMMUTABLE STRICT _PARALLEL;

-- Availability: 2.0.0
CREATE CAST (bytea AS geography) WITH FUNCTION geography(bytea) AS IMPLICIT;
-- Availability: 2.0.0
CREATE CAST (geography AS bytea) WITH FUNCTION bytea(geography) AS IMPLICIT;

-- Availability: 1.5.0
CREATE OR REPLACE FUNCTION ST_AsText(geography)
	RETURNS TEXT
	AS 'MODULE_PATHNAME','LWGEOM_asText'
	LANGUAGE 'c' IMMUTABLE STRICT _PARALLEL;

<<<<<<< HEAD
=======
-- Availability: 2.5.0
CREATE OR REPLACE FUNCTION ST_AsText(geography, int4)
	RETURNS TEXT
	AS 'MODULE_PATHNAME','LWGEOM_asText'
	LANGUAGE 'c' IMMUTABLE STRICT _PARALLEL;

>>>>>>> 93decd13
-- Availability: 1.5.0 - this is just a hack to prevent unknown from causing ambiguous name because of geography
CREATE OR REPLACE FUNCTION ST_AsText(text)
	RETURNS text AS
	$$ SELECT ST_AsText($1::@extschema@.geometry);  $$
	LANGUAGE 'sql' IMMUTABLE STRICT _PARALLEL;

-- Availability: 1.5.0
CREATE OR REPLACE FUNCTION ST_GeographyFromText(text)
	RETURNS geography
	AS 'MODULE_PATHNAME','geography_from_text'
	LANGUAGE 'c' IMMUTABLE STRICT _PARALLEL;

-- Availability: 1.5.0
CREATE OR REPLACE FUNCTION ST_GeogFromText(text)
	RETURNS geography
	AS 'MODULE_PATHNAME','geography_from_text'
	LANGUAGE 'c' IMMUTABLE STRICT _PARALLEL;

-- Availability: 1.5.0
CREATE OR REPLACE FUNCTION ST_GeogFromWKB(bytea)
	RETURNS geography
	AS 'MODULE_PATHNAME','geography_from_binary'
	LANGUAGE 'c' IMMUTABLE STRICT _PARALLEL;

-- Availability: 1.5.0
CREATE OR REPLACE FUNCTION postgis_typmod_dims(integer)
	RETURNS integer
	AS 'MODULE_PATHNAME','postgis_typmod_dims'
	LANGUAGE 'c' IMMUTABLE STRICT _PARALLEL;

-- Availability: 1.5.0
CREATE OR REPLACE FUNCTION postgis_typmod_srid(integer)
	RETURNS integer
	AS 'MODULE_PATHNAME','postgis_typmod_srid'
	LANGUAGE 'c' IMMUTABLE STRICT _PARALLEL;

-- Availability: 1.5.0
CREATE OR REPLACE FUNCTION postgis_typmod_type(integer)
	RETURNS text
	AS 'MODULE_PATHNAME','postgis_typmod_type'
	LANGUAGE 'c' IMMUTABLE STRICT _PARALLEL;

-- Availability: 1.5.0
-- Changed: 2.4.0 Limit to only list things that are tables
CREATE OR REPLACE VIEW geography_columns AS
	SELECT
		current_database() AS f_table_catalog,
		n.nspname AS f_table_schema,
		c.relname AS f_table_name,
		a.attname AS f_geography_column,
		postgis_typmod_dims(a.atttypmod) AS coord_dimension,
		postgis_typmod_srid(a.atttypmod) AS srid,
		postgis_typmod_type(a.atttypmod) AS type
	FROM
		pg_class c,
		pg_attribute a,
		pg_type t,
		pg_namespace n
	WHERE t.typname = 'geography'
		AND a.attisdropped = false
		AND a.atttypid = t.oid
		AND a.attrelid = c.oid
		AND c.relnamespace = n.oid
		AND c.relkind = ANY (ARRAY['r'::"char", 'v'::"char", 'm'::"char", 'f'::"char", 'p'::"char"] )
		AND NOT pg_is_other_temp_schema(c.relnamespace)
		AND has_table_privilege( c.oid, 'SELECT'::text );

-- Availability: 1.5.0
CREATE OR REPLACE FUNCTION geography(geometry)
	RETURNS geography
	AS 'MODULE_PATHNAME','geography_from_geometry'
	LANGUAGE 'c' IMMUTABLE STRICT _PARALLEL;

-- Availability: 1.5.0
CREATE CAST (geometry AS geography) WITH FUNCTION geography(geometry) AS IMPLICIT;

-- Availability: 1.5.0
CREATE OR REPLACE FUNCTION geometry(geography)
	RETURNS geometry
	AS 'MODULE_PATHNAME','geometry_from_geography'
	LANGUAGE 'c' IMMUTABLE STRICT _PARALLEL;

-- Availability: 1.5.0
CREATE CAST (geography AS geometry) WITH FUNCTION geometry(geography) ;

-- ---------- ---------- ---------- ---------- ---------- ---------- ----------
-- GiST Support Functions
-- ---------- ---------- ---------- ---------- ---------- ---------- ----------

-- Availability: 1.5.0
CREATE OR REPLACE FUNCTION geography_gist_consistent(internal,geography,int4)
	RETURNS bool
	AS 'MODULE_PATHNAME' ,'gserialized_gist_consistent'
	LANGUAGE 'c';

-- Availability: 1.5.0
CREATE OR REPLACE FUNCTION geography_gist_compress(internal)
	RETURNS internal
	AS 'MODULE_PATHNAME','gserialized_gist_compress'
	LANGUAGE 'c';

-- Availability: 1.5.0
CREATE OR REPLACE FUNCTION geography_gist_penalty(internal,internal,internal)
	RETURNS internal
	AS 'MODULE_PATHNAME' ,'gserialized_gist_penalty'
	LANGUAGE 'c';

-- Availability: 1.5.0
CREATE OR REPLACE FUNCTION geography_gist_picksplit(internal, internal)
	RETURNS internal
	AS 'MODULE_PATHNAME' ,'gserialized_gist_picksplit'
	LANGUAGE 'c';

-- Availability: 1.5.0
CREATE OR REPLACE FUNCTION geography_gist_union(bytea, internal)
	RETURNS internal
	AS 'MODULE_PATHNAME' ,'gserialized_gist_union'
	LANGUAGE 'c';

-- Availability: 1.5.0
CREATE OR REPLACE FUNCTION geography_gist_same(box2d, box2d, internal)
	RETURNS internal
	AS 'MODULE_PATHNAME' ,'gserialized_gist_same'
	LANGUAGE 'c';

-- Availability: 1.5.0
CREATE OR REPLACE FUNCTION geography_gist_decompress(internal)
	RETURNS internal
	AS 'MODULE_PATHNAME' ,'gserialized_gist_decompress'
	LANGUAGE 'c';

-- Availability: 1.5.0
CREATE OR REPLACE FUNCTION geography_overlaps(geography, geography)
	RETURNS boolean
	AS 'MODULE_PATHNAME' ,'gserialized_overlaps'
	LANGUAGE 'c' IMMUTABLE STRICT _PARALLEL;

-- Availability: 1.5.0
CREATE OPERATOR && (
	LEFTARG = geography, RIGHTARG = geography, PROCEDURE = geography_overlaps,
	COMMUTATOR = '&&',
	RESTRICT = gserialized_gist_sel_nd,
	JOIN = gserialized_gist_joinsel_nd
);

-- Availability: 2.2.0
CREATE OR REPLACE FUNCTION geography_distance_knn(geography, geography)
  RETURNS float8
  AS 'MODULE_PATHNAME','geography_distance_knn'
  LANGUAGE 'c' IMMUTABLE STRICT _PARALLEL
  COST 100;

-- Availability: 2.2.0
CREATE OPERATOR <-> (
  LEFTARG = geography, RIGHTARG = geography, PROCEDURE = geography_distance_knn,
  COMMUTATOR = '<->'
);

-- Availability: 2.2.0
CREATE OR REPLACE FUNCTION geography_gist_distance(internal, geography, int4)
	RETURNS float8
	AS 'MODULE_PATHNAME' ,'gserialized_gist_geog_distance'
	LANGUAGE 'c';

-- Availability: 1.5.0
CREATE OPERATOR CLASS gist_geography_ops
	DEFAULT FOR TYPE geography USING GIST AS
	STORAGE 	gidx,
	OPERATOR        3        &&	,
--	OPERATOR        6        ~=	,
--	OPERATOR        7        ~	,
--	OPERATOR        8        @	,
-- Availability: 2.2.0
	OPERATOR        13       <-> FOR ORDER BY pg_catalog.float_ops,
-- Availability: 2.2.0
	FUNCTION        8        geography_gist_distance (internal, geography, int4),
	FUNCTION        1        geography_gist_consistent (internal, geography, int4),
	FUNCTION        2        geography_gist_union (bytea, internal),
	FUNCTION        3        geography_gist_compress (internal),
	FUNCTION        4        geography_gist_decompress (internal),
	FUNCTION        5        geography_gist_penalty (internal, internal, internal),
	FUNCTION        6        geography_gist_picksplit (internal, internal),
	FUNCTION        7        geography_gist_same (box2d, box2d, internal);

-- moved to separate file cause its invovled
#include "geography_brin.sql.in"

-- ---------- ---------- ---------- ---------- ---------- ---------- ----------
-- B-Tree Functions
-- For sorting and grouping
-- Availability: 1.5.0
-- ---------- ---------- ---------- ---------- ---------- ---------- ----------
-- Availability: 1.5.0
CREATE OR REPLACE FUNCTION geography_lt(geography, geography)
	RETURNS bool
	AS 'MODULE_PATHNAME', 'geography_lt'
	LANGUAGE 'c' IMMUTABLE STRICT _PARALLEL;

-- Availability: 1.5.0
CREATE OR REPLACE FUNCTION geography_le(geography, geography)
	RETURNS bool
	AS 'MODULE_PATHNAME', 'geography_le'
	LANGUAGE 'c' IMMUTABLE STRICT _PARALLEL;

-- Availability: 1.5.0
CREATE OR REPLACE FUNCTION geography_gt(geography, geography)
	RETURNS bool
	AS 'MODULE_PATHNAME', 'geography_gt'
	LANGUAGE 'c' IMMUTABLE STRICT _PARALLEL;

-- Availability: 1.5.0
CREATE OR REPLACE FUNCTION geography_ge(geography, geography)
	RETURNS bool
	AS 'MODULE_PATHNAME', 'geography_ge'
	LANGUAGE 'c' IMMUTABLE STRICT _PARALLEL;

-- Availability: 1.5.0
CREATE OR REPLACE FUNCTION geography_eq(geography, geography)
	RETURNS bool
	AS 'MODULE_PATHNAME', 'geography_eq'
	LANGUAGE 'c' IMMUTABLE STRICT _PARALLEL;

-- Availability: 1.5.0
CREATE OR REPLACE FUNCTION geography_cmp(geography, geography)
	RETURNS integer
	AS 'MODULE_PATHNAME', 'geography_cmp'
	LANGUAGE 'c' IMMUTABLE STRICT _PARALLEL;

--
-- Sorting operators for Btree
--
-- Availability: 1.5.0
CREATE OPERATOR < (
	LEFTARG = geography, RIGHTARG = geography, PROCEDURE = geography_lt,
	COMMUTATOR = '>', NEGATOR = '>=',
	RESTRICT = contsel, JOIN = contjoinsel
);

-- Availability: 1.5.0
CREATE OPERATOR <= (
	LEFTARG = geography, RIGHTARG = geography, PROCEDURE = geography_le,
	COMMUTATOR = '>=', NEGATOR = '>',
	RESTRICT = contsel, JOIN = contjoinsel
);

-- Availability: 1.5.0
CREATE OPERATOR = (
	LEFTARG = geography, RIGHTARG = geography, PROCEDURE = geography_eq,
	COMMUTATOR = '=', -- we might implement a faster negator here
	RESTRICT = contsel, JOIN = contjoinsel
);

-- Availability: 1.5.0
CREATE OPERATOR >= (
	LEFTARG = geography, RIGHTARG = geography, PROCEDURE = geography_ge,
	COMMUTATOR = '<=', NEGATOR = '<',
	RESTRICT = contsel, JOIN = contjoinsel
);

-- Availability: 1.5.0
CREATE OPERATOR > (
	LEFTARG = geography, RIGHTARG = geography, PROCEDURE = geography_gt,
	COMMUTATOR = '<', NEGATOR = '<=',
	RESTRICT = contsel, JOIN = contjoinsel
);

-- Availability: 1.5.0
CREATE OPERATOR CLASS btree_geography_ops
	DEFAULT FOR TYPE geography USING btree AS
	OPERATOR	1	< ,
	OPERATOR	2	<= ,
	OPERATOR	3	= ,
	OPERATOR	4	>= ,
	OPERATOR	5	> ,
	FUNCTION	1	geography_cmp (geography, geography);

-- ---------- ---------- ---------- ---------- ---------- ---------- ----------
-- Export Functions
-- Availability: 1.5.0
-- ---------- ---------- ---------- ---------- ---------- ---------- ----------

--
-- SVG OUTPUT
--

-- ST_AsSVG(geography, rel, precision)
-- rel int4 DEFAULT 0, maxdecimaldigits int4 DEFAULT 15
-- Changed 2.0.0 to use default args and named args
CREATE OR REPLACE FUNCTION ST_AsSVG(geog geography,rel int4 DEFAULT 0,maxdecimaldigits int4 DEFAULT 15)
	RETURNS text
	AS 'MODULE_PATHNAME','geography_as_svg'
	LANGUAGE 'c' IMMUTABLE STRICT _PARALLEL;

-- Availability: 1.5.0 - this is just a hack to prevent unknown from causing ambiguous name because of geography
CREATE OR REPLACE FUNCTION ST_AsSVG(text)
	RETURNS text AS
	$$ SELECT ST_AsSVG($1::@extschema@.geometry,0,15);  $$
	LANGUAGE 'sql' IMMUTABLE STRICT _PARALLEL;

--
-- GML OUTPUT
--

-- _ST_AsGML(version, geography, precision, option, prefix, id)
CREATE OR REPLACE FUNCTION _ST_AsGML(int4, geography, int4, int4, text, text)
	RETURNS text
	AS 'MODULE_PATHNAME','geography_as_gml'
	LANGUAGE 'c' IMMUTABLE _PARALLEL;

-- Availability: 1.5.0 - this is just a hack to prevent unknown from causing ambiguous name because of geography
-- Change 2.0.0 to use base function
CREATE OR REPLACE FUNCTION ST_AsGML(text)
	RETURNS text AS
	$$ SELECT @extschema@._ST_AsGML(2,$1::@extschema@.geometry,15,0, NULL, NULL);  $$
	LANGUAGE 'sql' IMMUTABLE STRICT _PARALLEL;

-- ST_AsGML (geography, precision, option) / version=2
-- Availability: 1.5.0
-- Changed: 2.0.0 to use default args
CREATE OR REPLACE FUNCTION ST_AsGML(geog geography, maxdecimaldigits int4 DEFAULT 15, options int4 DEFAULT 0)
	RETURNS text
	AS 'SELECT @extschema@._ST_AsGML(2, $1, $2, $3, null, null)'
	LANGUAGE 'sql' IMMUTABLE STRICT _PARALLEL;

-- ST_AsGML(version, geography, precision, option, prefix)
-- Changed: 2.0.0 to use default args and allow named args
-- Changed: 2.1.0 enhance to allow id value
-- Availability: 1.5.0
CREATE OR REPLACE FUNCTION ST_AsGML(version int4, geog geography, maxdecimaldigits int4 DEFAULT 15, options int4 DEFAULT 0, nprefix text DEFAULT NULL, id text DEFAULT NULL)
	RETURNS text
	AS $$ SELECT @extschema@._ST_AsGML($1, $2, $3, $4, $5, $6);$$
	LANGUAGE 'sql' IMMUTABLE _PARALLEL;

--
-- KML OUTPUT
--

-- _ST_AsKML(version, geography, precision)
CREATE OR REPLACE FUNCTION _ST_AsKML(int4, geography, int4, text)
	RETURNS text
	AS 'MODULE_PATHNAME','geography_as_kml'
	LANGUAGE 'c' IMMUTABLE _PARALLEL;

-- AsKML(geography,precision) / version=2
-- Changed: 2.0.0 to use default args and named args
CREATE OR REPLACE FUNCTION ST_AsKML(geog geography, maxdecimaldigits int4 DEFAULT 15)
	RETURNS text
	AS 'SELECT @extschema@._ST_AsKML(2, $1, $2, null)'
	LANGUAGE 'sql' IMMUTABLE STRICT _PARALLEL;

-- Availability: 1.5.0 - this is just a hack to prevent unknown from causing ambiguous name because of geography
-- Deprecated 2.0.0
CREATE OR REPLACE FUNCTION ST_AsKML(text)
	RETURNS text AS
	$$ SELECT @extschema@._ST_AsKML(2, $1::@extschema@.geometry, 15, null);  $$
	LANGUAGE 'sql' IMMUTABLE STRICT _PARALLEL;

-- ST_AsKML(version, geography, precision, prefix)
-- Availability: 2.0.0 nprefix added
-- Changed: 2.0.0 to use default args and named args
CREATE OR REPLACE FUNCTION ST_AsKML(version int4, geog geography, maxdecimaldigits int4 DEFAULT 15, nprefix text DEFAULT null)
	RETURNS text
	AS 'SELECT @extschema@._ST_AsKML($1, $2, $3, $4)'
	LANGUAGE 'sql' IMMUTABLE _PARALLEL;

--
-- GeoJson Output
--

CREATE OR REPLACE FUNCTION _ST_AsGeoJson(int4, geography, int4, int4)
	RETURNS text
	AS 'MODULE_PATHNAME','geography_as_geojson'
	LANGUAGE 'c' IMMUTABLE STRICT _PARALLEL;

-- Availability: 1.5.0 - this is just a hack to prevent unknown from causing ambiguous name because of geography
-- Deprecated in 2.0.0
CREATE OR REPLACE FUNCTION ST_AsGeoJson(text)
	RETURNS text AS
	$$ SELECT @extschema@._ST_AsGeoJson(1, $1::@extschema@.geometry,15,0);  $$
	LANGUAGE 'sql' IMMUTABLE STRICT _PARALLEL;

-- ST_AsGeoJson(geography, precision, options) / version=1
-- Changed: 2.0.0 to use default args and named args
CREATE OR REPLACE FUNCTION ST_AsGeoJson(geog geography, maxdecimaldigits int4 DEFAULT 15, options int4 DEFAULT 0)
	RETURNS text
	AS $$ SELECT @extschema@._ST_AsGeoJson(1, $1, $2, $3); $$
	LANGUAGE 'sql' IMMUTABLE STRICT _PARALLEL;

-- ST_AsGeoJson(version, geography, precision,options)
-- Changed: 2.0.0 to use default args and named args
CREATE OR REPLACE FUNCTION ST_AsGeoJson(gj_version int4, geog geography, maxdecimaldigits int4 DEFAULT 15, options int4 DEFAULT 0)
	RETURNS text
	AS $$ SELECT @extschema@._ST_AsGeoJson($1, $2, $3, $4); $$
	LANGUAGE 'sql' IMMUTABLE STRICT _PARALLEL;

-- ---------- ---------- ---------- ---------- ---------- ---------- ----------
-- Measurement Functions
-- Availability: 1.5.0
-- ---------- ---------- ---------- ---------- ---------- ---------- ----------

-- Stop calculation and return immediately once distance is less than tolerance
-- Availability: 1.5.0
CREATE OR REPLACE FUNCTION _ST_Distance(geography, geography, float8, boolean)
	RETURNS float8
	AS 'MODULE_PATHNAME','geography_distance'
	LANGUAGE 'c' IMMUTABLE STRICT _PARALLEL
	COST 100;

-- Stop calculation and return immediately once distance is less than tolerance
-- Availability: 1.5.0
CREATE OR REPLACE FUNCTION _ST_DWithin(geography, geography, float8, boolean)
	RETURNS boolean
	AS 'MODULE_PATHNAME','geography_dwithin'
	LANGUAGE 'c' IMMUTABLE STRICT _PARALLEL
	COST 100;

-- Availability: 1.5.0
CREATE OR REPLACE FUNCTION ST_Distance(geography, geography, boolean)
	RETURNS float8
	AS 'SELECT @extschema@._ST_Distance($1, $2, 0.0, $3)'
	LANGUAGE 'sql' IMMUTABLE STRICT _PARALLEL;

-- Currently defaulting to spheroid calculations
-- Availability: 1.5.0
CREATE OR REPLACE FUNCTION ST_Distance(geography, geography)
	RETURNS float8
	AS 'SELECT @extschema@._ST_Distance($1, $2, 0.0, true)'
	LANGUAGE 'sql' IMMUTABLE STRICT _PARALLEL;

-- Availability: 1.5.0 - this is just a hack to prevent unknown from causing ambiguous name because of geography
CREATE OR REPLACE FUNCTION ST_Distance(text, text)
	RETURNS float8 AS
	$$ SELECT ST_Distance($1::@extschema@.geometry, $2::@extschema@.geometry);  $$
	LANGUAGE 'sql' IMMUTABLE STRICT _PARALLEL;

-- Only expands the bounding box, the actual geometry will remain unchanged, use with care.
-- Availability: 1.5.0
CREATE OR REPLACE FUNCTION _ST_Expand(geography, float8)
	RETURNS geography
	AS 'MODULE_PATHNAME','geography_expand'
	LANGUAGE 'c' IMMUTABLE STRICT _PARALLEL
	COST 50;

-- Availability: 1.5.0
CREATE OR REPLACE FUNCTION ST_DWithin(geography, geography, float8, boolean)
	RETURNS boolean
	AS 'SELECT $1 OPERATOR(@extschema@.&&) @extschema@._ST_Expand($2,$3) AND $2 OPERATOR(@extschema@.&&) @extschema@._ST_Expand($1,$3) AND @extschema@._ST_DWithin($1, $2, $3, $4)'
	LANGUAGE 'sql' IMMUTABLE _PARALLEL;

-- Currently defaulting to spheroid calculations
-- Availability: 1.5.0
CREATE OR REPLACE FUNCTION ST_DWithin(geography, geography, float8)
	RETURNS boolean
	AS 'SELECT $1 OPERATOR(@extschema@.&&) @extschema@._ST_Expand($2,$3) AND $2 OPERATOR(@extschema@.&&) @extschema@._ST_Expand($1,$3) AND @extschema@._ST_DWithin($1, $2, $3, true)'
	LANGUAGE 'sql' IMMUTABLE _PARALLEL;

-- Availability: 1.5.0 - this is just a hack to prevent unknown from causing ambiguous name because of geography
CREATE OR REPLACE FUNCTION ST_DWithin(text, text, float8)
	RETURNS boolean AS
	$$ SELECT ST_DWithin($1::@extschema@.geometry, $2::@extschema@.geometry, $3);  $$
	LANGUAGE 'sql' IMMUTABLE _PARALLEL;

-- ---------- ---------- ---------- ---------- ---------- ---------- ----------
-- Distance/DWithin testing functions for cached operations.
-- For developer/tester use only.
-- ---------- ---------- ---------- ---------- ---------- ---------- ----------

-- Calculate the distance in geographics *without* using the caching code line or tree code
CREATE OR REPLACE FUNCTION _ST_DistanceUnCached(geography, geography, float8, boolean)
	RETURNS float8
	AS 'MODULE_PATHNAME','geography_distance_uncached'
	LANGUAGE 'c' IMMUTABLE STRICT
	COST 100;

-- Calculate the distance in geographics *without* using the caching code line or tree code
CREATE OR REPLACE FUNCTION _ST_DistanceUnCached(geography, geography, boolean)
	RETURNS float8
	AS 'SELECT @extschema@._ST_DistanceUnCached($1, $2, 0.0, $3)'
	LANGUAGE 'sql' IMMUTABLE STRICT;

-- Calculate the distance in geographics *without* using the caching code line or tree code
CREATE OR REPLACE FUNCTION _ST_DistanceUnCached(geography, geography)
	RETURNS float8
	AS 'SELECT @extschema@._ST_DistanceUnCached($1, $2, 0.0, true)'
	LANGUAGE 'sql' IMMUTABLE STRICT;

-- Calculate the distance in geographics using the circular tree code, but
-- *without* using the caching code line
CREATE OR REPLACE FUNCTION _ST_DistanceTree(geography, geography, float8, boolean)
	RETURNS float8
	AS 'MODULE_PATHNAME','geography_distance_tree'
	LANGUAGE 'c' IMMUTABLE STRICT
	COST 100;

-- Calculate the distance in geographics using the circular tree code, but
-- *without* using the caching code line
CREATE OR REPLACE FUNCTION _ST_DistanceTree(geography, geography)
	RETURNS float8
	AS 'SELECT @extschema@._ST_DistanceTree($1, $2, 0.0, true)'
	LANGUAGE 'sql' IMMUTABLE STRICT;

-- Calculate the dwithin relation *without* using the caching code line or tree code
CREATE OR REPLACE FUNCTION _ST_DWithinUnCached(geography, geography, float8, boolean)
	RETURNS boolean
	AS 'MODULE_PATHNAME','geography_dwithin_uncached'
	LANGUAGE 'c' IMMUTABLE STRICT
	COST 100;

-- Calculate the dwithin relation *without* using the caching code line or tree code
CREATE OR REPLACE FUNCTION _ST_DWithinUnCached(geography, geography, float8)
	RETURNS boolean
	AS 'SELECT $1 OPERATOR(@extschema@.&&) @extschema@._ST_Expand($2,$3) AND $2 OPERATOR(@extschema@.&&) @extschema@._ST_Expand($1,$3) AND @extschema@._ST_DWithinUnCached($1, $2, $3, true)'
	LANGUAGE 'sql' IMMUTABLE;

-- ---------- ---------- ---------- ---------- ---------- ---------- ----------

-- Availability: 1.5.0
CREATE OR REPLACE FUNCTION ST_Area(geog geography, use_spheroid boolean DEFAULT true)
	RETURNS float8
	AS 'MODULE_PATHNAME','geography_area'
	LANGUAGE 'c' IMMUTABLE STRICT _PARALLEL
	COST 100;

-- Availability: 1.5.0 - this is just a hack to prevent unknown from causing ambiguous name because of geography
CREATE OR REPLACE FUNCTION ST_Area(text)
	RETURNS float8 AS
	$$ SELECT ST_Area($1::@extschema@.geometry);  $$
	LANGUAGE 'sql' IMMUTABLE STRICT _PARALLEL;

-- Availability: 1.5.0
CREATE OR REPLACE FUNCTION ST_Length(geog geography, use_spheroid boolean DEFAULT true)
	RETURNS float8
	AS 'MODULE_PATHNAME','geography_length'
	LANGUAGE 'c' IMMUTABLE STRICT _PARALLEL
	COST 100;

-- Availability: 1.5.0 - this is just a hack to prevent unknown from causing ambiguous name because of geography
CREATE OR REPLACE FUNCTION ST_Length(text)
	RETURNS float8 AS
	$$ SELECT ST_Length($1::@extschema@.geometry);  $$
	LANGUAGE 'sql' IMMUTABLE STRICT _PARALLEL;

-- Availability: 2.0.0
CREATE OR REPLACE FUNCTION ST_Project(geog geography, distance float8, azimuth float8)
	RETURNS geography
	AS 'MODULE_PATHNAME','geography_project'
	LANGUAGE 'c' IMMUTABLE _PARALLEL
	COST 100;

-- Availability: 2.0.0
CREATE OR REPLACE FUNCTION ST_Azimuth(geog1 geography, geog2 geography)
	RETURNS float8
	AS 'MODULE_PATHNAME','geography_azimuth'
	LANGUAGE 'c' IMMUTABLE STRICT _PARALLEL
	COST 100;

-- Availability: 2.0.0
CREATE OR REPLACE FUNCTION ST_Perimeter(geog geography, use_spheroid boolean DEFAULT true)
	RETURNS float8
	AS 'MODULE_PATHNAME','geography_perimeter'
	LANGUAGE 'c' IMMUTABLE STRICT _PARALLEL
	COST 100;

-- Availability: 1.5.0
CREATE OR REPLACE FUNCTION _ST_PointOutside(geography)
	RETURNS geography
	AS 'MODULE_PATHNAME','geography_point_outside'
	LANGUAGE 'c' IMMUTABLE STRICT;

-- Only implemented for polygon-over-point
-- Availability: 1.5.0
CREATE OR REPLACE FUNCTION _ST_Covers(geography, geography)
	RETURNS boolean
	AS 'MODULE_PATHNAME','geography_covers'
	LANGUAGE 'c' IMMUTABLE STRICT _PARALLEL
	COST 100;

-- Only implemented for polygon-over-point
-- Availability: 1.5.0
CREATE OR REPLACE FUNCTION ST_Covers(geography, geography)
	RETURNS boolean
	AS 'SELECT $1 OPERATOR(@extschema@.&&) $2 AND @extschema@._ST_Covers($1, $2)'
	LANGUAGE 'sql' IMMUTABLE _PARALLEL;

-- Availability: 1.5.0 - this is just a hack to prevent unknown from causing ambiguous name because of geography
CREATE OR REPLACE FUNCTION ST_Covers(text, text)
	RETURNS boolean AS
	$$ SELECT ST_Covers($1::@extschema@.geometry, $2::@extschema@.geometry);  $$
	LANGUAGE 'sql' IMMUTABLE _PARALLEL;

-- Only implemented for polygon-over-point
-- Availability: 1.5.0
CREATE OR REPLACE FUNCTION ST_CoveredBy(geography, geography)
	RETURNS boolean
	AS 'SELECT $1 OPERATOR(@extschema@.&&) $2 AND @extschema@._ST_Covers($2, $1)'
	LANGUAGE 'sql' IMMUTABLE _PARALLEL;

-- Availability: 1.5.0 - this is just a hack to prevent unknown from causing ambiguous name because of geography
CREATE OR REPLACE FUNCTION ST_CoveredBy(text, text)
	RETURNS boolean AS
	$$ SELECT ST_CoveredBy($1::@extschema@.geometry, $2::@extschema@.geometry);  $$
	LANGUAGE 'sql' IMMUTABLE _PARALLEL;

-- Availability: 2.1.0
CREATE OR REPLACE FUNCTION ST_Segmentize(geog geography, max_segment_length float8)
	RETURNS geography
	AS 'MODULE_PATHNAME','geography_segmentize'
	LANGUAGE 'c' IMMUTABLE STRICT _PARALLEL
	COST 100;

-- Availability: 1.5.0
CREATE OR REPLACE FUNCTION ST_Intersects(geography, geography)
	RETURNS boolean
	AS 'SELECT $1 OPERATOR(@extschema@.&&) $2 AND @extschema@._ST_Distance($1, $2, 0.0, false) < 0.00001'
	LANGUAGE 'sql' IMMUTABLE _PARALLEL;

-- Availability: 1.5.0 - this is just a hack to prevent unknown from causing ambiguous name because of geography
CREATE OR REPLACE FUNCTION ST_Intersects(text, text)
	RETURNS boolean AS
	$$ SELECT ST_Intersects($1::@extschema@.geometry, $2::@extschema@.geometry);  $$
	LANGUAGE 'sql' IMMUTABLE _PARALLEL;

-- Availability: 1.5.0
CREATE OR REPLACE FUNCTION _ST_BestSRID(geography, geography)
	RETURNS integer
	AS 'MODULE_PATHNAME','geography_bestsrid'
	LANGUAGE 'c' IMMUTABLE STRICT _PARALLEL;

-- Availability: 1.5.0
CREATE OR REPLACE FUNCTION _ST_BestSRID(geography)
	RETURNS integer
	AS 'SELECT @extschema@._ST_BestSRID($1,$1)'
	LANGUAGE 'sql' IMMUTABLE STRICT _PARALLEL;

-- Availability: 1.5.0
CREATE OR REPLACE FUNCTION ST_Buffer(geography, float8)
	RETURNS geography
	AS 'SELECT geography(ST_Transform(ST_Buffer(ST_Transform(geometry($1), @extschema@._ST_BestSRID($1)), $2), 4326))'
	LANGUAGE 'sql' IMMUTABLE STRICT _PARALLEL;

-- Availability: 2.3.x
CREATE OR REPLACE FUNCTION ST_Buffer(geography, float8, integer)
	RETURNS geography
	AS 'SELECT geography(ST_Transform(ST_Buffer(ST_Transform(geometry($1), @extschema@._ST_BestSRID($1)), $2, $3), 4326))'
	LANGUAGE 'sql' IMMUTABLE STRICT _PARALLEL;

-- Availability: 2.3.x
CREATE OR REPLACE FUNCTION ST_Buffer(geography, float8, text)
	RETURNS geography
	AS 'SELECT geography(ST_Transform(ST_Buffer(ST_Transform(geometry($1), @extschema@._ST_BestSRID($1)), $2, $3), 4326))'
	LANGUAGE 'sql' IMMUTABLE STRICT _PARALLEL;

-- Availability: 1.5.0 - this is just a hack to prevent unknown from causing ambiguous name because of geography
CREATE OR REPLACE FUNCTION ST_Buffer(text, float8)
	RETURNS geometry AS
	$$ SELECT ST_Buffer($1::@extschema@.geometry, $2);  $$
	LANGUAGE 'sql' IMMUTABLE STRICT _PARALLEL;

-- Availability: 2.3.x
CREATE OR REPLACE FUNCTION ST_Buffer(text, float8, integer)
	RETURNS geometry AS
	$$ SELECT ST_Buffer($1::@extschema@.geometry, $2, $3);  $$
	LANGUAGE 'sql' IMMUTABLE STRICT _PARALLEL;

-- Availability: 2.3.x
CREATE OR REPLACE FUNCTION ST_Buffer(text, float8, text)
	RETURNS geometry AS
	$$ SELECT ST_Buffer($1::@extschema@.geometry, $2, $3);  $$
	LANGUAGE 'sql' IMMUTABLE STRICT _PARALLEL;

-- Availability: 1.5.0
CREATE OR REPLACE FUNCTION ST_AsBinary(geography)
	RETURNS bytea
	AS 'MODULE_PATHNAME','LWGEOM_asBinary'
	LANGUAGE 'c' IMMUTABLE STRICT _PARALLEL;

-- Availability: 2.0.0
CREATE OR REPLACE FUNCTION ST_AsBinary(geography,text)
	RETURNS bytea AS
	$$ SELECT @extschema@.ST_AsBinary($1::@extschema@.geometry, $2);  $$
	LANGUAGE 'sql' IMMUTABLE STRICT _PARALLEL;

-- Availability: 2.0.0
CREATE OR REPLACE FUNCTION ST_AsEWKT(geography)
	RETURNS TEXT
	AS 'MODULE_PATHNAME','LWGEOM_asEWKT'
	LANGUAGE 'c' IMMUTABLE STRICT _PARALLEL;

-- Availability: 2.0.0 - this is just a hack to prevent unknown from causing ambiguous name because of geography
CREATE OR REPLACE FUNCTION ST_AsEWKT(text)
	RETURNS text AS
	$$ SELECT @extschema@.ST_AsEWKT($1::@extschema@.geometry);  $$
	LANGUAGE 'sql' IMMUTABLE STRICT _PARALLEL;

-- Availability: 2.0.0
CREATE OR REPLACE FUNCTION GeometryType(geography)
	RETURNS text
	AS 'MODULE_PATHNAME', 'LWGEOM_getTYPE'
	LANGUAGE 'c' IMMUTABLE STRICT _PARALLEL;

-- Availability: 2.0.0
CREATE OR REPLACE FUNCTION ST_Summary(geography)
	RETURNS text
	AS 'MODULE_PATHNAME', 'LWGEOM_summary'
	LANGUAGE 'c' IMMUTABLE STRICT _PARALLEL;

-- Availability: 2.1.0
CREATE OR REPLACE FUNCTION ST_GeoHash(geog geography, maxchars int4 DEFAULT 0)
	RETURNS TEXT
	AS 'MODULE_PATHNAME', 'ST_GeoHash'
	LANGUAGE 'c' IMMUTABLE STRICT _PARALLEL;

-- Availability: 2.2.0
CREATE OR REPLACE FUNCTION ST_SRID(geog geography)
	RETURNS int4
	AS 'MODULE_PATHNAME', 'LWGEOM_get_srid'
	LANGUAGE 'c' IMMUTABLE STRICT _PARALLEL;

-- Availability: 2.2.0
CREATE OR REPLACE FUNCTION ST_SetSRID(geog geography, srid int4)
	RETURNS geography
	AS 'MODULE_PATHNAME', 'LWGEOM_set_srid'
	LANGUAGE 'c' IMMUTABLE STRICT _PARALLEL;

-- Availability: 2.4.0
CREATE OR REPLACE FUNCTION ST_Centroid(geography, use_spheroid boolean DEFAULT true)
	RETURNS geography
	AS 'MODULE_PATHNAME','geography_centroid'
	LANGUAGE 'c' IMMUTABLE STRICT _PARALLEL;

-- Availability: 1.5.0 - this is just a hack to prevent unknown from causing ambiguous name because of geography
CREATE OR REPLACE FUNCTION ST_Centroid(text)
	RETURNS geometry AS
	$$ SELECT ST_Centroid($1::@extschema@.geometry);  $$
<<<<<<< HEAD
	LANGUAGE 'sql' IMMUTABLE STRICT _PARALLEL;

-----------------------------------------------------------------------------

-- Availability: 2.5.0
CREATE OR REPLACE FUNCTION ST_Union(geography, geography)
	RETURNS geography
	AS 'MODULE_PATHNAME','geography_union'
	LANGUAGE 'c' IMMUTABLE STRICT _PARALLEL;

-- Availability: 1.5.0 - this is just a hack to prevent unknown from causing ambiguous name because of geography
CREATE OR REPLACE FUNCTION ST_Union(text, text)
	RETURNS geometry AS
	$$ SELECT @extschema@.ST_Union($1::@extschema@.geometry, $2::@extschema@.geometry);  $$
	LANGUAGE 'sql' IMMUTABLE STRICT _PARALLEL;

-- Availability: 2.5.0
CREATE OR REPLACE FUNCTION ST_Difference(geography, geography)
	RETURNS geography
	AS 'MODULE_PATHNAME','geography_difference'
	LANGUAGE 'c' IMMUTABLE STRICT _PARALLEL;

-- Availability: 1.5.0 - this is just a hack to prevent unknown from causing ambiguous name because of geography
CREATE OR REPLACE FUNCTION ST_Difference(text, text)
	RETURNS geometry AS
	$$ SELECT @extschema@.ST_Difference($1::@extschema@.geometry, $2::@extschema@.geometry);  $$
	LANGUAGE 'sql' IMMUTABLE STRICT _PARALLEL;

-- Availability: 2.5.0
CREATE OR REPLACE FUNCTION ST_SymDifference(geography, geography)
	RETURNS geography
	AS 'MODULE_PATHNAME','geography_symdifference'
	LANGUAGE 'c' IMMUTABLE STRICT _PARALLEL;

-- Availability: 1.5.0 - this is just a hack to prevent unknown from causing ambiguous name because of geography
CREATE OR REPLACE FUNCTION ST_SymDifference(text, text)
	RETURNS geometry AS
	$$ SELECT @extschema@.ST_SymDifference($1::@extschema@.geometry, $2::@extschema@.geometry);  $$
	LANGUAGE 'sql' IMMUTABLE STRICT _PARALLEL;

-- Availability: 1.5.0
-- Updated: 2.5.0 peforms on spheroid instead of transforming to geometry
CREATE OR REPLACE FUNCTION ST_Intersection(geography, geography)
	RETURNS geography
	AS 'MODULE_PATHNAME','geography_intersection'
	LANGUAGE 'c' IMMUTABLE STRICT _PARALLEL;

-- Availability: 1.5.0 - this is just a hack to prevent unknown from causing ambiguous name because of geography
/*CREATE OR REPLACE FUNCTION ST_Intersection(text, text)
	RETURNS geometry AS
	$$ SELECT @extschema@.ST_Intersection($1::@extschema@.geometry, $2::@extschema@.geometry);  $$
	LANGUAGE 'sql' IMMUTABLE STRICT _PARALLEL;
*/
=======
	LANGUAGE 'sql' IMMUTABLE STRICT _PARALLEL;
>>>>>>> 93decd13
<|MERGE_RESOLUTION|>--- conflicted
+++ resolved
@@ -102,15 +102,12 @@
 	AS 'MODULE_PATHNAME','LWGEOM_asText'
 	LANGUAGE 'c' IMMUTABLE STRICT _PARALLEL;
 
-<<<<<<< HEAD
-=======
 -- Availability: 2.5.0
 CREATE OR REPLACE FUNCTION ST_AsText(geography, int4)
 	RETURNS TEXT
 	AS 'MODULE_PATHNAME','LWGEOM_asText'
 	LANGUAGE 'c' IMMUTABLE STRICT _PARALLEL;
 
->>>>>>> 93decd13
 -- Availability: 1.5.0 - this is just a hack to prevent unknown from causing ambiguous name because of geography
 CREATE OR REPLACE FUNCTION ST_AsText(text)
 	RETURNS text AS
@@ -845,10 +842,7 @@
 CREATE OR REPLACE FUNCTION ST_Centroid(text)
 	RETURNS geometry AS
 	$$ SELECT ST_Centroid($1::@extschema@.geometry);  $$
-<<<<<<< HEAD
-	LANGUAGE 'sql' IMMUTABLE STRICT _PARALLEL;
-
------------------------------------------------------------------------------
+	LANGUAGE 'sql' IMMUTABLE STRICT _PARALLEL;
 
 -- Availability: 2.5.0
 CREATE OR REPLACE FUNCTION ST_Union(geography, geography)
@@ -894,11 +888,7 @@
 	LANGUAGE 'c' IMMUTABLE STRICT _PARALLEL;
 
 -- Availability: 1.5.0 - this is just a hack to prevent unknown from causing ambiguous name because of geography
-/*CREATE OR REPLACE FUNCTION ST_Intersection(text, text)
+CREATE OR REPLACE FUNCTION ST_Intersection(text, text)
 	RETURNS geometry AS
 	$$ SELECT @extschema@.ST_Intersection($1::@extschema@.geometry, $2::@extschema@.geometry);  $$
-	LANGUAGE 'sql' IMMUTABLE STRICT _PARALLEL;
-*/
-=======
-	LANGUAGE 'sql' IMMUTABLE STRICT _PARALLEL;
->>>>>>> 93decd13
+	LANGUAGE 'sql' IMMUTABLE STRICT _PARALLEL;