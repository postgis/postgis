--- conflicted
+++ resolved
@@ -23,7 +23,7 @@
 	RETURNS cstring
 	AS 'MODULE_PATHNAME','postgis_typmod_out'
 	LANGUAGE 'c' IMMUTABLE STRICT _PARALLEL;
-	
+
 -- Availability: 1.5.0
 CREATE OR REPLACE FUNCTION geography_in(cstring, oid, integer)
 	RETURNS geography
@@ -75,7 +75,7 @@
 CREATE OR REPLACE FUNCTION geography(geography, integer, boolean)
 	RETURNS geography
 	AS 'MODULE_PATHNAME','geography_enforce_typmod'
-	LANGUAGE 'c' IMMUTABLE STRICT _PARALLEL; 
+	LANGUAGE 'c' IMMUTABLE STRICT _PARALLEL;
 
 -- Availability: 1.5.0
 CREATE CAST (geography AS geography) WITH FUNCTION geography(geography, integer, boolean) AS IMPLICIT;
@@ -103,7 +103,7 @@
 	RETURNS TEXT
 	AS 'MODULE_PATHNAME','LWGEOM_asText'
 	LANGUAGE 'c' IMMUTABLE STRICT _PARALLEL;
-	
+
 -- Availability: 2.3.0
 CREATE OR REPLACE FUNCTION ST_AsText(geography, int4)
 	RETURNS TEXT
@@ -156,17 +156,17 @@
 -- Changed: 2.4.0 Limit to only list things that are tables
 CREATE OR REPLACE VIEW geography_columns AS
 	SELECT
-		current_database() AS f_table_catalog, 
-		n.nspname AS f_table_schema, 
-		c.relname AS f_table_name, 
+		current_database() AS f_table_catalog,
+		n.nspname AS f_table_schema,
+		c.relname AS f_table_name,
 		a.attname AS f_geography_column,
 		postgis_typmod_dims(a.atttypmod) AS coord_dimension,
 		postgis_typmod_srid(a.atttypmod) AS srid,
 		postgis_typmod_type(a.atttypmod) AS type
-	FROM 
-		pg_class c, 
-		pg_attribute a, 
-		pg_type t, 
+	FROM
+		pg_class c,
+		pg_attribute a,
+		pg_type t,
 		pg_namespace n
 	WHERE t.typname = 'geography'
 		AND a.attisdropped = false
@@ -200,50 +200,50 @@
 -- ---------- ---------- ---------- ---------- ---------- ---------- ----------
 
 -- Availability: 1.5.0
-CREATE OR REPLACE FUNCTION geography_gist_consistent(internal,geography,int4) 
-	RETURNS bool 
+CREATE OR REPLACE FUNCTION geography_gist_consistent(internal,geography,int4)
+	RETURNS bool
 	AS 'MODULE_PATHNAME' ,'gserialized_gist_consistent'
 	LANGUAGE 'c';
 
 -- Availability: 1.5.0
-CREATE OR REPLACE FUNCTION geography_gist_compress(internal) 
-	RETURNS internal 
+CREATE OR REPLACE FUNCTION geography_gist_compress(internal)
+	RETURNS internal
 	AS 'MODULE_PATHNAME','gserialized_gist_compress'
 	LANGUAGE 'c';
 
 -- Availability: 1.5.0
-CREATE OR REPLACE FUNCTION geography_gist_penalty(internal,internal,internal) 
-	RETURNS internal 
+CREATE OR REPLACE FUNCTION geography_gist_penalty(internal,internal,internal)
+	RETURNS internal
 	AS 'MODULE_PATHNAME' ,'gserialized_gist_penalty'
 	LANGUAGE 'c';
 
 -- Availability: 1.5.0
-CREATE OR REPLACE FUNCTION geography_gist_picksplit(internal, internal) 
-	RETURNS internal 
+CREATE OR REPLACE FUNCTION geography_gist_picksplit(internal, internal)
+	RETURNS internal
 	AS 'MODULE_PATHNAME' ,'gserialized_gist_picksplit'
 	LANGUAGE 'c';
 
 -- Availability: 1.5.0
-CREATE OR REPLACE FUNCTION geography_gist_union(bytea, internal) 
-	RETURNS internal 
+CREATE OR REPLACE FUNCTION geography_gist_union(bytea, internal)
+	RETURNS internal
 	AS 'MODULE_PATHNAME' ,'gserialized_gist_union'
 	LANGUAGE 'c';
 
 -- Availability: 1.5.0
-CREATE OR REPLACE FUNCTION geography_gist_same(box2d, box2d, internal) 
-	RETURNS internal 
+CREATE OR REPLACE FUNCTION geography_gist_same(box2d, box2d, internal)
+	RETURNS internal
 	AS 'MODULE_PATHNAME' ,'gserialized_gist_same'
 	LANGUAGE 'c';
 
 -- Availability: 1.5.0
-CREATE OR REPLACE FUNCTION geography_gist_decompress(internal) 
-	RETURNS internal 
+CREATE OR REPLACE FUNCTION geography_gist_decompress(internal)
+	RETURNS internal
 	AS 'MODULE_PATHNAME' ,'gserialized_gist_decompress'
 	LANGUAGE 'c';
 
 -- Availability: 1.5.0
-CREATE OR REPLACE FUNCTION geography_overlaps(geography, geography) 
-	RETURNS boolean 
+CREATE OR REPLACE FUNCTION geography_overlaps(geography, geography)
+	RETURNS boolean
 	AS 'MODULE_PATHNAME' ,'gserialized_overlaps'
 	LANGUAGE 'c' IMMUTABLE STRICT _PARALLEL;
 
@@ -252,7 +252,7 @@
 	LEFTARG = geography, RIGHTARG = geography, PROCEDURE = geography_overlaps,
 	COMMUTATOR = '&&',
 	RESTRICT = gserialized_gist_sel_nd,
-	JOIN = gserialized_gist_joinsel_nd	
+	JOIN = gserialized_gist_joinsel_nd
 );
 
 -- Availability: 2.2.0
@@ -269,8 +269,8 @@
 );
 
 -- Availability: 2.2.0
-CREATE OR REPLACE FUNCTION geography_gist_distance(internal, geography, int4) 
-	RETURNS float8 
+CREATE OR REPLACE FUNCTION geography_gist_distance(internal, geography, int4)
+	RETURNS float8
 	AS 'MODULE_PATHNAME' ,'gserialized_gist_geog_distance'
 	LANGUAGE 'c';
 
@@ -320,19 +320,19 @@
 	AS 'MODULE_PATHNAME', 'geography_gt'
 	LANGUAGE 'c' IMMUTABLE STRICT _PARALLEL;
 
--- Availability: 1.5.0	
+-- Availability: 1.5.0
 CREATE OR REPLACE FUNCTION geography_ge(geography, geography)
 	RETURNS bool
 	AS 'MODULE_PATHNAME', 'geography_ge'
 	LANGUAGE 'c' IMMUTABLE STRICT _PARALLEL;
 
--- Availability: 1.5.0	
+-- Availability: 1.5.0
 CREATE OR REPLACE FUNCTION geography_eq(geography, geography)
 	RETURNS bool
 	AS 'MODULE_PATHNAME', 'geography_eq'
 	LANGUAGE 'c' IMMUTABLE STRICT _PARALLEL;
 
--- Availability: 1.5.0	
+-- Availability: 1.5.0
 CREATE OR REPLACE FUNCTION geography_cmp(geography, geography)
 	RETURNS integer
 	AS 'MODULE_PATHNAME', 'geography_cmp'
@@ -403,7 +403,7 @@
 	RETURNS text
 	AS 'MODULE_PATHNAME','geography_as_svg'
 	LANGUAGE 'c' IMMUTABLE STRICT _PARALLEL;
-	
+
 -- Availability: 1.5.0 - this is just a hack to prevent unknown from causing ambiguous name because of geography
 CREATE OR REPLACE FUNCTION ST_AsSVG(text)
 	RETURNS text AS
@@ -539,7 +539,7 @@
 	RETURNS float8
 	AS 'SELECT @extschema@._ST_Distance($1, $2, 0.0, true)'
 	LANGUAGE 'sql' IMMUTABLE STRICT _PARALLEL;
-	
+
 -- Availability: 1.5.0 - this is just a hack to prevent unknown from causing ambiguous name because of geography
 CREATE OR REPLACE FUNCTION ST_Distance(text, text)
 	RETURNS float8 AS
@@ -585,7 +585,7 @@
 	AS 'MODULE_PATHNAME','geography_distance_uncached'
 	LANGUAGE 'c' IMMUTABLE STRICT
 	COST 100;
-	
+
 -- Calculate the distance in geographics *without* using the caching code line or tree code
 CREATE OR REPLACE FUNCTION _ST_DistanceUnCached(geography, geography, boolean)
 	RETURNS float8
@@ -598,7 +598,7 @@
 	AS 'SELECT @extschema@._ST_DistanceUnCached($1, $2, 0.0, true)'
 	LANGUAGE 'sql' IMMUTABLE STRICT;
 
--- Calculate the distance in geographics using the circular tree code, but 
+-- Calculate the distance in geographics using the circular tree code, but
 -- *without* using the caching code line
 CREATE OR REPLACE FUNCTION _ST_DistanceTree(geography, geography, float8, boolean)
 	RETURNS float8
@@ -606,7 +606,7 @@
 	LANGUAGE 'c' IMMUTABLE STRICT
 	COST 100;
 
--- Calculate the distance in geographics using the circular tree code, but 
+-- Calculate the distance in geographics using the circular tree code, but
 -- *without* using the caching code line
 CREATE OR REPLACE FUNCTION _ST_DistanceTree(geography, geography)
 	RETURNS float8
@@ -625,7 +625,7 @@
 	RETURNS boolean
 	AS 'SELECT $1 OPERATOR(@extschema@.&&) @extschema@._ST_Expand($2,$3) AND $2 OPERATOR(@extschema@.&&) @extschema@._ST_Expand($1,$3) AND @extschema@._ST_DWithinUnCached($1, $2, $3, true)'
 	LANGUAGE 'sql' IMMUTABLE;
-	
+
 -- ---------- ---------- ---------- ---------- ---------- ---------- ----------
 
 -- Availability: 1.5.0
@@ -846,10 +846,6 @@
 CREATE OR REPLACE FUNCTION ST_SetSRID(geog geography, srid int4)
 	RETURNS geography
 	AS 'MODULE_PATHNAME', 'LWGEOM_set_srid'
-<<<<<<< HEAD
-	LANGUAGE 'c' IMMUTABLE STRICT;
-  
-=======
 	LANGUAGE 'c' IMMUTABLE STRICT _PARALLEL;
 
 -- Availability: 2.4.0
@@ -857,13 +853,9 @@
 	RETURNS geography
 	AS 'MODULE_PATHNAME','geography_centroid'
 	LANGUAGE 'c' IMMUTABLE STRICT _PARALLEL;
-
 
 -- Availability: 1.5.0 - this is just a hack to prevent unknown from causing ambiguous name because of geography
 CREATE OR REPLACE FUNCTION ST_Centroid(text)
 	RETURNS geometry AS
 	$$ SELECT ST_Centroid($1::@extschema@.geometry);  $$
-	LANGUAGE 'sql' IMMUTABLE STRICT _PARALLEL;
-
->>>>>>> 4d9dc037
------------------------------------------------------------------------------+	LANGUAGE 'sql' IMMUTABLE STRICT _PARALLEL;