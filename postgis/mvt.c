--- conflicted
+++ resolved
@@ -26,10 +26,7 @@
 
 #include "mvt.h"
 #include "lwgeom_geos.h"
-<<<<<<< HEAD
 #include "pgsql_compat.h"
-=======
->>>>>>> ce42645f
 
 #ifdef HAVE_LIBPROTOBUF
 #include "utils/jsonb.h"
@@ -820,7 +817,6 @@
 	LWGEOM *geom_clipped, *envelope;
 	GBOX geom_box;
 	GEOSGeometry *geos_input, *geos_box, *geos_result;
-<<<<<<< HEAD
 
 	gbox_init(&geom_box);
 	FLAGS_SET_GEODETIC(geom_box.flags, 0);
@@ -832,19 +828,6 @@
 		return NULL;
 	}
 
-=======
-
-	gbox_init(&geom_box);
-	FLAGS_SET_GEODETIC(geom_box.flags, 0);
-	lwgeom_calculate_gbox(lwg_in, &geom_box);
-
-	if (!gbox_overlaps_2d(&geom_box, clip_box))
-	{
-		POSTGIS_DEBUG(3, "mvt_geom: geometry outside clip box");
-		return NULL;
-	}
-
->>>>>>> ce42645f
 	if (gbox_contains_2d(clip_box, &geom_box))
 	{
 		POSTGIS_DEBUG(3, "mvt_geom: geometry contained fully inside the box");
@@ -897,7 +880,6 @@
 		POSTGIS_DEBUG(3, "mvt_geom: no geometry after clipping");
 		return NULL;
 	}
-<<<<<<< HEAD
 
 	return geom_clipped;
 }
@@ -927,37 +909,6 @@
 		LWCOLLECTION *lwmg;
 		LWCOLLECTION *res;
 
-=======
-
-	return geom_clipped;
-}
-
-/**
- * Clips the geometry using GEOSIntersection in a "safe way", cleaning the input
- * if necessary and clipping MULTIPOLYGONs separately to reduce the impact
- * of using invalid input in GEOS
- * Might return NULL
- */
-static LWGEOM *
-mvt_iterate_clip_by_box_geos(LWGEOM *lwgeom, GBOX *clip_gbox, uint8_t basic_type)
-{
-	if (basic_type != POLYGONTYPE)
-	{
-		return mvt_unsafe_clip_by_box(lwgeom, clip_gbox);
-	}
-
-	if (lwgeom->type != MULTIPOLYGONTYPE || ((LWMPOLY *)lwgeom)->ngeoms == 1)
-	{
-		return mvt_safe_clip_polygon_by_box(lwgeom, clip_gbox);
-	}
-	else
-	{
-		GBOX geom_box;
-		uint32_t i;
-		LWCOLLECTION *lwmg;
-		LWCOLLECTION *res;
-
->>>>>>> ce42645f
 		gbox_init(&geom_box);
 		FLAGS_SET_GEODETIC(geom_box.flags, 0);
 		lwgeom_calculate_gbox(lwgeom, &geom_box);
@@ -1034,7 +985,6 @@
 			GEOSGeometry *geo_valid = LWGEOM_GEOS_makeValid(geo);
 			GEOSGeom_destroy(geo);
 			if (!geo_valid)
-<<<<<<< HEAD
 				return NULL;
 
 			ng = GEOS2LWGEOM(geo_valid, 0);
@@ -1042,15 +992,6 @@
 			if (!ng)
 				return NULL;
 
-=======
-				return NULL;
-
-			ng = GEOS2LWGEOM(geo_valid, 0);
-			GEOSGeom_destroy(geo_valid);
-			if (!ng)
-				return NULL;
-
->>>>>>> ce42645f
 			lwgeom_grid_in_place(ng, &grid);
 			ng = lwgeom_to_basic_type(ng, basic_type);
 			geo = LWGEOM2GEOS(ng, 0);
@@ -1081,7 +1022,6 @@
 	LWGEOM *ng = lwgeom;
 
 	if (clip_geom)
-<<<<<<< HEAD
 	{
 		GBOX bgbox;
 		gbox_init(&bgbox);
@@ -1125,31 +1065,6 @@
 	if (lwgeom->type != POLYGONTYPE && lwgeom->type != MULTIPOLYGONTYPE)
 	{
 		return mvt_clip_and_validate_geos(lwgeom, basic_type, extent, buffer, clip_geom);
-=======
-	{
-		GBOX bgbox;
-		gbox_init(&bgbox);
-		bgbox.xmax = bgbox.ymax = (double)extent + (double)buffer;
-		bgbox.xmin = bgbox.ymin = -(double)buffer;
-		FLAGS_SET_GEODETIC(bgbox.flags, 0);
-
-		ng = mvt_iterate_clip_by_box_geos(lwgeom, &bgbox, basic_type);
-		if (!ng || lwgeom_is_empty(ng))
-		{
-			POSTGIS_DEBUG(3, "mvt_geom: no geometry after clip");
-			return NULL;
-		}
-	}
-
-	ng = mvt_grid_and_validate_geos(ng, basic_type);
-
-	/* Make sure we return the expected type */
-	if (!ng || basic_type != lwgeom_get_basic_type(ng))
-	{
-		/* Drop type changes to play nice with MVT renderers */
-		POSTGIS_DEBUG(1, "mvt_geom: Dropping geometry after type change");
-		return NULL;
->>>>>>> ce42645f
 	}
 
 	if (!clip_geom)
@@ -1206,7 +1121,7 @@
 
 	resx = width / extent;
 	resy = height / extent;
-	res = (resx < resy ? resx : resy) / 2;
+	res = (resx < resy ? resx : resy)/2;
 	fx = extent / width;
 	fy = -(extent / height);
 
@@ -1226,7 +1141,7 @@
 	affine.yoff = -gbox->ymax * fy;
 	lwgeom_affine(lwgeom, &affine);
 
-	/* Snap to integer precision, removing duplicate points and spikes */
+	/* Snap to integer precision, removing duplicate points */
 	lwgeom_grid_in_place(lwgeom, &grid);
 
 	if (!lwgeom || lwgeom_is_empty(lwgeom))
@@ -1594,4 +1509,5 @@
 	return mvt_ctx_to_bytea(ctx);
 }
 
+
 #endif