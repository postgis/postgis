/**********************************************************************
 *
 * PostGIS - Spatial Types for PostgreSQL
 * http://postgis.net
 *
 * PostGIS is free software: you can redistribute it and/or modify
 * it under the terms of the GNU General Public License as published by
 * the Free Software Foundation, either version 2 of the License, or
 * (at your option) any later version.
 *
 * PostGIS is distributed in the hope that it will be useful,
 * but WITHOUT ANY WARRANTY; without even the implied warranty of
 * MERCHANTABILITY or FITNESS FOR A PARTICULAR PURPOSE.  See the
 * GNU General Public License for more details.
 *
 * You should have received a copy of the GNU General Public License
 * along with PostGIS.  If not, see <http://www.gnu.org/licenses/>.
 *
 **********************************************************************
 *
 * Copyright (C) 2017 Danny Götte <danny.goette@fem.tu-ilmenau.de>
 *
 **********************************************************************/

#include "postgres.h"

#include "../postgis_config.h"

#include <math.h>

#include "liblwgeom.h"         /* For standard geometry types. */
#include "lwgeom_pg.h"       /* For pg macros. */
#include "lwgeom_transform.h" /* For SRID functions */

Datum geography_centroid(PG_FUNCTION_ARGS);

/* internal functions */
LWPOINT* geography_centroid_from_wpoints(const uint32_t srid, const POINT3DM* points, const uint32_t size);
LWPOINT* geography_centroid_from_mline(const LWMLINE* mline, SPHEROID* s);
LWPOINT* geography_centroid_from_mpoly(const LWMPOLY* mpoly, bool use_spheroid, SPHEROID* s);
LWPOINT* cart_to_lwpoint(const double_t x_sum, const double_t y_sum, const double_t z_sum, const double_t weight_sum, const uint32_t srid);
POINT3D* lonlat_to_cart(const double_t raw_lon, const double_t raw_lat);

/**
 * geography_centroid(GSERIALIZED *g)
 * returns centroid as point
 */
PG_FUNCTION_INFO_V1(geography_centroid);
Datum geography_centroid(PG_FUNCTION_ARGS)
{
	LWGEOM *lwgeom = NULL;
	LWGEOM *lwgeom_out = NULL;
    LWPOINT *lwpoint_out = NULL;
	GSERIALIZED *g = NULL;
	GSERIALIZED *g_out = NULL;
    uint32_t srid;
    bool use_spheroid = true;
    SPHEROID s;
	uint32_t type;

	/* Get our geometry object loaded into memory. */
	g = PG_GETARG_GSERIALIZED_P(0);
	lwgeom = lwgeom_from_gserialized(g);

	if (g == NULL)
	{
		PG_RETURN_NULL();
	}

	srid = lwgeom_get_srid(lwgeom);

	/* on empty input, return empty output */
	if (gserialized_is_empty(g))
	{
		LWCOLLECTION* empty = lwcollection_construct_empty(COLLECTIONTYPE, srid, 0, 0);
	 	lwgeom_out = lwcollection_as_lwgeom(empty);
		lwgeom_set_geodetic(lwgeom_out, true);
		g_out = gserialized_from_lwgeom(lwgeom_out, 0);
		PG_RETURN_POINTER(g_out);
	}

    /* Initialize spheroid */
    spheroid_init_from_srid(fcinfo, srid, &s);

    /* Set to sphere if requested */
    use_spheroid = PG_GETARG_BOOL(1);
	if ( ! use_spheroid )
		s.a = s.b = s.radius;

	type = gserialized_get_type(g);

	switch (type)
	{

	case POINTTYPE:
    {
        /* centroid of a point is itself */
        PG_RETURN_POINTER(g);
        break;
    }

	case MULTIPOINTTYPE:
    {
        LWMPOINT* mpoints = lwgeom_as_lwmpoint(lwgeom);

        /* average between all points */
        uint32_t size = mpoints->ngeoms;
        POINT3DM* points = palloc(size*sizeof(POINT3DM));

		uint32_t i;
		for (i = 0; i < size; i++) {
            points[i].x = lwpoint_get_x(mpoints->geoms[i]);
            points[i].y = lwpoint_get_y(mpoints->geoms[i]);
            points[i].m = 1;
        }

		lwpoint_out = geography_centroid_from_wpoints(srid, points, size);
        pfree(points);
        break;
    }

	case LINETYPE:
    {
        LWLINE* line = lwgeom_as_lwline(lwgeom);

        /* reuse mline function */
        LWMLINE* mline = lwmline_construct_empty(srid, 0, 0);
        lwmline_add_lwline(mline, line);

        lwpoint_out = geography_centroid_from_mline(mline, &s);
        lwmline_free(mline);
		break;
    }

	case MULTILINETYPE:
    {
        LWMLINE* mline = lwgeom_as_lwmline(lwgeom);
        lwpoint_out = geography_centroid_from_mline(mline, &s);
		break;
    }

	case POLYGONTYPE:
    {
        LWPOLY* poly = lwgeom_as_lwpoly(lwgeom);

        /* reuse mpoly function */
        LWMPOLY* mpoly = lwmpoly_construct_empty(srid, 0, 0);
        lwmpoly_add_lwpoly(mpoly, poly);

        lwpoint_out = geography_centroid_from_mpoly(mpoly, use_spheroid, &s);
        lwmpoly_free(mpoly);
        break;
    }

	case MULTIPOLYGONTYPE:
    {
        LWMPOLY* mpoly = lwgeom_as_lwmpoly(lwgeom);
        lwpoint_out = geography_centroid_from_mpoly(mpoly, use_spheroid, &s);
        break;
    }
	default:
		elog(ERROR, "ST_Centroid(geography) unhandled geography type");
		PG_RETURN_NULL();
	}

	PG_FREE_IF_COPY(g, 0);

    lwgeom_out = lwpoint_as_lwgeom(lwpoint_out);
    lwgeom_set_geodetic(lwgeom_out, true);
    g_out = gserialized_from_lwgeom(lwgeom_out, 0);

	PG_RETURN_POINTER(g_out);
}


/**
 * Convert lat-lon-points to x-y-z-coordinates, calculate a weighted average
 * point and return lat-lon-coordinated
 */
LWPOINT* geography_centroid_from_wpoints(const uint32_t srid, const POINT3DM* points, const uint32_t size)
{
    double_t x_sum = 0;
    double_t y_sum = 0;
    double_t z_sum = 0;
    double_t weight_sum = 0;

    double_t weight = 1;
    POINT3D* point;

	uint32_t i;
	for (i = 0; i < size; i++ )
    {
		point = lonlat_to_cart(points[i].x, points[i].y);
        weight = points[i].m;

        x_sum += point->x * weight;
        y_sum += point->y * weight;
        z_sum += point->z * weight;

        weight_sum += weight;

		lwfree(point);
    }

    return cart_to_lwpoint(x_sum, y_sum, z_sum, weight_sum, srid);
}

POINT3D* lonlat_to_cart(const double_t raw_lon, const double_t raw_lat)
{
    double_t lat, lon;
    double_t sin_lat;

    POINT3D* point = lwalloc(sizeof(POINT3D));;

    // prepare coordinate for trigonometric functions from [-90, 90] -> [0, pi]
    lat = (raw_lat + 90) / 180 * M_PI;

    // prepare coordinate for trigonometric functions from [-180, 180] -> [-pi, pi]
    lon = raw_lon / 180 * M_PI;

    /* calculate value only once */
    sin_lat = sinl(lat);

    /* convert to 3D cartesian coordinates */
    point->x = sin_lat * cosl(lon);
    point->y = sin_lat * sinl(lon);
    point->z = cosl(lat);

    return point;
}

LWPOINT* cart_to_lwpoint(const double_t x_sum, const double_t y_sum, const double_t z_sum, const double_t weight_sum, const uint32_t srid)
{
    double_t x = x_sum / weight_sum;
    double_t y = y_sum / weight_sum;
    double_t z = z_sum / weight_sum;

    /* x-y-z vector length */
    double_t r = sqrtl(powl(x, 2) + powl(y, 2) + powl(z, 2));

    double_t lon = atan2l(y, x) * 180 / M_PI;
    double_t lat = acosl(z / r) * 180 / M_PI - 90;

	return lwpoint_make2d(srid, lon, lat);
}

/**
 * Split lines into segments and calculate with middle of segment as weighted
 * point.
 */
LWPOINT* geography_centroid_from_mline(const LWMLINE* mline, SPHEROID* s)
{
    double_t tolerance = 0.0;
    uint32_t size = 0;
	uint32_t i, k;

    /* get total number of points */
    for (i = 0; i < mline->ngeoms; i++) {
        size += (mline->geoms[i]->points->npoints - 1) * 2;
    }

    POINT3DM* points = palloc(size*sizeof(POINT3DM));
    uint32_t j = 0;

    for (i = 0; i < mline->ngeoms; i++) {
        LWLINE* line = mline->geoms[i];

        /* add both points of line segment as weighted point */
        for (k = 0; k < line->points->npoints - 1; k++) {
            const POINT2D* p1 = getPoint2d_cp(line->points, k);
            const POINT2D* p2 = getPoint2d_cp(line->points, k+1);

            /* use line-segment length as weight */
            LWPOINT* lwp1 = lwpoint_make2d(mline->srid, p1->x, p1->y);
            LWPOINT* lwp2 = lwpoint_make2d(mline->srid, p2->x, p2->y);
            LWGEOM* lwgeom1 = lwpoint_as_lwgeom(lwp1);
            LWGEOM* lwgeom2 = lwpoint_as_lwgeom(lwp2);
            lwgeom_set_geodetic(lwgeom1, LW_TRUE);
            lwgeom_set_geodetic(lwgeom2, LW_TRUE);

            /* use point distance as weight */
            double_t weight = lwgeom_distance_spheroid(lwgeom1, lwgeom2, s, tolerance);

            points[j].x = p1->x;
            points[j].y = p1->y;
            points[j].m = weight;
            j++;

            points[j].x = p2->x;
            points[j].y = p2->y;
            points[j].m = weight;
            j++;

            lwgeom_free(lwgeom1);
            lwgeom_free(lwgeom2);
        }
    }

    LWPOINT* result = geography_centroid_from_wpoints(mline->srid, points, size);
    pfree(points);
    return result;
}


/**
 * Split polygons into triangles and use centroid of the triangle with the
 * triangle area as weight to calculate the centroid of a (multi)polygon.
 */
LWPOINT* geography_centroid_from_mpoly(const LWMPOLY* mpoly, bool use_spheroid, SPHEROID* s)
{
    uint32_t size = 0;
	uint32_t i, ir, ip;
    for (ip = 0; ip < mpoly->ngeoms; ip++) {
		for (ir = 0; ir < mpoly->geoms[ip]->nrings; ir++) {
        	size += mpoly->geoms[ip]->rings[ir]->npoints - 1;
		}
    }

    POINT3DM* points = palloc(size*sizeof(POINT3DM));
    uint32_t j = 0;
    POINT2D pt_outside;

    if (mpoly->bbox) { gbox_centroid(mpoly->bbox, &pt_outside); }
    else
    {
	    GBOX gbox;
	    lwgeom_calculate_gbox_geodetic((LWGEOM*)mpoly, &gbox);
	    gbox_centroid(&gbox, &pt_outside);
    }

    /* guess a new point (gbox_pt_outside segfaults) */
    POINT4D* reference_point = lwalloc(sizeof(POINT4D));
    reference_point->x = pt_outside.x;
    reference_point->y = pt_outside.y;

    for (ip = 0; ip < mpoly->ngeoms; ip++) {
        LWPOLY* poly = mpoly->geoms[ip];

        for (ir = 0; ir < poly->nrings; ir++) {
            POINTARRAY* ring = poly->rings[ir];

            /* split into triangles (two points + reference point) */
            for (i = 0; i < ring->npoints - 1; i++) {
                const POINT4D* p1 = (const POINT4D*) getPoint2d_cp(ring, i);
                const POINT4D* p2 = (const POINT4D*) getPoint2d_cp(ring, i+1);

                POINTARRAY* pa = ptarray_construct_empty(0, 0, 4);
		ptarray_insert_point(pa, reference_point, 0);
		ptarray_insert_point(pa, p1, 1);
		ptarray_insert_point(pa, p2, 2);
		ptarray_insert_point(pa, reference_point, 3);

		LWPOLY* poly_tri = lwpoly_construct_empty(mpoly->srid, 0, 0);
                lwpoly_add_ring(poly_tri, pa);

                LWGEOM* geom_tri = lwpoly_as_lwgeom(poly_tri);
                lwgeom_set_geodetic(geom_tri, LW_TRUE);

            	/* Calculate the weight of the triangle. If counter clockwise,
                 * the weight is negative (e.g. for holes in polygons)
                 */

                double_t weight;
            	if ( use_spheroid )
            		weight = lwgeom_area_spheroid(geom_tri, s);
            	else
            		weight = lwgeom_area_sphere(geom_tri, s);


                POINT3DM triangle[3];
                triangle[0].x = p1->x;
                triangle[0].y = p1->y;
                triangle[0].m = 1;

                triangle[1].x = p2->x;
                triangle[1].y = p2->y;
                triangle[1].m = 1;

                triangle[2].x = reference_point->x;
                triangle[2].y = reference_point->y;
                triangle[2].m = 1;

                /* get center of triangle */
                LWPOINT* tri_centroid = geography_centroid_from_wpoints(mpoly->srid, triangle, 3);

                points[j].x = lwpoint_get_x(tri_centroid);
                points[j].y = lwpoint_get_y(tri_centroid);
                points[j].m = weight;
                j++;

				lwpoint_free(tri_centroid);
                lwgeom_free(geom_tri);
            }
        }
    }
<<<<<<< HEAD

    lwfree(reference_point);

    return geography_centroid_from_wpoints(mpoly->srid, points, size);
=======
    LWPOINT* result = geography_centroid_from_wpoints(mpoly->srid, points, size);
    pfree(points);
    return result;
>>>>>>> f790a1c1
}<|MERGE_RESOLUTION|>--- conflicted
+++ resolved
@@ -393,14 +393,8 @@
             }
         }
     }
-<<<<<<< HEAD
-
-    lwfree(reference_point);
-
-    return geography_centroid_from_wpoints(mpoly->srid, points, size);
-=======
+	lwfree(reference_point);
     LWPOINT* result = geography_centroid_from_wpoints(mpoly->srid, points, size);
     pfree(points);
     return result;
->>>>>>> f790a1c1
 }