--- conflicted
+++ resolved
@@ -9,76 +9,9 @@
 
 	<title>Measurement Functions</title>
 
-<<<<<<< HEAD
-st_astext
----------
-GEOMETRYCOLLECTION(LINESTRING(0 0,1 1),LINESTRING(5 5,4 4),LINESTRING(0 0,-1 -1),POLYGON((0 0,4 0,4 4,0 4,0 0)))
-GEOMETRYCOLLECTION(LINESTRING(6 6,7 7))
-        </programlisting>
-      </refsection>
-      <refsection>
-        <title>See Also</title>
-        <para>
-          <xref linkend="ST_ClusterDBSCAN" />,
-          <xref linkend="ST_ClusterKMeans" />,
-          <xref linkend="ST_ClusterIntersecting" />
-        </para>
-      </refsection>
-
-    </refentry>
-
-  <refentry id="ST_Contains">
-	  <refnamediv>
-		<refname>ST_Contains</refname>
-
-		<refpurpose>Returns true if and only if no points of B lie in the exterior of A, and at least one point of the interior of B lies in the interior of A. </refpurpose>
-	  </refnamediv>
-
-	  <refsynopsisdiv>
-		<funcsynopsis>
-		  <funcprototype>
-			<funcdef>boolean <function>ST_Contains</function></funcdef>
-
-			<paramdef><type>geometry </type>
-			<parameter>geomA</parameter></paramdef>
-
-			<paramdef><type>geometry </type>
-			<parameter>geomB</parameter></paramdef>
-		  </funcprototype>
-		</funcsynopsis>
-	  </refsynopsisdiv>
-
-	  <refsection>
-		<title>Description</title>
-
-		<para>Geometry A contains Geometry B if and only if no points of B lie in the exterior of A, and at least one point of the interior of B lies in the interior of A.
-		An important subtlety of this definition is that A does not contain its boundary, but A does contain itself. Contrast that to <xref linkend="ST_ContainsProperly" /> where geometry
-		A does not Contain Properly itself.</para>
-
-		<para>Returns TRUE if geometry B is completely inside geometry A. For this function to make
-		sense, the source geometries must both be of the same coordinate projection,
-		having the same SRID.  ST_Contains is the inverse of ST_Within.  So ST_Contains(A,B) implies ST_Within(B,A) except in the case of
-		invalid geometries where the result is always false regardless or not defined.</para>
-
-		<para>Performed by the GEOS module</para>
-		<para>Enhanced: 2.3.0 Enhancement to PIP short-circuit extended to support MultiPoints with few points. Prior versions only supported point in polygon.</para>
-
-		<important>
-		  <para>Do not use this function with invalid geometries. You will get unexpected results.</para>
-		</important>
-
-		<para>This function call will automatically include a bounding box
-			comparison that will make use of any indexes that are available on
-			the geometries. To avoid index use, use the function
-			_ST_Contains.</para>
-
-		<para>NOTE: this is the "allowable" version that returns a
-			boolean, not an integer.</para>
-=======
 	<refentry id="ST_Area">
 		<refnamediv>
 		  <refname>ST_Area</refname>
->>>>>>> ba1baf9f
 
 		  <refpurpose>Returns the area of a polygonal geometry.
 			</refpurpose>
@@ -268,11 +201,6 @@
 		<refnamediv>
 		  <refname>ST_Angle</refname>
 
-<<<<<<< HEAD
-		<important>
-		  <para>Do not use this function with invalid geometries. You will get unexpected results.</para>
-		</important>
-=======
 		  <refpurpose>Returns the angle between 3 points, or between 2 vectors (4 points or 2 lines).</refpurpose>
 		</refnamediv>
 		<refsynopsisdiv>
@@ -298,7 +226,6 @@
 			If input are 2 lines, get first and last point of the lines as 4 points.
 			For 4 points,compute the angle measured clockwise of P1P2,P3P4.
 			Results are always positive, between 0 and 2*Pi radians.
->>>>>>> ba1baf9f
 
 			Uses azimuth of pairs or points.
 			</para>
@@ -328,7 +255,7 @@
 		, round(degrees(2*PI()-rad2 -2*PI()+rad1+2*PI()))::int%360 AS reference
 	FROM points ;
 
-1 | line | computed_angle | reference
+1 | line | computed_angle | reference
 ------------------+------------------
 1 | LINESTRING(1.511 1.86,1 1,0.896 0.005) | 155.27033848688 | 155
 
@@ -361,38 +288,11 @@
 	  <refsection>
 		<title>Description</title>
 
-<<<<<<< HEAD
-		  <para>Returns 1 (TRUE) if no point in Geometry/Geography B is outside
-			Geometry/Geography A</para>
-
-		<important>
-		  <para>Do not use this function with invalid geometries. You will get unexpected results.</para>
-		</important>
-
-		<para>This function call will automatically include a bounding box
-			comparison that will make use of any indexes that are available on
-			the geometries. To avoid index use, use the function
-			_ST_Covers.</para>
-
-		<para>Performed by the GEOS module</para>
-    <para>Enhanced: 2.4.0 Support for polygon in polygon and line in polygon added for geography type</para>
-		<para>Enhanced: 2.3.0 Enhancement to PIP short-circuit for geometry extended to support MultiPoints with few points. Prior versions only supported point in polygon.</para>
-		<para>Availability: 1.5 - support for geography was introduced. </para>
-		<para>Availability: 1.2.2</para>
-
-		<para>NOTE: this is the "allowable" version that returns a
-			boolean, not an integer.</para>
-
-		<para>Not an OGC standard, but Oracle has it too.</para>
-		<para>There are certain subtleties to ST_Contains and ST_Within that are not intuitively obvious.
-			For details check out <ulink url="http://lin-ear-th-inking.blogspot.com/2007/06/subtleties-of-ogc-covers-spatial.html">Subtleties of OGC Covers, Contains, Within</ulink></para>
-=======
 		<para>Returns the 2-dimensional point on g1 that is closest to g2.  This is the first point of
 			the shortest line.
 		</para>
 		<note><para>If you have a 3D Geometry, you may prefer to use <xref linkend="ST_3DClosestPoint" />.</para></note>
 		<para>Availability: 1.5.0</para>
->>>>>>> ba1baf9f
 	  </refsection>
 
 	  <refsection>
@@ -417,24 +317,12 @@
 		'LINESTRING (20 80, 98 190, 110 180, 50 75 )'::geometry As line
 	) As foo;
 
-<<<<<<< HEAD
-		<important>
-		  <para>Do not use this function with invalid geometries. You will get unexpected results.</para>
-		</important>
-		<para>Performed by the GEOS module</para>
-		<para>Availability: 1.2.2</para>
-		<para>This function call will automatically include a bounding box
-			comparison that will make use of any indexes that are available on
-			the geometries. To avoid index use, use the function
-			_ST_CoveredBy.</para>
-=======
 
    cp_pt_line   |                cp_line_pt
 ----------------+------------------------------------------
  POINT(100 100) | POINT(73.0769230769231 115.384615384615)
 				</programlisting>
 						  </para></entry>
->>>>>>> ba1baf9f
 
 						<entry><para><informalfigure>
 							<mediaobject>
@@ -466,94 +354,6 @@
 
 	  <refsection>
 		<title>See Also</title>
-<<<<<<< HEAD
-		<para><xref linkend="ST_Contains"/>, <xref linkend="ST_Covers" />, <xref linkend="ST_ExteriorRing"/>, <xref linkend="ST_Within"/></para>
-	  </refsection>
- </refentry>
-
-  <refentry id="ST_Crosses">
-	<refnamediv>
-	  <refname>ST_Crosses</refname>
-
-	  <refpurpose>Returns <varname>TRUE</varname> if the supplied geometries have some, but not all,
-	  interior points in common.</refpurpose>
-	</refnamediv>
-
-	<refsynopsisdiv>
-	  <funcsynopsis>
-		<funcprototype>
-		  <funcdef>boolean <function>ST_Crosses</function></funcdef>
-
-		  <paramdef><type>geometry </type><parameter>g1</parameter></paramdef>
-
-		  <paramdef><type>geometry </type><parameter>g2</parameter></paramdef>
-		</funcprototype>
-	  </funcsynopsis>
-	</refsynopsisdiv>
-
-	<refsection>
-	  <title>Description</title>
-
-	  <para><function>ST_Crosses</function> takes two geometry objects and
-	  returns <varname>TRUE</varname> if their intersection "spatially cross", that is, the
-	  geometries have some, but not all interior points in common. The
-	  intersection of the interiors of the geometries must not be the empty
-	  set and must have a dimensionality less than the maximum dimension
-	  of the two input geometries. Additionally, the intersection of the two
-	  geometries must not equal either of the source geometries. Otherwise, it
-	  returns <varname>FALSE</varname>.</para>
-
-	  <para>In mathematical terms, this is expressed as:</para>
-
-	  <remark>TODO: Insert appropriate MathML markup here or use a gif.
-	  Simple HTML markup does not work well in both IE and Firefox.</remark>
-
-	  <informalfigure>
-		<mediaobject>
-		  <imageobject>
-			<imagedata fileref="images/st_crosses-math.gif" />
-		  </imageobject>
-		</mediaobject>
-	  </informalfigure>
-
-	  <para>The DE-9IM Intersection Matrix for the two geometries is:</para>
-
-	  <itemizedlist>
-		<listitem>
-		  <para><markup>T*T******</markup> (for Point/Line, Point/Area, and
-		  Line/Area situations)</para>
-		</listitem>
-
-		<listitem>
-		  <para><markup>T*****T**</markup> (for Line/Point, Area/Point, and
-		  Area/Line situations)</para>
-		</listitem>
-
-		<listitem>
-		  <para><markup>0********</markup> (for Line/Line situations)</para>
-		</listitem>
-	  </itemizedlist>
-
-	  <para>For any other combination of dimensions this predicate returns
-	  false.</para>
-
-	  <para>The OpenGIS Simple Features Specification defines this predicate
-		only for Point/Line, Point/Area, Line/Line, and Line/Area situations.
-		JTS / GEOS extends the definition to apply to Line/Point, Area/Point and
-		Area/Line situations as well. This makes the relation
-		symmetric.</para>
-
-	<note>
-	  <para>This function call will automatically include a bounding box
-	  comparison that will make use of any indexes that are available on the
-	  geometries.</para>
-	</note>
-
-	<para>&sfs_compliant; s2.1.13.3</para>
-	<para>&sqlmm_compliant; SQL-MM 3: 5.1.29</para>
-	</refsection>
-=======
->>>>>>> ba1baf9f
 
 		<para><xref linkend="ST_3DClosestPoint" />,<xref linkend="ST_Distance"/>, <xref linkend="ST_LongestLine"/>, <xref linkend="ST_ShortestLine"/>, <xref linkend="ST_MaxDistance"/></para>
 	  </refsection>
@@ -609,48 +409,6 @@
 		) As foo;
 
 
-<<<<<<< HEAD
-			<refpurpose>Returns TRUE if the Geometries do not "spatially
-			intersect" - if they do not share any space together.
-			</refpurpose>
-		</refnamediv>
-		<refsynopsisdiv>
-			<funcsynopsis>
-				<funcprototype>
-					<funcdef>boolean <function>ST_Disjoint</function></funcdef>
-					<paramdef>
-						<type>geometry</type>
-						<parameter>A</parameter>
-					</paramdef>
-					<paramdef>
-						<type>geometry</type>
-						<parameter>B</parameter>
-					</paramdef>
-				</funcprototype>
-			</funcsynopsis>
-		</refsynopsisdiv>
-		<refsection>
-			<title>Description</title>
-			<para>Overlaps, Touches, Within all imply geometries are not spatially disjoint.  If any of the aforementioned
-				returns true, then the geometries are not spatially disjoint.
-				Disjoint implies false for spatial intersection.</para>
-
-			<para>Performed by the GEOS module</para>
-			<note>
-			  <para>This function call does not use indexes</para>
-
-			</note>
-			<note>
-			  <para>NOTE: this is the "allowable" version that returns a
-			boolean, not an integer.</para>
-			</note>
-			<para>&sfs_compliant; s2.1.1.2 //s2.1.13.3
-			- a.Relate(b, 'FF*FF****')</para>
-			<para>&sqlmm_compliant; SQL-MM 3: 5.1.26</para>
-		</refsection>
-		<refsection>
-		<title>Examples</title>
-=======
  cp3d_line_pt						|               cp2d_line_pt
 -----------------------------------------------------------+------------------------------------------
  POINT(54.6993798867619 128.935022917228 11.5475869506606) | POINT(73.0769230769231 115.384615384615)
@@ -664,7 +422,6 @@
 	FROM (SELECT 'MULTIPOINT(100 100 30, 50 74 1000)'::geometry As pt,
 			'LINESTRING (20 80 20, 98 190 1, 110 180 3, 50 75 900)'::geometry As line
 		) As foo;
->>>>>>> ba1baf9f
 
 
                        cp3d_line_pt                        | cp2d_line_pt
@@ -1109,186 +866,7 @@
 	  <refsynopsisdiv>
 		<funcsynopsis>
 		  <funcprototype>
-<<<<<<< HEAD
-			<funcdef>boolean <function>ST_Equals</function></funcdef>
-			<paramdef><type>geometry </type> <parameter>A</parameter></paramdef>
-			<paramdef><type>geometry </type> <parameter>B</parameter></paramdef>
-		  </funcprototype>
-		</funcsynopsis>
-	  </refsynopsisdiv>
-
-	  <refsection>
-		<title>Description</title>
-
-		<para>Returns TRUE if the given Geometries are "spatially
-			equal". Use this for a 'better' answer than '='.
-			Note by spatially equal we mean ST_Within(A,B) = true and ST_Within(B,A) = true and
-			also mean ordering of points can be different but
-			represent the same geometry structure.  To verify the order of points is consistent, use
-			ST_OrderingEquals (it must be noted ST_OrderingEquals is a little more stringent than simply verifying order of
-			points are the same).</para>
-
-		<important>
-		  <para>This function will return false if either geometry is invalid except in the case where they are binary equal.</para>
-		</important>
-
-		<para>&sfs_compliant; s2.1.1.2</para>
-		<para>&sqlmm_compliant; SQL-MM 3: 5.1.24</para>
-        <para>Changed: 2.2.0 Returns true even for invalid geometries if they are binary equal</para>
-	  </refsection>
-
-	  <refsection>
-		<title>Examples</title>
-
-		<programlisting>SELECT ST_Equals(ST_GeomFromText('LINESTRING(0 0, 10 10)'),
-		ST_GeomFromText('LINESTRING(0 0, 5 5, 10 10)'));
- st_equals
------------
- t
-(1 row)
-
-SELECT ST_Equals(ST_Reverse(ST_GeomFromText('LINESTRING(0 0, 10 10)')),
-		ST_GeomFromText('LINESTRING(0 0, 5 5, 10 10)'));
- st_equals
------------
- t
-(1 row)
-</programlisting>
-	  </refsection>
-
-	  <refsection>
-		<title>See Also</title>
-
-		<para><xref linkend="ST_IsValid"/>, <xref linkend="ST_OrderingEquals"/>, <xref linkend="ST_Reverse"/>, <xref linkend="ST_Within" /></para>
-	  </refsection>
-
-	</refentry>
-
-	<refentry id="ST_GeometricMedian">
-	  <refnamediv>
-		  <refname>
-			  ST_GeometricMedian
-		  </refname>
-
-		<refpurpose>
-			Returns the geometric median of a MultiPoint.
-		</refpurpose>
-	  </refnamediv>
-
-	<refsynopsisdiv>
-	  <funcsynopsis>
-		<funcprototype>
-			<funcdef>geometry
-				<function>
-					ST_GeometricMedian
-				</function>
-			</funcdef>
-
-			<paramdef>
-				<type>
-					geometry
-				</type>
-				<parameter>
-					g
-				</parameter>
-			</paramdef>
-
-			<paramdef>
-				<type>
-					float8
-				</type>
-				<parameter>
-					tolerance
-				</parameter>
-			</paramdef>
-
-			<paramdef>
-				<type>
-					int
-				</type>
-				<parameter>
-					max_iter
-				</parameter>
-			</paramdef>
-
-			<paramdef>
-				<type>
-					boolean
-				</type>
-				<parameter>
-					fail_if_not_converged
-				</parameter>
-			</paramdef>
-
-		</funcprototype>
-	  </funcsynopsis>
-	</refsynopsisdiv>
-
-	<refsection>
-	  <title>Description</title>
-
-	<para>
-		  Computes the approximate geometric median of a MultiPoint geometry
-		  using the Weiszfeld algorithm.  The geometric median provides a
-		  centrality measure that is less sensitive to outlier points than
-		  the centroid.
-	</para>
-	<para>
-		  The algorithm will iterate until the distance change between
-		  successive iterations is less than the supplied <varname>tolerance</varname>
-		  parameter.  If this condition has not been met after <varname>max_iterations</varname>
-		  iterations, the function will produce an error and exit, unless <varname>fail_if_not_converged</varname>
-		  is set to false.
-	</para>
-	<para>
-		  If a <varname>tolerance</varname> value is not provided, a default tolerance value
-		  will be calculated based on the extent of the input geometry.
-	</para>
-	<para>
-		  M value of points, if present, is interpreted as their relative weight.
-	</para>
-	<para>Availability: 2.3.0</para>
-	<para>Enhanced: 2.5.0 Added support for M as weight of points.</para>
-	<para>&Z_support;</para>
-	<para>&M_support;</para>
-    </refsection>
-    <refsection>
-      <title>Examples</title>
-	  <para>
-		  <informalfigure>
-			  <mediaobject>
-					<imageobject>
-						<imagedata fileref="images/st_geometricmedian01.png" />
-					</imageobject>
-
-					<caption>
-						<para>
-						Comparison of the centroid (turquoise point) and geometric
-						median (red point) of a four-point MultiPoint (yellow points).
-						</para>
-					</caption>
-			  </mediaobject>
-		</informalfigure>
-	  </para>
-	  <programlisting>
-WITH test AS (
-SELECT 'MULTIPOINT((0 0), (1 1), (2 2), (200 200))'::geometry geom)
-SELECT
-  ST_AsText(ST_Centroid(geom)) centroid,
-  ST_AsText(ST_GeometricMedian(geom)) median
-FROM test;
-      centroid      |                 median
---------------------+----------------------------------------
- POINT(50.75 50.75) | POINT(1.9761550281255 1.9761550281255)
-(1 row)
-	  </programlisting>
-	</refsection>
-
-	<refsection>
-	  <title>See Also</title>
-=======
 			<funcdef>float <function>ST_HausdorffDistance</function></funcdef>
->>>>>>> ba1baf9f
 
 			<paramdef><type>geometry </type>
 			<parameter>g1</parameter></paramdef>
@@ -1993,12 +1571,6 @@
 			of minimum clearance indicate increasing robustness.
 		</para>
 
-<<<<<<< HEAD
-		<para>This function call will automatically include a bounding box
-		comparison that will make use of any indexes that are available on
-		the geometries. To avoid index use, use the function
-		_ST_Overlaps.</para>
-=======
 		<para>
 			If a geometry has a minimum clearance of <varname>e</varname>, it can be said that:
 			<itemizedlist>
@@ -2019,7 +1591,6 @@
 			If no minimum clearance exists for a geometry (for example, a single point, or a multipoint whose points are identical), then
 			ST_MinimumClearance will return Infinity.
 		</para>
->>>>>>> ba1baf9f
 
 		<para>Availability: 2.3.0</para>
 
@@ -2342,171 +1913,6 @@
 		  </refsection>
 	</refentry>
 
-<<<<<<< HEAD
-	<refentry id="ST_Relate">
-		<refnamediv>
-			<refname>ST_Relate</refname>
-
-			<refpurpose>Returns true if this Geometry is spatially related to
-					anotherGeometry, by testing for intersections between the
-					Interior, Boundary and Exterior of the two geometries as specified
-					by the values in the intersectionMatrixPattern.  If no intersectionMatrixPattern
-					is passed in, then returns the maximum intersectionMatrixPattern that relates the 2 geometries.</refpurpose>
-		</refnamediv>
-
-		<refsynopsisdiv>
-			<funcsynopsis>
-			  <funcprototype>
-				<funcdef>boolean <function>ST_Relate</function></funcdef>
-				<paramdef><type>geometry </type> <parameter>geomA</parameter></paramdef>
-				<paramdef><type>geometry </type> <parameter>geomB</parameter></paramdef>
-				<paramdef><type>text </type> <parameter>intersectionMatrixPattern</parameter></paramdef>
-			  </funcprototype>
-
-			  <funcprototype>
-				<funcdef>text <function>ST_Relate</function></funcdef>
-				<paramdef><type>geometry </type> <parameter>geomA</parameter></paramdef>
-				<paramdef><type>geometry </type> <parameter>geomB</parameter></paramdef>
-			  </funcprototype>
-
-			  <funcprototype>
-				<funcdef>text <function>ST_Relate</function></funcdef>
-				<paramdef><type>geometry </type> <parameter>geomA</parameter></paramdef>
-				<paramdef><type>geometry </type> <parameter>geomB</parameter></paramdef>
-				<paramdef><type>integer </type> <parameter>BoundaryNodeRule</parameter></paramdef>
-			  </funcprototype>
-			</funcsynopsis>
-		</refsynopsisdiv>
-
-		<refsection>
-			<title>Description</title>
-
-			<para>Version 1: Takes geomA, geomB, intersectionMatrix and Returns 1 (TRUE) if this Geometry is spatially related to
-					anotherGeometry, by testing for intersections between the
-					Interior, Boundary and Exterior of the two geometries as specified
-					by the values in the <ulink url="http://en.wikipedia.org/wiki/DE-9IM">DE-9IM matrix pattern</ulink>.</para>
-
-			<para>This is especially useful for testing compound checks of intersection, crosses, etc in one step.</para>
-
-			<note><para>This is the "allowable" version that returns a
-			boolean, not an integer.  This is defined in OGC spec</para></note>
-
-			<note><para>This DOES NOT automagically include an index call.  The reason for that
-				is some relationships are anti e.g. Disjoint.  If you are
-				using a relationship pattern that requires intersection, then include the &amp;&amp;
-				index call.</para></note>
-
-			<para>Version 2: Takes geomA and geomB and returns the <xref linkend="DE-9IM" /></para>
-
-			<para>Version 3: same as version 2, but allows to specify a boundary node rule (1:OGC/MOD2, 2:Endpoint, 3:MultivalentEndpoint, 4:MonovalentEndpoint)</para>
-
-			<para>not in OGC spec, but implied. see s2.1.13.2</para>
-			<para>&sfs_compliant; s2.1.1.2 // s2.1.13.3</para>
-			<para>&sqlmm_compliant; SQL-MM 3: 5.1.25</para>
-			<para>Performed by the GEOS module</para>
-			<para>Enhanced: 2.0.0 - added support for specifying boundary node rule.</para>
-		</refsection>
-
-
-		<refsection>
-		<title>Examples</title>
-		<programlisting>
---Find all compounds that intersect and not touch a poly (interior intersects)
-SELECT l.* , b.name As poly_name
-	FROM polys As b
-INNER JOIN compounds As l
-ON (p.the_geom &amp;&amp; b.the_geom
-AND ST_Relate(l.the_geom, b.the_geom,'T********'));
-
-SELECT ST_Relate(ST_GeometryFromText('POINT(1 2)'), ST_Buffer(ST_GeometryFromText('POINT(1 2)'),2));
-st_relate
------------
-0FFFFF212
-
-SELECT ST_Relate(ST_GeometryFromText('LINESTRING(1 2, 3 4)'), ST_GeometryFromText('LINESTRING(5 6, 7 8)'));
-st_relate
------------
-FF1FF0102
-
-
-SELECT ST_Relate(ST_GeometryFromText('POINT(1 2)'), ST_Buffer(ST_GeometryFromText('POINT(1 2)'),2), '0FFFFF212');
-st_relate
------------
-t
-
-SELECT ST_Relate(ST_GeometryFromText('POINT(1 2)'), ST_Buffer(ST_GeometryFromText('POINT(1 2)'),2), '*FF*FF212');
-st_relate
------------
-t
-		</programlisting>
-	</refsection>
-
-	<!-- Optionally add a "See Also" section -->
-	<refsection>
-		<title>See Also</title>
-
-		<para><xref linkend="ST_Crosses" />, <xref linkend="DE-9IM" />, <xref linkend="ST_Disjoint" />, <xref linkend="ST_Intersects" />, <xref linkend="ST_Touches" /></para>
-	</refsection>
-</refentry>
-
-<refentry id="ST_RelateMatch">
-	<refnamediv>
-		<refname>ST_RelateMatch</refname>
-
-		<refpurpose>Returns true if intersectionMattrixPattern1 implies intersectionMatrixPattern2</refpurpose>
-	</refnamediv>
-
-	<refsynopsisdiv>
-		<funcsynopsis>
-		  <funcprototype>
-			<funcdef>boolean <function>ST_RelateMatch</function></funcdef>
-			<paramdef><type>text </type> <parameter>intersectionMatrix</parameter></paramdef>
-			<paramdef><type>text </type> <parameter>intersectionMatrixPattern</parameter></paramdef>
-		  </funcprototype>
-		</funcsynopsis>
-	</refsynopsisdiv>
-
-	<refsection>
-		<title>Description</title>
-
-		<para> Takes intersectionMatrix and intersectionMatrixPattern and Returns true if the intersectionMatrix satisfies
-		the intersectionMatrixPattern. For more information refer to <xref linkend="DE-9IM" />.	</para>
-		<para>Performed by the GEOS module</para>
-		<para>Availability: 2.0.0</para>
-	</refsection>
-
-
-	<refsection>
-		<title>Examples</title>
-		<programlisting>
-SELECT ST_RelateMatch('101202FFF', 'TTTTTTFFF') ;
--- result --
-t
---example of common intersection matrix patterns and example matrices
--- comparing relationships of involving one invalid geometry and ( a line and polygon that intersect at interior and boundary)
-SELECT mat.name, pat.name, ST_RelateMatch(mat.val, pat.val) As satisfied
-    FROM
-        ( VALUES ('Equality', 'T1FF1FFF1'),
-                ('Overlaps', 'T*T***T**'),
-                ('Within', 'T*F**F***'),
-                ('Disjoint', 'FF*FF****') As pat(name,val)
-        CROSS JOIN
-            (	VALUES ('Self intersections (invalid)', '111111111'),
-                    ('IE2_BI1_BB0_BE1_EI1_EE2', 'FF2101102'),
-                    ('IB1_IE1_BB0_BE0_EI2_EI1_EE2', 'F11F00212')
-            ) As mat(name,val);
-
-		</programlisting>
-	</refsection>
-
-	<!-- Optionally add a "See Also" section -->
-	<refsection>
-		<title>See Also</title>
-		<para><xref linkend="DE-9IM" />, <xref linkend="ST_Relate" /></para>
-	</refsection>
-</refentry>
-=======
->>>>>>> ba1baf9f
 
 <refentry id="ST_ShortestLine">
 	  <refnamediv>
@@ -2628,46 +2034,6 @@
 	  <refsection>
 		<title>Description</title>
 
-<<<<<<< HEAD
-		<para>Returns <varname>TRUE</varname> if the only points in common between
-		<parameter>g1</parameter> and <parameter>g2</parameter> lie in the union of the
-		boundaries of <parameter>g1</parameter> and <parameter>g2</parameter>.
-		The <function>ST_Touches</function> relation applies
-		to all Area/Area, Line/Line, Line/Area, Point/Area and Point/Line pairs of relationships,
-		but <emphasis>not</emphasis> to the Point/Point pair.</para>
-
-		<para>In mathematical terms, this predicate is expressed as:</para>
-
-		<informalfigure>
-		  <mediaobject>
-			<imageobject>
-			  <imagedata fileref="images/st_touches-math.gif" />
-			</imageobject>
-		  </mediaobject>
-		</informalfigure>
-
-		<para>The allowable DE-9IM Intersection Matrices for the two geometries are:</para>
-
-		<itemizedlist>
-		  <listitem>
-			<para><markup>FT*******</markup></para>
-		  </listitem>
-
-		  <listitem>
-			<para><markup>F**T*****</markup></para>
-		  </listitem>
-
-		  <listitem>
-			<para><markup>F***T****</markup></para>
-		  </listitem>
-		</itemizedlist>
-
-		<note>
-		  <para>This function call will automatically include a bounding box
-		  comparison that will make use of any indexes that are available on
-		  the geometries.  To avoid using an index, use <function>_ST_Touches</function> instead.</para>
-		</note>
-=======
 		<para>Returns the 3-dimensional shortest line between two geometries. The function will
 		only return the first shortest line if more than one, that the function finds.
 		If g1 and g2 intersects in just one point the function will return a line with both start
@@ -2677,7 +2043,6 @@
 		The line returned will always start in g1 and end in g2.
 		The 3D length of the line this function returns will always be the same as <xref linkend="ST_3DDistance" /> returns for g1 and g2.
 		</para>
->>>>>>> ba1baf9f
 
 		<para>Availability: 2.0.0</para>
 		<para>Changed: 2.2.0 - if 2 2D geometries are input, a 2D point is returned (instead of old behavior assuming 0 for missing Z). In case of 2D and 3D, Z is no longer assumed to be 0 for missing Z.</para>
@@ -2736,99 +2101,8 @@
 							  </para></entry>
 						  </row>
 			</tbody>
-<<<<<<< HEAD
-		  </tgroup>
-		</informaltable>
-
-		<programlisting>SELECT ST_Touches('LINESTRING(0 0, 1 1, 0 2)'::geometry, 'POINT(1 1)'::geometry);
- st_touches
-------------
- f
-(1 row)
-
-SELECT ST_Touches('LINESTRING(0 0, 1 1, 0 2)'::geometry, 'POINT(0 2)'::geometry);
- st_touches
-------------
- t
-(1 row)</programlisting>
-	  </refsection>
-	</refentry>
-
-	<refentry id="ST_Within">
-	  <refnamediv>
-		<refname>ST_Within</refname>
-
-		<refpurpose>Returns true if the geometry A is completely inside geometry B</refpurpose>
-	  </refnamediv>
-
-	  <refsynopsisdiv>
-		<funcsynopsis>
-		  <funcprototype>
-			<funcdef>boolean <function>ST_Within</function></funcdef>
-
-			<paramdef><type>geometry </type>
-			<parameter>A</parameter></paramdef>
-
-			<paramdef><type>geometry </type>
-			<parameter>B</parameter></paramdef>
-		  </funcprototype>
-		</funcsynopsis>
-	  </refsynopsisdiv>
-
-	  <refsection>
-		<title>Description</title>
-
-		<para>Returns TRUE if geometry A is completely inside geometry B. For this function to make
-		sense, the source geometries must both be of the same coordinate projection,
-		having the same SRID.  It is a given that if ST_Within(A,B) is true and ST_Within(B,A) is true, then
-		the two geometries are considered spatially equal.</para>
-
-		<para>Performed by the GEOS module</para>
-
-		<para>Enhanced: 2.3.0 Enhancement to PIP short-circuit for geometry extended to support MultiPoints with few points. Prior versions only supported point in polygon.</para>
-
-		<important>
-		  <para>Do not use this function with invalid geometries. You will get unexpected results.</para>
-		</important>
-
-		<para>This function call will automatically include a bounding box
-			comparison that will make use of any indexes that are available on
-			the geometries. To avoid index use, use the function
-			_ST_Within.</para>
-
-		<para>NOTE: this is the "allowable" version that returns a
-			boolean, not an integer.</para>
-
-		<para>&sfs_compliant; s2.1.1.2 // s2.1.13.3
-		  - a.Relate(b, 'T*F**F***')
-		</para>
-		<para>&sqlmm_compliant; SQL-MM 3: 5.1.30</para>
-	  </refsection>
-
-	  <refsection>
-		<title>Examples</title>
-		  <programlisting>
---a circle within a circle
-SELECT ST_Within(smallc,smallc) As smallinsmall,
-	ST_Within(smallc, bigc) As smallinbig,
-	ST_Within(bigc,smallc) As biginsmall,
-	ST_Within(ST_Union(smallc, bigc), bigc) as unioninbig,
-	ST_Within(bigc, ST_Union(smallc, bigc)) as biginunion,
-	ST_Equals(bigc, ST_Union(smallc, bigc)) as bigisunion
-FROM
-(
-SELECT ST_Buffer(ST_GeomFromText('POINT(50 50)'), 20) As smallc,
-	ST_Buffer(ST_GeomFromText('POINT(50 50)'), 40) As bigc) As foo;
---Result
- smallinsmall | smallinbig | biginsmall | unioninbig | biginunion | bigisunion
---------------+------------+------------+------------+------------+------------
- t            | t          | f          | t          | t          | t
-(1 row)
-		</programlisting>
-=======
 		</tgroup>
 	</informaltable>
->>>>>>> ba1baf9f
 
 	  </refsection>
 
@@ -2841,4 +2115,4 @@
 
 
 
-</sect1>+</sect1>
