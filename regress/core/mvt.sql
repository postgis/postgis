--- conflicted
+++ resolved
@@ -31,27 +31,20 @@
 	ST_MakeBox2D(ST_Point(626172.135625, 6261721.35625), ST_Point(1252344.27125, 6887893.49188)),
 	4096, 0, false));
 
-<<<<<<< HEAD
 WITH geometry AS
 (
-=======
->>>>>>> 0df92045
-SELECT 'PG7', ST_AsText(ST_AsMVTGeom(
+SELECT ST_AsText(ST_AsMVTGeom(
 	ST_GeomFromText('POLYGON((-7792023.4539488 1411512.60791779,-7785283.40665468 1406282.69482469,-7783978.88137195 1404858.20373788,-7782986.89858399 1402324.91434802,-7779028.02672366 1397370.31802772,
 	-7778652.06985644 1394387.75452545,-7779906.76953697 1393279.22658385,-7782212.33678782 1393293.14086794,-7784631.14401331 1394225.4151684,-7786257.27108231 1395867.40241344,-7783978.88137195 1395867.40241344,
 	-7783978.88137195 1396646.68250521,-7787752.03959369 1398469.72134299,-7795443.30325373 1405280.43988858,-7797717.16326269 1406217.73286975,-7798831.44531677 1406904.48130551,-7799311.5830898 1408004.24038921,
 	-7799085.10302919 1409159.72782477,-7798052.35381919 1411108.84582812,-7797789.63692662 1412213.40365339,-7798224.47868753 1414069.89725829,-7799003.5701851 1415694.42577482,-7799166.63587328 1416966.26267896,
 	-7797789.63692662 1417736.81850415,-7793160.38395328 1412417.61222784,-7792023.4539488 1411512.60791779))'),
 	ST_MakeBox2D(ST_Point(-20037508.34, -20037508.34), ST_Point(20037508.34, 20037508.34)),
-<<<<<<< HEAD
 	4096, 10, true)) as g
 )
 -- Wagyu might drop small polygons like this one bellow
 -- See https://github.com/mapbox/wagyu/issues/94#issuecomment-452376133
 SELECT  'PG7', COALESCE(g, 'POLYGON((1252 1904,1253 1905,1253 1906,1251 1904,1252 1904))') FROM geometry;
-=======
-	4096, 10, true)) as g;
->>>>>>> 0df92045
 
 select 'PG8', ST_AsText(ST_AsMVTGeom(
 	ST_GeomFromText('GEOMETRYCOLLECTION(MULTIPOLYGON (((0 0, 10 0, 10 5, 0 -5, 0 0))))'),
@@ -62,17 +55,7 @@
 	ST_MakeBox2D(ST_Point(0, 0), ST_Point(5, 5)),
 	4096, 0, true));
 
-<<<<<<< HEAD
-WITH geometry AS
-(
-	SELECT ST_AsMVTGeom(
-		ST_GeomFromText('POLYGON ((5 0, 0 5, 0 0, 5 5, 5 0))'),
-		ST_MakeBox2D(ST_Point(0, 0), ST_Point(5, 5)),
-		5, 0, true) as g
-)
-SELECT  'PG9.1', ST_NumGeometries(g), ST_Area(g) FROM geometry;
-=======
--- There shoulnd't be floating point values
+-- There shouldn't be floating point values
 WITH geometry AS
 (
 	SELECT ST_AsMVTGeom(
@@ -81,7 +64,6 @@
 		5, 0, true) as g
 )
 SELECT  'PG9.1', ST_NumGeometries(g), ST_Area(g), ST_AsText(g) LIKE '%2.5%'as fvalue FROM geometry;
->>>>>>> 0df92045
 SELECT 'PG10', ST_AsText(ST_AsMVTGeom(
 	'POINT EMPTY'::geometry,
 	'BOX(0 0,2 2)'::box2d));
@@ -383,13 +365,17 @@
 	ST_MakeBox2D(ST_Point(0, 0), ST_Point(100, 100)),
 	100, 0, true));
 
-<<<<<<< HEAD
-=======
--- This clips in float
-SELECT 'PG57', ST_AsText(ST_AsMVTGeom(
+-- Different round behaviour between geos and wagyu
+WITH geometry AS
+(
+    SELECT ST_AsText(ST_AsMVTGeom(
 	ST_GeomFromText('POLYGON((0 0, 0 99, 1 101, 100 100, 100 0, 0 0))'),
 	ST_MakeBox2D(ST_Point(0, 0), ST_Point(100, 100)),
-	100, 0, true));
+	100, 0, true)) as g
+)
+SELECT 'PG57',
+        g = 'POLYGON((100 0,100 100,0 100,0 1,1 0,100 0))' OR g = 'POLYGON((0 1,0 0,100 0,100 100,0 100,0 1))'
+FROM geometry;
 
 -- Geometrycollection test
 SELECT 'PG58', ST_AsText(ST_AsMVTGeom(
@@ -417,17 +403,24 @@
 	ST_MakeBox2D(ST_Point(0, 0), ST_Point(100, 100)),
 	100, 0, true));
 
-SELECT 'PG63', ST_AsText(ST_AsMVTGeom(
-	ST_GeomFromText('GEOMETRYCOLLECTION(LINESTRING(10 10, 20 20), POLYGON((90 90, 110 90, 110 110, 90 110, 90 90)), LINESTRING(20 20, 15 15))'),
-	ST_MakeBox2D(ST_Point(0, 0), ST_Point(100, 100)),
-	100, 0, true));
+-- Same polygon, different starting point between Wagyu and GEOS backends
+WITH geometry AS
+(
+    SELECT ST_AsText(ST_AsMVTGeom(
+	ST_GeomFromText('GEOMETRYCOLLECTION(LINESTRING(10 10, 20 20), POLYGON((110 90, 110 110, 90 110, 90 90, 110 90)), LINESTRING(20 20, 15 15))'),
+	ST_MakeBox2D(ST_Point(0, 0), ST_Point(100, 100)),
+	100, 0, true)) as g
+)
+SELECT 'PG63',
+        ST_Area(g),
+        g = 'POLYGON((90 10,90 0,100 0,100 10,90 10))' OR g = 'POLYGON((90 0,100 0,100 10,90 10,90 0))'
+FROM geometry;
 
 SELECT 'PG64', ST_AsText(ST_AsMVTGeom(
 	ST_GeomFromText('GEOMETRYCOLLECTION(MULTIPOLYGON EMPTY, POINT(50 50))'),
 	ST_MakeBox2D(ST_Point(0, 0), ST_Point(100, 100)),
 	100, 0, true));
 
->>>>>>> 0df92045
 -- geometry encoding tests
 SELECT 'TG1', encode(ST_AsMVT(q, 'test', 4096, 'geom'), 'base64') FROM (SELECT 1 AS c1,
 	ST_AsMVTGeom(ST_GeomFromText('POINT(25 17)'),
